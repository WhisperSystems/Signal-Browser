--- conflicted
+++ resolved
@@ -88,27 +88,7 @@
     align-items: center;
     height: var(--main-view-header-height);
     padding-inline-end: 7px;
-<<<<<<< HEAD
-    transition: $session-transition-duration;
-    margin-bottom: var(--margins-md);
-
-    .session-button {
-      margin-inline-start: auto;
-      @include fontAccentBold();
-    }
-
-    &-buttons {
-      margin-bottom: $session-margin-sm;
-      display: inline-flex;
-      width: 100%;
-
-      .session-button {
-        flex: 1;
-      }
-    }
-=======
     transition: var(--default-duration);
->>>>>>> ffc4ca9f
   }
 
   &__title {
@@ -138,14 +118,6 @@
       align-self: flex-start;
     }
 
-<<<<<<< HEAD
-    .session-search-input {
-      margin: 10px $session-compose-margin 0 $session-compose-margin;
-      width: -webkit-fill-available;
-    }
-
-=======
->>>>>>> ffc4ca9f
     .session-id-editable {
       width: 90%;
 
@@ -199,113 +171,4 @@
       fill: red;
     }
   }
-<<<<<<< HEAD
-}
-
-@mixin bottom-buttons() {
-  display: flex;
-  flex-direction: row;
-  width: 100%;
-  background: none;
-
-  .session-button.square-outline.square.green,
-  .session-button.square-outline.square.white,
-  .session-button.square-outline.square.danger {
-    flex-grow: 1;
-    height: $composition-container-height;
-
-    border: var(--border-session);
-  }
-}
-
-.left-pane-setting {
-  &-bottom-buttons {
-    @include bottom-buttons();
-
-    .session-button {
-      vertical-align: middle;
-      white-space: normal;
-      text-align: center;
-    }
-  }
-
-  &-content,
-  &-section {
-    display: flex;
-    flex-direction: column;
-    flex: 1;
-  }
-
-  &-category-list-item {
-    background: none;
-    display: flex;
-    flex-direction: row;
-    justify-content: space-between;
-    align-items: center;
-    height: 74px;
-    line-height: 1.4;
-    padding: 0px 12px;
-    flex-shrink: 0;
-    cursor: pointer;
-    transition: $session-transition-duration !important;
-
-    & > div {
-      display: block;
-    }
-
-    &.active {
-      background: var(--color-conversation-item-selected);
-    }
-
-    &:hover {
-      background: var(--color-clickable-hovered);
-    }
-
-    &__buttons {
-      display: flex;
-
-      .session-button {
-        font-size: var(--font-size-xs);
-        padding: 6px;
-        height: auto;
-        margin: 0px;
-        line-height: 14px;
-      }
-    }
-  }
-
-  &-input-group {
-    display: inline-flex;
-  }
-
-  &-input-button .session-button.square {
-    display: flex;
-    justify-content: center;
-    align-items: center;
-
-    height: var(--search-input-height);
-    width: var(--search-input-height);
-
-    padding: 0px;
-    margin: 0px;
-
-    svg {
-      transition: $session-transition-duration;
-    }
-
-    &:hover {
-      svg {
-        fill: $session-color-green;
-      }
-    }
-    .session-button.square-outline.square.green,
-    .session-button.square-outline.square.white {
-      flex-grow: 1;
-      border: 1px solid $session-shade-8;
-      height: 50px;
-      // line-height: 50px;
-    }
-  }
-=======
->>>>>>> ffc4ca9f
 }