.conversation {
  background-color: $color-white;
  height: 100%;
  position: relative;

  .panel,
  .panel-wrapper {
    height: calc(100% - #{$header-height});
    overflow-y: scroll;
  }

  .panel {
    .container {
      padding-top: 20px;
      max-width: 750px;
      margin: 0 auto;
      padding: 20px;
    }
  }

  .main.panel,
  .panel-wrapper {
    display: flex;
    flex-direction: column;
    overflow: initial;
  }

  .main.panel {
    .discussion-container {
      flex-grow: 1;
      position: relative;
      max-width: 100%;
      margin: 0;

      .bar-container {
        height: 5px;
      }

      .message-list {
        -webkit-padding-start: 0px;
        position: absolute;
        top: 0;
        height: 100%;
        width: 100%;
        margin: 0;
        padding: 10px 0 0 0;
        overflow-y: auto;
        overflow-x: hidden;
      }
    }
  }
}

.message-detail-wrapper {
  height: calc(100% - 48px);
  width: 100%;
  overflow-y: auto;
}

.discussion-container {
  background-color: $color-white;
}

.key-verification {
  label {
    display: block;
    margin: 10px 0;
    font-size: $font-size-small;
  }

  .icon {
    height: 1.25em;
    width: 1.25em;
    vertical-align: text-bottom;
    display: inline-block;

    &.verified {
      @include color-svg('../images/verified-check.svg', $color-light-90);
    }
    &.shield {
      @include color-svg('../images/shield.svg', $color-light-90);
    }
  }

  .key,
  .placeholder {
    padding: 0 1em;
    -webkit-user-select: text;
  }
  .key {
    font-family: monospace;
    padding: 10px;
    margin: 20px auto 20px auto;
    width: 16em;
    background: $grey_l;
    border: solid 1px $grey_l2;
    border-radius: $border-radius;
  }
  .placeholder {
    font-weight: bold;
  }
  .qr {
    border-radius: 200px;
    border: solid 1px $grey_l2;
    width: 150px;
    height: 150px;
    text-align: center;
    padding: 25px;
    margin: 10px auto;
    canvas {
      display: none;
    }
    img {
      display: inline-block;
      max-width: 100%;
    }
  }

  .summary {
    margin: 30px 0 10px;
    text-align: center;
  }

  div.verify {
    text-align: center;
  }
  button.verify {
    border-radius: 5px;
    font-weight: bold;
    padding: 10px;
    margin: 0;
  }
}

.message-container,
.message-list {
  list-style: none;

  .message-wrapper {
    margin-left: 16px;
    margin-right: 16px;
  }

  li {
    margin-bottom: 10px;

    &::after {
      visibility: hidden;
      display: block;
      font-size: 0;
      content: ' ';
      clear: both;
      height: 0;
    }
  }
}

.group {
  .message-container,
  .message-list {
    .message-wrapper {
      margin-left: 44px;
    }
  }
}

.typing-bubble-wrapper {
  margin-bottom: 20px;
}

.contact-detail-pane {
  overflow-y: scroll;
  padding-top: 40px;
  padding-bottom: 40px;
}

.bottom-bar .module-quote {
  margin: 0;

  border-left-style: none;
}

// We need to use the wrapper because the conversation view calculates the height of all
//   things in the composition area. A margin on an inner div won't be included in that
//   height calculation.
.bottom-bar .quote-wrapper {
  margin-left: 37px;
  margin-right: 73px;
  margin-top: 3px;
  margin-bottom: -5px;
}

.bottom-bar {
  box-sizing: content-box;
  $button-width: 36px;

  form.active {
    textarea {
      border: solid 1px $blue;
    }
  }

  form.send {
    margin-bottom: 0px;
    background: $color-white;

    &.video-attachment {
      .image-container {
        position: relative;
      }

      .outer {
        position: absolute;
        top: 0;
        right: 0;
        bottom: 0;
        left: 0;

        text-align: center;
        display: flex;
        align-items: center;
        justify-content: center;

        .play.icon {
          height: 30px;
          width: 30px;

          @include color-svg('../images/play.svg', white);
        }
      }
    }
  }

  .attachment-previews {
    padding: 0 36px;
    margin-bottom: 3px;

    .attachment-preview {
      padding: 13px 10px 0;
    }
    img {
      border: 2px solid #ddd;
      border-radius: $border-radius;
      max-height: 100px;
    }

    .close {
      position: absolute;
      top: 5px;
      right: 2px;
      background: #999;

      &:hover {
        background: $grey;
      }
    }
  }

  .flex {
    display: flex;
    flex-direction: row;
    align-items: center;
    margin-right: 6px;
    margin-bottom: 6px;

    .send-message {
      flex-grow: 1;
    }
  }

  .choose-file {
    float: left;
    height: 36px;
  }
  .send-message {
    display: block;
    max-height: 100px;
    padding: 10px;
<<<<<<< HEAD
    border-radius: 4px;
    background-color: $color-loki-light-gray;
=======
    margin-top: 3px;
    margin-bottom: 6px;
    border-radius: 20px;
    background-color: $color-light-02;
>>>>>>> d8d08cfe
    color: $color-light-90;
    border: 1px solid rgba(0, 0, 0, 0.2);
    outline: 0;
    z-index: 5;
    resize: none;
    font-size: 1em;
    font-family: inherit;

    &[disabled='disabled'] {
      background: $color-light-35;
    }
  }
  .capture-audio {
    float: right;
    height: 36px;
  }
  .android-length-warning {
    padding: 10px;
    max-width: 150px;
  }
}

.toast {
  position: absolute;
  left: 50%;
  transform: translate(-50%, 0);
  bottom: 62px;

  text-align: center;
  padding-left: 16px;
  padding-right: 16px;
  padding-top: 8px;
  padding-bottom: 8px;
  border-radius: 4px;
  z-index: 100;

  font-size: 13px;
  line-height: 18px;
  letter-spacing: 0;

  background-color: $color-gray-75;
  color: $color-white;
  box-shadow: 0 4px 16px 0 rgba(0, 0, 0, 0.12), 0 0 0 0.5px rgba(0, 0, 0, 0.08);
}

.confirmation-dialog {
  .content {
    max-width: 350px;
    margin: 100px auto;
    padding: 1em;
    background: white;
    border-radius: $border-radius;
    overflow: auto;
    box-shadow: 0px 0px 15px 0px rgba(0, 0, 0, 0.3);

    .buttons {
      margin-top: 10px;

      button {
        float: right;
        margin-left: 10px;
        background-color: $grey_l;
        border-radius: $border-radius;
        padding: 5px 8px;
        border: 1px solid $grey_l2;

        &:hover {
          background-color: $grey_l2;
          border-color: $grey_l3;
        }
      }
    }
  }
}

.loki-dialog {
  display: flex;
  align-items: center;
  justify-content: center;

  .content {
    max-width: 75%;
    min-width: 60%;
    padding: 1em;
    background: white;
    border-radius: $border-radius;
    overflow: auto;
    box-shadow: 0px 0px 15px 0px rgba(0, 0, 0, 0.3);
  }

  button {
    float: right;
    margin-left: 10px;
    background-color: $color-loki-green;
    border-radius: 100px;
    padding: 5px 15px;
    border: 1px solid $color-loki-green;
    color: white;
    outline: none;

    &:hover,
    &:disabled {
      background-color: $color-loki-green-dark;
      border-color: $color-loki-green-dark;
    }

    &:disabled {
      cursor: not-allowed;
    }
  }

  input {
    width: 100%;
    padding: 8px;
    margin-bottom: 15px;
    border: 0;
    outline: none;
    border-radius: 4px;
    background-color: $color-loki-light-gray;

    &:focus {
      outline: none;
    }
  }

  h4 {
    margin-top: 8px;
    margin-bottom: 16px;
    white-space: -moz-pre-wrap; /* Mozilla */
    white-space: -hp-pre-wrap; /* HP printers */
    white-space: -o-pre-wrap; /* Opera 7 */
    white-space: -pre-wrap; /* Opera 4-6 */
    white-space: pre-wrap; /* CSS 2.1 */
    white-space: pre-line; /* CSS 3 (and 2.1 as well, actually) */
    word-wrap: break-word; /* IE */
    word-break: break-all;
  }
}

.nickname-dialog {
  .message {
    font-style: italic;
    color: $grey;
    font-size: 12px;
    margin-bottom: 16px;
  }
}

.seed-dialog {
  .title {
    font-weight: bold;
  }

  .seed {
    padding: 20px 0;
    font-style: oblique;
  }
}

.permissions-popup,
.debug-log-window {
  .modal {
    background-color: transparent;
    padding: 0;
  }

  .confirmation-dialog .content {
    box-shadow: 0px 0px 0px 0px;
    max-width: 1000px;
    margin: 0;
    margin-left: auto;
    margin-right: auto;
    margin-top: 15px;
  }
}

.conversation-loading-screen {
  z-index: 99;
  position: absolute;
  left: 0;
  right: 0;
  top: 0;
  bottom: 0;
  display: flex;
  align-items: center;
  background-color: $color-white;

  .content {
    position: absolute;
    top: 50%;
    left: 50%;
    transform: translate(-50%, -50%);
  }

  .container {
    position: absolute;
    left: 50%;
    width: 120px;
    transform: translate(-50%, 0);
  }

  .dot {
    width: 14px;
    height: 14px;
    border: 3px solid $blue;
    border-radius: 50%;
    float: left;
    margin: 0 6px;
    transform: scale(0);

    animation: loading 1500ms ease infinite 0ms;
    &:nth-child(2) {
      animation: loading 1500ms ease infinite 333ms;
    }
    &:nth-child(3) {
      animation: loading 1500ms ease infinite 666ms;
    }
  }
}

.module-last-seen-indicator {
  padding-top: 25px;
  padding-bottom: 35px;
  margin-left: 28px;
  margin-right: 28px;
}

.module-last-seen-indicator__bar {
  background-color: $color-light-60;
  width: 100%;
  height: 4px;
}

.module-last-seen-indicator__text {
  margin-top: 3px;
  font-size: 11px;
  line-height: 16px;
  letter-spacing: 0.3px;
  text-transform: uppercase;

  text-align: center;
  color: $color-light-90;
}

.module-scroll-down {
  z-index: 100;
  position: absolute;
  right: 20px;
  bottom: 10px;
}

.module-scroll-down__button {
  height: 44px;
  width: 44px;
  border-radius: 22px;
  text-align: center;
  background-color: $color-light-35;
  border: none;
  box-shadow: 0px 3px 5px 0px rgba(0, 0, 0, 0.2);
  outline: none;

  &:hover {
    background-color: $color-light-45;
  }
}

.module-scroll-down__button--new-messages {
  background-color: $color-signal-blue;

  &:hover {
    background-color: #1472bd;
  }
}

.module-scroll-down__icon {
  @include color-svg('../images/down.svg', $color-white);
  height: 100%;
  width: 100%;
}<|MERGE_RESOLUTION|>--- conflicted
+++ resolved
@@ -276,15 +276,10 @@
     display: block;
     max-height: 100px;
     padding: 10px;
-<<<<<<< HEAD
     border-radius: 4px;
     background-color: $color-loki-light-gray;
-=======
     margin-top: 3px;
     margin-bottom: 6px;
-    border-radius: 20px;
-    background-color: $color-light-02;
->>>>>>> d8d08cfe
     color: $color-light-90;
     border: 1px solid rgba(0, 0, 0, 0.2);
     outline: 0;
