$onionPathLineColor: rgba(#7a7a7a, 0.6);

#root {
  height: 100%;
}
.subtle {
  opacity: $session-subtle-factor;
}

.soft {
  opacity: 0.4;
}

.text-center {
  text-align: center;
}

.fullwidth {
  width: 100%;
}

.break-word {
  word-break: break-all;
}

.session-icon-button svg path {
  transition: fill 0.3s ease;
}

input,
textarea {
  caret-color: var(--color-text) !important;
}

* {
  user-select: none;

  .text-selectable,
  input,
  textarea {
    user-select: text;
    a {
      word-break: break-all;
    }
  }
}

::selection {
  background: var(--color-text-highlight);
}

.shadowed {
  opacity: $session-shadow-opacity;
}
.overlayed {
  opacity: $session-overlay-opacity;
  pointer-events: none;
}
.overlay {
  display: flex !important;
  z-index: 1;
}

#main-view {
  height: 100vh;
  display: flex;
  flex-grow: 1;
  position: relative;
}

.button-group > div {
  display: inline-flex;
  margin-inline-start: 5px;
  margin-inline-end: 5px;
}

.session-button {
  @mixin transparent-background($textAndBorderColor) {
    background-color: Transparent;
    background-repeat: no-repeat;
    overflow: hidden;
    outline: none;
    color: $textAndBorderColor;
    border: 2px solid $textAndBorderColor;
  }

  width: auto;
  display: flex;
  justify-content: center;
  align-items: center;
  font-weight: 700;
  user-select: none;
  white-space: nowrap;
  cursor: pointer;
  transition: $session-transition-duration;
  background-color: rgba(0, 0, 0, 0);

  &.disabled {
    cursor: default;
  }

  &.default,
  &.square,
  &.brand {
    color: var(--color-foreground-primary);

    &:not(.disabled):hover {
      background: var(--color-clickable-hovered);
    }

    &.green,
    &.white,
    &.primary,
    &.secondary,
    &.success,
    &.danger,
    &.warning {
      &.disabled {
        filter: brightness(60%);
      }
    }

    &.green {
      background-color: var(--color-accent-button);
      color: var(--color-text-opposite);
    }

    &.white {
      color: var(--color-text);
    }
    &.primary {
      background-color: var(--color-background-primary);
      color: white;

      .session-icon {
        fill: var(--color-foreground-primary);
      }
    }
    &.secondary {
      background-color: $session-color-secondary;
    }
    &.success {
      background-color: $session-color-success;
    }
    &.danger {
      background-color: $session-color-danger;
    }
    &.danger-alt {
      background-color: $session-color-danger-alt;
    }
    &.warning {
      background-color: $session-color-warning;
    }
  }

  &.brand-outline,
  &.default-outline,
  &.square-outline {
    border: none;

    &.green {
      @include transparent-background(var(--color-button-green));
    }
    &.white {
      @include transparent-background(var(--color-text));
    }
    &.primary {
      @include transparent-background($session-color-primary);
    }
    &.secondary {
      @include transparent-background($session-color-secondary);
    }
    &.danger {
      @include transparent-background($session-color-danger);
    }
    &.warning {
      @include transparent-background($session-color-warning-alt);
    }
    &.warning,
    &.danger,
    &.secondary,
    &.primary,
    &.white,
    &.green {
      &.disabled {
        filter: brightness(60%);

        &:hover {
          filter: brightness(60%);
        }
      }
    }
  }

  &.brand {
    min-width: 165px;
    height: 45px;
    align-items: center;
    padding: 0px $session-margin-lg;
    font-size: $session-font-md;
    font-family: $session-font-accent;
    border-radius: 500px;

    &:not(.disabled):hover {
      color: var(--color-text);
      border-color: var(--color-text);
    }
  }

  &.default,
  &.square,
  &.default-outline,
  &.square-outline {
    border-radius: 2px;
    height: 33px;
    padding: 0px 18px;
    font-size: $session-font-sm;
  }

  &.square,
  &.square-outline {
    border-radius: 0px;
  }

  & > *:hover:not(svg) {
    filter: brightness(80%);
  }
}

.session-label {
  color: $session-color-white;
  padding: $session-margin-sm;
  width: 100%;
  border-radius: 2px;
  text-align: center;
  &.primary {
    background-color: $session-color-primary;
  }
  &.secondary {
    background-color: $session-color-secondary;
  }
  &.success {
    background-color: $session-color-success;
  }
  &.danger {
    background-color: $session-color-danger;
  }
  &.warning {
    background-color: $session-color-warning-alt;
  }
}

.session-icon-button {
  cursor: pointer;
  display: inline-block;
  position: relative;
  opacity: 0.4;
  transform: translateZ(0);

  &:hover {
    opacity: 1;
  }
  transition: opacity $session-transition-duration;

  &.no-opacity {
    opacity: 1;
  }
}

/* CONVERSATION AND MESSAGES */
.module-conversation-header {
  height: $main-view-header-height;
}

.module-conversation-header__title-flex,
.module-conversation-header__title {
  font-weight: bold;
  width: 100%;
  display: flex;
  font-size: $session-font-md;

  &-text {
    color: var(--color-text-subtle);
    font-weight: 400;
    font-size: $session-font-sm;
    line-height: $session-font-sm;
  }

  .module-contact-name {
    width: 100%;
  }

  .module-contact-name__profile-number {
    text-align: center;
  }
}

.module-conversation-header__title {
  flex-direction: column;
}
.module-conversation-header__title-flex {
  flex-direction: row;
}
.module-conversation__user__profile-name,
.module-message__author__profile-name {
  font-style: normal;
}

.module-message__author-avatar {
  position: relative;
  margin-inline-end: 20px;
  padding-top: 5px;
  padding-inline-end: 4px;
}

.module-message--incoming {
  margin-inline-start: 0;
  margin-inline-end: auto;
}
.module-message--outgoing {
  margin-inline-end: 0;
  margin-inline-start: auto;
}

pre {
  backdrop-filter: brightness(0.8);
  padding: $session-margin-xs;
}

.module-message__container {
  position: relative;
  display: inline-block;
  overflow: hidden;
  min-width: 30px;
  // To limit messages with things forcing them wider, like long attachment names
  max-width: calc(100vw - 380px - 100px);
  align-items: center;
}
label {
  user-select: none;
}
.module-message__attachment-container {
  // Entirely to ensure that images are centered if they aren't full width of bubble
  text-align: center;
  position: relative;
  overflow: hidden;

  border-top-left-radius: $session_message-container-border-radius;
  border-bottom-left-radius: $session_message-container-border-radius;
  border-top-right-radius: 5px;
  border-bottom-right-radius: 5px;
}

.module-message__container--outgoing--first-of-series {
  border-top-right-radius: $session_message-container-border-radius;
}

.module-message__container--outgoing--last-of-series {
  border-bottom-right-radius: $session_message-container-border-radius;
}

.conversation-header {
  .module-avatar img {
    box-shadow: 0px 0px 5px 0px rgba(255, 255, 255, 0.2);
  }

  .search-icon {
    margin-inline-end: 10px;
  }
}

.module-conversation-header {
  position: relative;
  padding: 0px $session-margin-lg 0px $session-margin-sm;
}

.title-wrapper {
  position: relative;
}

.hidden {
  display: none;
  visibility: hidden;
}

.session-button div[role='button'] {
  cursor: pointer;
}

.Toastify__toast {
  background: var(--color-cell-background);
  color: var(--color-text);

  .Toastify__close-button {
    color: subtle(var(--color-text));
  }
  @mixin set-toast-theme($color) {
    border-left: 4px solid $color;
  }
  &--success {
    @include set-toast-theme($session-color-success);
  }
  &--info {
    @include set-toast-theme($session-color-info);
  }
  &--warning {
    @include set-toast-theme($session-color-warning-alt);
  }
  &--error {
    @include set-toast-theme($session-color-error);
  }

  .Toastify__progress-bar {
    background-color: rgba(var(--color-text), 0.1);
  }
}

.session-modal {
  animation: fadein $session-transition-duration;
  z-index: 150;
  min-width: 300px;
  box-sizing: border-box;
  max-height: 70vh;
  max-width: calc(min(70vw, 800px));
  font-family: $session-font-default;
  background-color: var(--color-modal-background);
  color: var(--color-text);
  border: var(--border-session);
  border-radius: 14px;
  box-shadow: var(--color-session-shadow);

  overflow: hidden;
  display: flex;
  flex-direction: column;

  &__header {
    display: flex;
    flex-direction: row;
    justify-content: space-between;
    align-items: center;

    padding: $session-margin-lg;

    font-family: $session-font-default;
    text-align: center;
    line-height: 18px;
    font-size: $session-font-md;
    font-weight: 700;

    &.reverse {
      flex-direction: row-reverse;

      .session-modal__header__close > div {
        float: right;
      }

      .session-modal__header__icons > div {
        float: left;
        padding-inline-start: 0px;
        padding-inline-end: 10px;
      }
    }

    &__icons,
    &__close {
      width: 60px;
    }
    &__icons {
      float: right;
    }
    &__close > div {
      float: left;
      padding: $session-margin-xs;
      margin: 0px;
    }
    &__icons > div {
      float: right;
      padding-inline-start: 10px;
    }
  }

  &__body {
    padding: 0px $session-margin-lg $session-margin-lg $session-margin-lg;
    font-family: $session-font-default;
    line-height: $session-font-md;
    font-size: $session-font-md;
    overflow-y: auto;
    overflow-x: hidden;

    .message {
      text-align: center;
    }

    .session-id-editable {
      width: 30vw;
      max-width: 700px;
    }
  }

  .group-member-list__selection {
    overflow-y: auto;
    width: 100%;
  }

  &__centered {
    display: flex;
    flex-direction: column;
    align-items: center;
    // to allow new lines
    white-space: pre-wrap;
  }

  &__button-group {
    display: flex;
    justify-content: flex-end;

    .session-button {
      margin: $session-margin-xs;
    }

    &__center {
      display: flex;
      justify-content: center;

      .session-button {
        margin: $session-margin-xs;
      }
    }
  }

  &__text-highlight {
    @include text-highlight($session-color-green);

    color: black;

    font-family: monospace;
    font-style: normal;
    font-size: $session-font-xs;
  }
}

.session-modal__body {
  display: flex;
  flex-direction: column;
}

.session-confirm {
  &-wrapper {
    .session-modal__body .session-modal__centered {
      margin: $session-margin-lg;
      text-align: center;
    }
  }

  &-main-message {
    font-size: $session-font-md;
    line-height: 1.5;
  }

  &-sub-message {
    text-align: center;
    margin-top: 20px;
  }
}

.session-toggle {
  width: 51px;
  height: 31px;
  border: 1.5px solid #e5e5ea;
  border-radius: 16px;
  position: relative;

  cursor: pointer;
  background-color: rgba(0, 0, 0, 0);

  .knob {
    position: absolute;
    top: 0.5px;
    left: 0.5px;
    height: 27px;
    width: 27px;
    border-radius: 28px;
    background-color: $session-color-white;
    box-shadow: 0 0 3px 1px rgba(0, 0, 0, 0.05), 0 3px 1px 0 rgba(0, 0, 0, 0.05),
      0 2px 2px 0 rgba(0, 0, 0, 0.1), 0 3px 3px 0 rgba(0, 0, 0, 0.05);

    transition: transform $session-transition-duration ease,
      background-color $session-transition-duration ease;
  }

  &.active {
    background-color: $session-color-green;
    border-color: $session-color-green;

    .knob {
      transform: translateX(20px);
    }
  }
}

.react-contexify {
  // be sure it is more than the one set for the More Informations screen of messages
  z-index: 30;
  min-width: 200px;
  box-shadow: 0 10px 16px 0 rgba(0, 0, 0, 0.2), 0 6px 20px 0 rgba(0, 0, 0, 0.19) !important;
  background-color: var(--color-received-message-background);

  &.react-contexify__theme--dark {
    background-color: var(--color-received-message-background);
  }

  .react-contexify__item {
    background: var(--color-received-message-background);
  }

  .react-contexify__item:not(.react-contexify__item--disabled):hover
    > .react-contexify__item__content {
    background: var(--color-accent);
    color: var(--color-text-menu-highlighted);
  }
  .react-contexify__item__content {
    transition: $session-transition-duration;
    color: var(--color-text);
  }

  &.react-contexify__submenu {
    top: -28px !important; // height of an item element
  }

  .react-contexify__submenu-arrow {
    line-height: 16px; // center the arrow for submenu
  }
}

.session-dropdown {
  position: relative;
  width: 100%;

  &__label {
    cursor: pointer;
    display: flex;
    align-items: center;
    justify-content: space-between;
    height: 50px;
    padding: 0px $session-margin-md;
    font-size: $session-font-sm;

    color: var(--color-text);
    background: var(--color-cell-background);

    &:hover {
      background: var(--color-clickable-hovered);
    }
  }

  &__list-container {
    z-index: 99;
    display: block;
    position: absolute;
    top: 50px;
    left: 0px;
    right: 0px;
    list-style: none;
    padding: 0px;
    margin: 0px;
    max-height: 40vh;
    overflow-y: auto;
  }

  &__item {
    cursor: pointer;
    display: flex;
    align-items: center;
    justify-content: center;
    height: 35px;
    padding: 0 $session-margin-md;
    background: var(--color-cell-background);
    color: var(--color-text);

    font-size: 0.8rem;
    width: -webkit-fill-available;
    transition: $session-transition-duration;

    &:first-child {
      border-top: var(--border-session);
    }
    &:last-child {
      border-top: var(--border-session);
    }

    &:hover {
      background: var(--color-clickable-hovered);
    }

    .session-icon {
      margin-inline-start: 6px;
    }
    .item-content {
      margin-inline-start: 6px;
    }

    &.active,
    &:hover {
      background: var(--color-clickable-hovered);
    }

    &.danger {
      color: $session-color-danger;
    }
  }

  &:hover {
    background: var(--color-clickable-hovered);

    .session-icon {
      opacity: 1;
    }
  }
}

.image-upload-section {
  display: flex;
  align-items: center;
  justify-content: center;
  position: absolute;
  cursor: pointer;
  width: 80px;
  height: 80px;
  border-radius: 100%;
  background-color: rgba($session-color-black, 0.72);
  opacity: 0;
  transition: $session-transition-duration;

  &:after {
    content: 'Edit';
  }

  &:hover {
    opacity: 1;
  }
}

.qr-image {
  display: flex;
  justify-content: center;

  background: white;
  padding: 0.5rem;
  svg {
    width: 135px;
    height: 135px;
    border-radius: 3px;
    padding: $session-margin-xs;
    background-color: $session-color-white;
  }
}

.conversation-loader {
  position: absolute;
  top: 50%;
  left: 50%;
  margin: -40px 0 0 -40px;

  & > div {
    display: block;
  }
}

.session-loader {
  display: inline-block;
  position: relative;
  width: 80px;
  height: 80px;
  flex-shrink: 0;

  div {
    position: absolute;
    top: 33px;
    width: 13px;
    height: 13px;
    border-radius: 50%;
    background: $session-color-green;
    animation-timing-function: cubic-bezier(0, 1, 1, 0);
  }
  div:nth-child(1) {
    left: 8px;
    animation: session-loader1 0.6s infinite;
  }
  div:nth-child(2) {
    left: 8px;
    animation: session-loader2 0.6s infinite;
  }
  div:nth-child(3) {
    left: 32px;
    animation: session-loader2 0.6s infinite;
  }
  div:nth-child(4) {
    left: 56px;
    animation: session-loader3 0.6s infinite;
  }
  @keyframes session-loader1 {
    0% {
      transform: scale(0);
    }
    100% {
      transform: scale(1);
    }
  }
  @keyframes session-loader3 {
    0% {
      transform: scale(1);
    }
    100% {
      transform: scale(0);
    }
  }
  @keyframes session-loader2 {
    0% {
      transform: translate(0, 0);
    }
    100% {
      transform: translate(24px, 0);
    }
  }
}

.session-settings {
  width: 100%;
  height: 100vh;
  display: flex;
  flex-direction: column;

  &-list {
    overflow-y: auto;
    overflow-x: hidden;
  }

  &-header {
    display: flex;
    flex-direction: row;
    justify-content: center;
    align-items: center;
    height: $main-view-header-height;
    background: var(--color-cell-background);

    &-title {
      line-height: $main-view-header-height;
      font-weight: bold;
      font-size: $session-font-lg;
      text-align: center;
      flex-grow: 1;
    }

    .session-button,
    .session-icon-button {
      margin-inline-end: $session-margin-lg;
    }
  }

  &-item {
    font-size: $session-font-md;
    padding: $session-margin-lg;
    margin-bottom: 20px;

    background: var(--color-cell-background);
    color: var(--color-text);
    border-bottom: var(--border-session);

    &.inline {
      display: flex;
      align-items: center;
      justify-content: space-between;
    }

    &__info {
      padding-inline-end: $session-margin-lg;
    }

    &__title {
      line-height: 1.7;
      font-size: $session-font-lg;
      font-weight: bold;
    }

    &__description {
      font-family: $session-font-default;
      font-size: $session-font-sm;
      font-weight: 400;
      max-width: 700px;
      color: var(--color-text-subtle);
    }

    &__selection {
      .session-toggle {
        transition: $session-transition-duration;
      }
    }
  }

  &-view {
    flex-grow: 1;
    display: flex;
    flex-direction: column;
    justify-content: space-between;
    overflow: hidden;
  }

  &__version-info {
    display: flex;
    justify-content: space-between;

    padding: $session-margin-sm $session-margin-md;
    background: none;
    font-size: $session-font-xs;

    span {
      opacity: 0.4;
      transition: $session-transition-duration;

      &:hover {
        opacity: 1;
      }
    }
  }

  &__password-lock {
    display: flex;
    align-items: center;
    justify-content: center;
    flex-grow: 1;

    &-box {
      padding: 45px 60px;
      display: flex;
      flex-direction: column;
      align-items: center;

      max-width: 90%;
      width: 600px;

      background: var(--color-cell-background);
      color: var(--color-text);

      border: 1px solid $session-shade-8;
      border-radius: 5px;

      h3 {
        padding: 0px;
        margin-bottom: $session-margin-lg;
      }

      input {
        width: 100%;
        background: var(--color-input-background);
        color: var(--color-text);

        padding: $session-margin-xs $session-margin-md;
        margin-bottom: $session-margin-lg;
        outline: none;
        border: none;
        border-radius: 2px;
        text-align: center;
        font-size: $session-font-xl;
        letter-spacing: 5px;
        font-family: $session-font-default;
      }
    }
  }
}

#qr svg,
.qr-image svg {
  width: $session-modal-size-sm;
  height: $session-modal-size-sm;
  padding: $session-margin-xs;
  background-color: $session-color-white;
  border-radius: 3px;
}

.messages li {
  transition: $session-transition-duration !important;
}

.session-id-editable {
  padding: $session-margin-lg;

  textarea {
    width: 30vh;
  }
}
.session-id-editable textarea {
  resize: none;
  overflow: hidden;
  user-select: all;
  overflow-y: auto;
  padding: 0px 5px 20px 5px;

  &.session-id-editable-textarea:placeholder-shown {
    padding: 10px 5px 0px 5px;
    font-family: var(--font-default);
  }

  &.group-id-editable-textarea {
    margin-top: 15px;
    white-space: nowrap;
  }
}

input {
  user-select: text;
}

.contact-selection-list {
  width: 20vw;
}

.session-confirm-wrapper {
  position: absolute;
  height: 100%;
  width: 100%;
  display: flex;

  .session-modal {
    margin: auto auto;
  }
}

.onion__description {
  min-width: 400px;
  width: 0;
}

.onion__node-list {
  display: flex;
  flex-direction: column;
  margin: $session-margin-sm;
  align-items: center;
  min-width: 10vw;
  position: relative;

  .onion__node {
    display: flex;
    flex-grow: 1;
    align-items: center;
    margin: $session-margin-xs;

    &:nth-child(2) {
      margin-top: 0;
    }

    &:nth-last-child(2) {
      margin-bottom: 0;
    }

    .session-icon-button {
      margin: $session-margin-sm !important;
    }
  }

  .onion__node-list-lights {
    position: relative;
  }
  .onion__node__country {
    margin: $session-margin-sm;
    min-width: 150px;
  }

  .onion__growing-icon {
    flex-grow: 1;
    display: flex;
    align-items: center;
  }

  .onion__vertical-line {
    background: $onionPathLineColor;
    position: absolute;
    height: calc(100% - 2 * 15px);
    margin: 15px calc(100% / 2 - 1px);

    width: 1px;
  }
}

<<<<<<< HEAD
.messages-container {
  .session-icon-button {
    display: flex;
    justify-content: center;
    align-items: center;
    height: 40px;
    width: 40px;
    border-radius: 50%;
    opacity: 1;
    background-color: var(--color-cell-background);
    box-shadow: var(--color-session-shadow);

    svg path {
      transition: $session-transition-duration;
      opacity: 0.6;
      fill: var(--color-text);
    }

    &:hover svg path {
      opacity: 1;
    }
=======
.session-nickname-wrapper {
  position: absolute;
  height: 100%;
  width: 100%;
  display: flex;

  .session-modal {
    margin: auto auto;
>>>>>>> 530ed599
  }
}

.group-member-list {
  &__selection {
    height: 100%;
    display: flex;
    flex-direction: column;
  }
}

.create-group-name-input {
  display: flex;
  justify-content: center;
  width: 100%;

  .session-id-editable {
    height: 60px !important;

    textarea {
      padding-bottom: 0px !important;
    }

    &-disabled {
      border: 1px solid $session-color-dark-grey !important;
    }
  }
}

.module-message-detail {
  .module-message {
    pointer-events: none;
  }
}

.module-message__text {
  white-space: pre-wrap;
}<|MERGE_RESOLUTION|>--- conflicted
+++ resolved
@@ -1081,7 +1081,6 @@
   }
 }
 
-<<<<<<< HEAD
 .messages-container {
   .session-icon-button {
     display: flex;
@@ -1103,16 +1102,6 @@
     &:hover svg path {
       opacity: 1;
     }
-=======
-.session-nickname-wrapper {
-  position: absolute;
-  height: 100%;
-  width: 100%;
-  display: flex;
-
-  .session-modal {
-    margin: auto auto;
->>>>>>> 530ed599
   }
 }
 
