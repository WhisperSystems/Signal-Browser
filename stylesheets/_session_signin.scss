.session {
  &-fullscreen {
    @include themify($themes) {
      background: themed('cellBackground');
    }
    overflow-y: auto;
    height: 100%;
  }

  &-content {
    width: 100%;
    height: 100%;
    display: flex;
    align-items: center;
    flex-direction: column;

    &-accent {
      flex-grow: 1;
      padding-inline-start: 20px;

      &-text {
        @include themify($themes) {
          color: themed('textColor');
        }
        font-family: $session-font-accent;

        .title {
          font-size: 100px;
          font-weight: 700;
          line-height: 120px;
        }
      }
    }

    &-registration {
      padding-inline-end: 128px;
    }

    &-header {
      display: flex;
      flex-direction: row;
      width: 100%;
      justify-content: space-between;
      padding: 17px 20px;
    }

    &-body {
      display: flex;
      flex-direction: row;
      flex: 1;
      align-items: center;
      width: 100%;
      padding-bottom: 20px;
    }

    &-close-button {
      display: flex;
      align-items: center;
    }

    &-session-button {
      img {
        width: 30px;
      }
    }
  }

  &-registration {
    &-container {
      display: flex;
      flex-direction: column;
      width: 289px;

      .session-button {
        width: 100%;
      }
    }

    &__content {
      width: 100%;
      padding-top: 20px;

      &__secret-words {
<<<<<<< HEAD
=======
        display: flex;
        flex-direction: column;
        align-items: center;
        @include themify($themes) {
          background: themed('inputBackground');
        }
        padding: $session-margin-sm $session-margin-lg;
>>>>>>> dfff6c21
        border-radius: 8px;

        label {
          margin-bottom: 5px;
        }
      }
    }

    &__sections {
      display: flex;
      flex-grow: 1;
      flex-direction: column;
    }

    &__tab-container {
      display: flex;
      flex-grow: 0;
      flex-shrink: 0;
      cursor: pointer;
      width: 289px;
      height: 30px;
      left: 0;
      right: 0;

      margin-inline-start: auto;
      margin-inline-end: auto;
      @include themify($themes) {
        background: themed('cellBackground');
      }
    }

    &__tab {
      @include fontAccentBold();
      width: 100%;
      padding-bottom: 10px;
      background-color: transparent;
      text-align: center;
      @include themify($themes) {
        border-bottom: themed('sessionBorder');
        color: themed('textColor');
      }
      transition: border-color $session-transition-duration linear;
      line-height: 17px;
      font-size: 15px;

      &--active {
        @include themify($themes) {
          border-bottom: 4px solid themed('accent');
        }
      }
    }

    @mixin registration-label-mixin {
      @include themify($themes) {
        color: themed('textColor');
      }
      font-weight: bold;
      padding: 12px;
    }

    &__welcome-session {
      @include registration-label-mixin;
      font-size: 14px;
      font-weight: 700;
      line-height: 14px;
      padding-top: 2em;
      text-align: center;
    }

    &__unique-session-id {
      @include registration-label-mixin;
      padding-top: 1em;
      text-align: center;
    }

    &__entry-fields {
      margin: 0px;
      padding-bottom: 30px;
    }
  }

  &-input-floating-label-show-hide {
    padding-inline-end: 30px;
  }

  &-input-with-label-container {
    height: 46.5px;
    width: 280px;
    @include themify($themes) {
      color: themed('textColor');
    }
    padding: 2px 0 2px 0;
    transition: opacity $session-transition-duration;
    opacity: 1;
    position: relative;

    label {
      line-height: 14px;
      opacity: 0;
      @include themify($themes) {
        color: themed('textColor');
      }
      font-size: 10px;
      line-height: 11px;
      position: absolute;
      top: 0px;
    }

    &.filled {
      opacity: 1;
    }

    &.error {
      @include themify($themes) {
        color: themed('destructive');
      }
    }

    input {
      border: none;
      outline: 0;
      height: 14px;
      width: 280px;
      background: transparent;
      @include themify($themes) {
        color: themed('textColor');
      }
      font-size: 12px;
      line-height: 14px;
      position: absolute;
      top: 50%;
      transform: translateY(-50%);
    }

    hr {
      @include themify($themes) {
        border: themed('sessionBorder');
      }
      width: 100%;
      position: absolute;
      bottom: 0px;
    }

    .session-icon-button {
      position: absolute;
      top: 50%;
      transform: translateY(-50%);
      right: 0px;
    }
  }

  &-terms-conditions-agreement {
    padding-top: $session-margin-md;
    @include themify($themes) {
      @include session-color-subtle(themed('textColor'));
    }
    text-align: center;
    font-size: 12px;

    a {
      white-space: nowrap;
      font-weight: bold;
      text-decoration: none;
      @include themify($themes) {
        @include session-color-subtle(themed('textColor'));
      }
      transition: $session-transition-duration;

      &:visited &:link {
        @include themify($themes) {
          @include session-color-subtle(themed('textColor'));
        }
      }

      &:hover {
        @include themify($themes) {
          color: themed('textColor');
        }
      }
    }
  }

  &-description-long,
  &-signin-device-pairing-header {
    padding-top: 10px;
    padding-bottom: 20px;
    @include themify($themes) {
      @include session-color-subtle(themed('textColor'));
    }
    text-align: center;
    font-size: 12px;
    line-height: 20px;

    ol {
      margin-inline-start: 20px;
      padding: 0px;
      text-align: justify;
    }
  }

  &-id-editable {
    display: flex;
    align-items: center;
    justify-content: center;
    padding: 20px;
    border-radius: 8px;
    border: 1px solid subtle(#353535);
    margin-bottom: 20px;

    textarea {
      width: 100%;
      outline: 0;
      border: none;
      background: transparent;
      @include themify($themes) {
        color: themed('textColor');
      }
      font-size: 15px;
      line-height: 18px;
      text-align: center;
      overflow-wrap: break-word;
      padding: 0px 5px 20px 5px;
      display: inline-block;
      font-family: $session-font-mono;
      user-select: all;
      overflow: hidden;
      resize: none;
    }
  }
}

[contenteditable='true']:empty::before {
  content: attr(placeholder);
  @include themify($themes) {
    @include session-color-subtle(themed('textColor'));
  }
  font-size: 13px;
}

.registration-content-centered {
  text-align: center;
}<|MERGE_RESOLUTION|>--- conflicted
+++ resolved
@@ -81,8 +81,6 @@
       padding-top: 20px;
 
       &__secret-words {
-<<<<<<< HEAD
-=======
         display: flex;
         flex-direction: column;
         align-items: center;
@@ -90,7 +88,6 @@
           background: themed('inputBackground');
         }
         padding: $session-margin-sm $session-margin-lg;
->>>>>>> dfff6c21
         border-radius: 8px;
 
         label {
