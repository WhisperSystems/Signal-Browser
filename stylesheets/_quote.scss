// This is related to all quote logics
.module-quote {
  position: relative;

  cursor: pointer;
  display: flex;
  flex-direction: row;
  align-items: stretch;
  overflow: hidden;
  border-left-width: 4px;
  border-left-style: solid;

  /* Primary */
  &__primary {
    flex-grow: 1;
    padding-inline-start: 8px;
    padding-inline-end: 8px;
    max-width: 100%;
  }
<<<<<<< HEAD
  &__primary__profile-name {
    font-style: italic;
  }
  &__primary__type-label {
    font-style: italic;
    font-size: var(--font-size-sm);
    line-height: 18px;
=======
}

// This is related to the quote logic inside messages
.module-quote {
  &--outgoing {
    .module-quote__primary__author {
      color: var(--color-sent-message-text);

      font-weight: bold;

      .module-contact-name {
        font-weight: bold;
      }
    }
    .module-quote__primary__text {
      color: var(--color-sent-message-text);
>>>>>>> bffc9edd

    color: var(--message-bubbles-received-text-color);
    border-color: var(--message-bubbles-received-text-color);
  }
  &__primary__author {
    font-size: var(--font-size-sm);
    font-weight: bold;
    line-height: 18px;
    margin-bottom: 5px;

<<<<<<< HEAD
    overflow-x: hidden;
    white-space: nowrap;
    text-overflow: ellipsis;
    color: var(--message-bubbles-received-text-color);
=======
  &--incoming {
    .module-quote__primary__author {
      color: var(--color-received-message-text);

      font-weight: bold;
      .module-contact-name {
        font-weight: bold;
      }
    }
    .module-quote__primary__text {
      color: var(--color-received-message-text);
>>>>>>> bffc9edd

    .module-contact-name {
      font-weight: bold;
    }
  }
<<<<<<< HEAD
  &__primary__text {
    font-size: 14px;
    line-height: 18px;
    text-align: start;
=======
}

.module-quote__icon-container__icon--file {
  @include color-svg('../images/file.svg', $color-loki-green);
}
.module-quote__icon-container__icon--image {
  @include color-svg('../images/image.svg', $color-loki-green);
}
.module-quote__icon-container__icon--microphone {
  @include color-svg('../images/microphone.svg', $color-loki-green);
}
.module-quote__icon-container__icon--play {
  @include color-svg('../images/play.svg', $color-loki-green);
}
.module-quote__icon-container__icon--movie {
  @include color-svg('../images/movie.svg', $color-loki-green);
}

.module-quote__generic-file__text {
  color: $color-dark-05;
}

.module-quote__reference-warning {
  background-color: $color-black-06;
}

.module-quote__reference-warning__icon {
  @include color-svg('../images/broken-link.svg', $color-dark-30);
}

.module-quote__reference-warning__text {
  color: $color-dark-05;
}

.module-quote-container {
  margin-bottom: var(--margins-xs);
  margin-top: var(--margins-xs);
  min-width: 300px; // just because even with the quoted content is small it doesn't look very good
  padding-right: var(--margins-xs);
}

.module-quote--no-click {
  cursor: auto;
}

.module-quote__primary {
  flex-grow: 1;
  padding-inline-start: 8px;
  padding-inline-end: 8px;

  max-width: 100%;
}

.module-quote__primary__author {
  font-size: var(--font-size-sm);
  line-height: 18px;
  font-weight: 300;
  color: $color-gray-90;
  margin-bottom: 5px;

  overflow-x: hidden;
  white-space: nowrap;
  text-overflow: ellipsis;
}

.module-quote__primary__profile-name {
  font-style: italic;
}

.module-quote__primary__text {
  font-size: 14px;
  line-height: 18px;
  text-align: start;

  overflow-wrap: break-word;
  word-wrap: break-word;
  word-break: break-word;
  white-space: pre-wrap;

  overflow: hidden;
  display: -webkit-box;
  -webkit-line-clamp: 1;
  -webkit-box-orient: vertical;
}

.module-quote__primary__type-label {
  font-style: italic;
  color: $color-gray-90;
  font-size: var(--font-size-sm);
  line-height: 18px;
}

.module-quote__primary__filename-label {
  font-size: 12px;
}
>>>>>>> bffc9edd

    overflow-wrap: break-word;
    word-wrap: break-word;
    word-break: break-word;
    white-space: pre-wrap;

    overflow: hidden;
    display: -webkit-box;
    -webkit-line-clamp: 1;
    -webkit-box-orient: vertical;

    color: var(--message-bubbles-received-text-color);

    a {
      color: var(--message-bubbles-received-text-color);
    }
  }
  &__primary__filename-label {
    font-size: 12px;
  }

  /* Icons */
  &__icon-container {
    flex: initial;
    min-width: 54px;
    width: 54px;
    max-height: 54px;
    position: relative;

    img {
      width: 100%;
      height: 100%;
      object-fit: cover;
    }

    &__inner {
      position: absolute;
      top: 0;
      right: 0;
      bottom: 0;
      left: 0;

      text-align: center;
      display: flex;
      align-items: center;
      justify-content: center;
    }
    &__circle-background {
      display: flex;
      align-items: center;
      justify-content: center;

      height: 32px;
      width: 32px;
      border-radius: 50%;
      background-color: var(--chat-buttons-background-color);

      &:hover {
        background-color: var(--chat-buttons-background-hover-color);
      }
    }
    &__icon {
      width: 24px;
      height: 24px;

      &--file {
        @include color-svg('../images/file.svg', var(--button-icon-stroke-color));
      }
      &--image {
        @include color-svg('../images/image.svg', var(--button-icon-stroke-color));
      }
      &--microphone {
        @include color-svg('../images/microphone.svg', var(--button-icon-stroke-color));
      }
      &--play {
        @include color-svg('../images/play.svg', var(--chat-buttons-icon-color));
      }
      &--movie {
        @include color-svg('../images/movie.svg', var(--button-icon-stroke-color));
      }
    }
  }

  /* Generic Files */
  &__generic {
    &-file {
      display: flex;
      flex-direction: row;
      align-items: center;
    }
    &-file__icon {
      background: url('../images/file-gradient.svg');
      background-size: 75%;
      background-repeat: no-repeat;
      height: 28px;
      width: 36px;
      margin-inline-start: -4px;
      margin-inline-end: -6px;
      margin-bottom: 5px;
    }
    &-file__text {
      font-size: 14px;
      line-height: 18px;
      color: var(--message-bubbles-received-text-color);

      max-width: calc(100% - 26px);
      overflow-x: hidden;
      white-space: nowrap;
      text-overflow: ellipsis;
    }
  }

  /* Reference Warning */
  &__reference {
    &-warning {
      height: 26px;
      display: flex;
      flex-direction: row;
      align-items: center;

      background-color: var(--message-link-preview-background-color);
      padding-inline-start: 8px;
      padding-inline-end: 8px;
      margin-inline-end: 8px;
    }

    &-warning__icon {
      height: 16px;
      width: 16px;
      @include color-svg('../images/broken-link.svg', var(--message-bubbles-received-text-color));
    }

    &-warning__text {
      margin-inline-start: 6px;
      color: var(--message-bubbles-received-text-color);
      font-size: var(--font-size-sm);
      line-height: 18px;
    }
  }

  /* Misc */
  &--no-click {
    cursor: auto;
  }
<<<<<<< HEAD
}

/* Outgoing messages */
.module-quote--outgoing {
  color: var(--message-bubbles-sent-text-color);
  .module-quote {
    &__primary__type-label {
      color: var(--message-bubbles-sent-text-color);
      border-color: var(--message-bubbles-sent-text-color);
    }
    &__primary__author {
      color: var(--message-bubbles-sent-text-color);
    }
    &__primary__text {
      color: var(--message-bubbles-sent-text-color);

      a {
        color: var(--message-bubbles-sent-text-color);
      }
    }

    &__generic {
      &-file__text {
        color: var(--message-bubbles-sent-text-color);
      }
    }
  }
}

.module-quote-container {
  margin-bottom: 5px;
  margin-top: var(--margins-xs);
  min-width: 300px; // if the quoted content is small it doesn't look very good so we set a minimum
  padding-right: var(--margins-xs);

  /* This is not within the module-quote class so we handle it separately */
  .module-quote__reference-warning--outgoing {
    .module-quote__reference-warning__text {
      color: var(--message-bubbles-sent-text-color);
    }
    .module-quote__reference-warning__icon {
      @include color-svg('../images/broken-link.svg', var(--message-bubbles-sent-text-color));
    }
  }
=======
>>>>>>> bffc9edd
}<|MERGE_RESOLUTION|>--- conflicted
+++ resolved
@@ -17,7 +17,6 @@
     padding-inline-end: 8px;
     max-width: 100%;
   }
-<<<<<<< HEAD
   &__primary__profile-name {
     font-style: italic;
   }
@@ -25,24 +24,6 @@
     font-style: italic;
     font-size: var(--font-size-sm);
     line-height: 18px;
-=======
-}
-
-// This is related to the quote logic inside messages
-.module-quote {
-  &--outgoing {
-    .module-quote__primary__author {
-      color: var(--color-sent-message-text);
-
-      font-weight: bold;
-
-      .module-contact-name {
-        font-weight: bold;
-      }
-    }
-    .module-quote__primary__text {
-      color: var(--color-sent-message-text);
->>>>>>> bffc9edd
 
     color: var(--message-bubbles-received-text-color);
     border-color: var(--message-bubbles-received-text-color);
@@ -53,131 +34,19 @@
     line-height: 18px;
     margin-bottom: 5px;
 
-<<<<<<< HEAD
     overflow-x: hidden;
     white-space: nowrap;
     text-overflow: ellipsis;
     color: var(--message-bubbles-received-text-color);
-=======
-  &--incoming {
-    .module-quote__primary__author {
-      color: var(--color-received-message-text);
-
-      font-weight: bold;
-      .module-contact-name {
-        font-weight: bold;
-      }
-    }
-    .module-quote__primary__text {
-      color: var(--color-received-message-text);
->>>>>>> bffc9edd
 
     .module-contact-name {
       font-weight: bold;
     }
   }
-<<<<<<< HEAD
   &__primary__text {
     font-size: 14px;
     line-height: 18px;
     text-align: start;
-=======
-}
-
-.module-quote__icon-container__icon--file {
-  @include color-svg('../images/file.svg', $color-loki-green);
-}
-.module-quote__icon-container__icon--image {
-  @include color-svg('../images/image.svg', $color-loki-green);
-}
-.module-quote__icon-container__icon--microphone {
-  @include color-svg('../images/microphone.svg', $color-loki-green);
-}
-.module-quote__icon-container__icon--play {
-  @include color-svg('../images/play.svg', $color-loki-green);
-}
-.module-quote__icon-container__icon--movie {
-  @include color-svg('../images/movie.svg', $color-loki-green);
-}
-
-.module-quote__generic-file__text {
-  color: $color-dark-05;
-}
-
-.module-quote__reference-warning {
-  background-color: $color-black-06;
-}
-
-.module-quote__reference-warning__icon {
-  @include color-svg('../images/broken-link.svg', $color-dark-30);
-}
-
-.module-quote__reference-warning__text {
-  color: $color-dark-05;
-}
-
-.module-quote-container {
-  margin-bottom: var(--margins-xs);
-  margin-top: var(--margins-xs);
-  min-width: 300px; // just because even with the quoted content is small it doesn't look very good
-  padding-right: var(--margins-xs);
-}
-
-.module-quote--no-click {
-  cursor: auto;
-}
-
-.module-quote__primary {
-  flex-grow: 1;
-  padding-inline-start: 8px;
-  padding-inline-end: 8px;
-
-  max-width: 100%;
-}
-
-.module-quote__primary__author {
-  font-size: var(--font-size-sm);
-  line-height: 18px;
-  font-weight: 300;
-  color: $color-gray-90;
-  margin-bottom: 5px;
-
-  overflow-x: hidden;
-  white-space: nowrap;
-  text-overflow: ellipsis;
-}
-
-.module-quote__primary__profile-name {
-  font-style: italic;
-}
-
-.module-quote__primary__text {
-  font-size: 14px;
-  line-height: 18px;
-  text-align: start;
-
-  overflow-wrap: break-word;
-  word-wrap: break-word;
-  word-break: break-word;
-  white-space: pre-wrap;
-
-  overflow: hidden;
-  display: -webkit-box;
-  -webkit-line-clamp: 1;
-  -webkit-box-orient: vertical;
-}
-
-.module-quote__primary__type-label {
-  font-style: italic;
-  color: $color-gray-90;
-  font-size: var(--font-size-sm);
-  line-height: 18px;
-}
-
-.module-quote__primary__filename-label {
-  font-size: 12px;
-}
->>>>>>> bffc9edd
 
     overflow-wrap: break-word;
     word-wrap: break-word;
@@ -322,7 +191,6 @@
   &--no-click {
     cursor: auto;
   }
-<<<<<<< HEAD
 }
 
 /* Outgoing messages */
@@ -353,7 +221,7 @@
 }
 
 .module-quote-container {
-  margin-bottom: 5px;
+  margin-bottom: var(--margins-xs);
   margin-top: var(--margins-xs);
   min-width: 300px; // if the quoted content is small it doesn't look very good so we set a minimum
   padding-right: var(--margins-xs);
@@ -367,6 +235,4 @@
       @include color-svg('../images/broken-link.svg', var(--message-bubbles-sent-text-color));
     }
   }
-=======
->>>>>>> bffc9edd
 }