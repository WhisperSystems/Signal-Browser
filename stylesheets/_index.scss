--- conflicted
+++ resolved
@@ -182,20 +182,11 @@
   }
 }
 
-<<<<<<< HEAD
-.underneathIdentityWrapper {
-  position: absolute;
-  top: 0;
-  bottom: 0;
-  left: 300px;
-  right: 0;
-=======
 .left-pane-placeholder {
   height: 100%;
 }
 .left-pane-wrapper {
   height: 100%;
->>>>>>> b3ac1373
 }
 
 .conversation-stack {
