--- conflicted
+++ resolved
@@ -1241,10 +1241,7 @@
   margin: 10px auto;
   padding: 5px 20px;
   border-radius: 4px;
-<<<<<<< HEAD
-=======
   word-break: break-word;
->>>>>>> dfca294e
 }
 
 .module-group-notification__contact {
