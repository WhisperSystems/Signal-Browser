// Messages
.conversation {
  background: none !important;
}
.module-conversation-header {
  background: var(--background-primary-color);
}

.module-message__container {
  .module-message__text {
    font-size: 14px;
    line-height: 18px;
    text-align: start;
    overflow-wrap: break-word;
    word-wrap: break-word;
    word-break: break-word;
    white-space: pre-wrap;

    a {
      text-decoration: underline;
    }
  }
}

.module-message {
  position: relative;
  display: inline-flex;
  flex-direction: row;
  align-items: center;
  max-width: 95%;
<<<<<<< HEAD
=======
  color: var(--color-sent-message-text);
>>>>>>> bffc9edd

  @media (min-width: 1200px) {
    max-width: 65%;
  }

  &__text-error {
    font-style: italic;
  }

  &_text {
    font-size: 14px;
    line-height: 18px;
    text-align: start;
    overflow-wrap: break-word;
    word-wrap: break-word;
    word-break: break-word;
    white-space: pre-wrap;

    padding: var(--padding-message-content);
    border-radius: var(--border-radius-message-box);

    a {
      text-decoration: underline;
    }
  }

  &__container--incoming {
<<<<<<< HEAD
    color: var(--message-bubbles-received-text-color);

    .module-message__text {
      color: var(--message-bubbles-received-text-color);
=======
    color: var(--color-received-message-text);

    .module-message__text {
>>>>>>> bffc9edd
      display: flex;
      flex-direction: row;
      align-items: center;

      svg {
        margin-right: var(--margins-xs);
      }

      a {
        text-decoration: underline;
        color: var(--message-bubbles-received-text-color);
      }
    }
  }

  &__container--outgoing {
<<<<<<< HEAD
    color: var(--message-bubbles-sent-text-color);
    .module-message__text {
      color: var(--message-bubbles-sent-text-color);

      a {
        text-decoration: underline;
        color: var(--message-bubbles-sent-text-color);
=======
    .module-message__text {
      a {
        color: var(--color-sent-message-text);

        text-decoration: underline;
>>>>>>> bffc9edd
      }
    }
  }
}

.inbox {
  background: var(--background-primary-color);
  color: var(--text-primary-color);
}

.conversation {
  background: none;
}

@mixin session-h-title {
  @include fontAccentBold();
}

// TODO Theming - Confirm this works
h1 {
  @include session-h-title;
  color: var(--text-secondary-color);
  font-size: 25px;
  margin: 0;

  &.active {
    color: var(--text-primary-color);
  }
}

h2 {
  @include session-h-title;
  color: var(--text-primary-color);

  font-size: 22px;
  text-align: center;
}

h3 {
  @include session-h-title;
  color: var(--text-primary-color);

  font-size: 18px;
  padding-top: 22px;
}

h4 {
  @include session-h-title;
  color: var(--text-primary-color);

  font-size: 17px;
  text-align: center;
}<|MERGE_RESOLUTION|>--- conflicted
+++ resolved
@@ -6,32 +6,12 @@
   background: var(--background-primary-color);
 }
 
-.module-message__container {
-  .module-message__text {
-    font-size: 14px;
-    line-height: 18px;
-    text-align: start;
-    overflow-wrap: break-word;
-    word-wrap: break-word;
-    word-break: break-word;
-    white-space: pre-wrap;
-
-    a {
-      text-decoration: underline;
-    }
-  }
-}
-
 .module-message {
   position: relative;
   display: inline-flex;
   flex-direction: row;
   align-items: center;
   max-width: 95%;
-<<<<<<< HEAD
-=======
-  color: var(--color-sent-message-text);
->>>>>>> bffc9edd
 
   @media (min-width: 1200px) {
     max-width: 65%;
@@ -53,22 +33,19 @@
     padding: var(--padding-message-content);
     border-radius: var(--border-radius-message-box);
 
+    padding: var(--padding-message-content);
+    border-radius: var(--border-radius-message-box);
+
     a {
       text-decoration: underline;
     }
   }
 
   &__container--incoming {
-<<<<<<< HEAD
     color: var(--message-bubbles-received-text-color);
 
     .module-message__text {
       color: var(--message-bubbles-received-text-color);
-=======
-    color: var(--color-received-message-text);
-
-    .module-message__text {
->>>>>>> bffc9edd
       display: flex;
       flex-direction: row;
       align-items: center;
@@ -85,7 +62,6 @@
   }
 
   &__container--outgoing {
-<<<<<<< HEAD
     color: var(--message-bubbles-sent-text-color);
     .module-message__text {
       color: var(--message-bubbles-sent-text-color);
@@ -93,13 +69,6 @@
       a {
         text-decoration: underline;
         color: var(--message-bubbles-sent-text-color);
-=======
-    .module-message__text {
-      a {
-        color: var(--color-sent-message-text);
-
-        text-decoration: underline;
->>>>>>> bffc9edd
       }
     }
   }
