{
  "smartling": {
    "placeholder_format_custom": "(\\$.+?\\$)",
    "string_format_paths": "icu: [*/messageformat]",
    "translate_paths": [
      {
        "path": "*/messageformat",
        "key": "{*}/messageformat",
        "instruction": "*/description"
      },
      {
        "key": "{*}/message",
        "path": "*/message",
        "instruction": "*/description"
      }
    ]
  },
  "icu:AddCaptionModal__title": {
    "messageformat": "Add a message",
    "description": "(Deleted 12/14/2023) Shown as the title of the dialog that allows you to add a caption to a story"
  },
  "icu:AddCaptionModal__placeholder": {
    "messageformat": "Message",
    "description": "(Deleted 12/14/2023) Placeholder text for textarea when adding a caption/message (we don't know which yet so we default to message)"
  },
  "icu:AddCaptionModal__submit-button": {
    "messageformat": "Done",
    "description": "(Deleted 12/14/2023) Label on the button that submits changes to a story's caption in the add-caption dialog"
  },
  "icu:AddUserToAnotherGroupModal__title": {
    "messageformat": "Add to a group",
    "description": "Shown as the title of the dialog that allows you to add a contact to an group"
  },
  "icu:AddUserToAnotherGroupModal__confirm-title": {
    "messageformat": "Add new member?",
    "description": "Shown as the title of the confirmation dialog when adding a contact to a group, after having selected the group"
  },
  "icu:AddUserToAnotherGroupModal__confirm-add": {
    "messageformat": "Add",
    "description": "Shown in the affirmative button of the confirmation dialog when adding a contact to a group"
  },
  "icu:AddUserToAnotherGroupModal__confirm-message": {
    "messageformat": "Add “{contact}” to the group “{group}”",
    "description": "Shown in the confirmation dialog body when adding a contact to a group"
  },
  "icu:AddUserToAnotherGroupModal__toast--user-added-to-group": {
    "messageformat": "{contact} was added to {group}",
    "description": "Shown in toast after a user is added to an existing group"
  },
  "icu:AddUserToAnotherGroupModal__toast--adding-user-to-group": {
    "messageformat": "Adding {contact}...",
    "description": "Shown in toast while a user is being added to a group"
  },
  "icu:RecordingComposer__cancel": {
    "messageformat": "Cancel",
    "description": "Label of cancel button on voice note recording UI"
  },
  "icu:RecordingComposer__send": {
    "messageformat": "Send",
    "description": "Label of send button on voice note recording UI"
  },
  "icu:GroupListItem__message-default": {
    "messageformat": "{count, plural, one {# member} other {# members}}",
    "description": "Shown below the group name when selecting a group to invite a contact to"
  },
  "icu:GroupListItem__message-already-member": {
    "messageformat": "Already a member",
    "description": "Shown below the group name when selecting a group to invite a contact to, when the group item is disabled"
  },
  "icu:GroupListItem__message-pending": {
    "messageformat": "Membership is pending",
    "description": "Shown below the group name when selecting a group to invite a contact to, when the group item is disabled"
  },
  "icu:Preferences__sent-media-quality": {
    "messageformat": "Sent media quality",
    "description": "Title for the sent media quality setting"
  },
  "icu:sentMediaQualityStandard": {
    "messageformat": "Standard",
    "description": "Label text for standard media quality option"
  },
  "icu:sentMediaQualityHigh": {
    "messageformat": "High",
    "description": "Label text for high media quality option"
  },
  "icu:softwareAcknowledgments": {
    "messageformat": "Software Acknowledgments",
    "description": "Shown in the about box for the link to software acknowledgments"
  },
  "icu:privacyPolicy": {
    "messageformat": "Terms & Privacy Policy",
    "description": "Shown in the about box for the link to https://signal.org/legal"
  },
  "icu:appleSilicon": {
    "messageformat": "Apple silicon",
    "description": "Shown in the about box for Apple silicon product name"
  },
  "icu:copyErrorAndQuit": {
    "messageformat": "Copy error and quit",
    "description": "Shown in the top-level error popup, allowing user to copy the error text and close the app"
  },
  "icu:unknownContact": {
    "messageformat": "Unknown contact",
    "description": "Shown as the name of a contact if we don't have any displayable information about them"
  },
  "icu:unknownGroup": {
    "messageformat": "Unknown group",
    "description": "Shown as the name of a group if we don't have any information about it"
  },
  "icu:databaseError": {
    "messageformat": "Database Error",
    "description": "Title of a popup if the database cannot start up properly"
  },
  "icu:databaseError__detail": {
    "messageformat": "A database error occurred. You can copy the error and contact Signal support to help fix the issue. If you need to use Signal right away, you can delete your data and restart.\n\nContact support by visiting: {link}",
    "description": "Description shown in a popup if the database cannot start up properly"
  },
  "icu:deleteAndRestart": {
    "messageformat": "Delete data and restart",
    "description": "Text of a button shown in a popup if the database cannot start up properly; allows user to delete all data in their database and restart"
  },
  "icu:databaseError__deleteDataConfirmation": {
    "messageformat": "Permanently delete all data?",
    "description": "Header of a confirmation popup shown if the database cannot start up properly and the user selects 'delete data and restart'"
  },
  "icu:databaseError__deleteDataConfirmation__detail": {
    "messageformat": "All of your message history and media will be permanently deleted from this device. You will be able to use Signal on this device after relinking it. This will not delete any data from your phone.",
    "description": "Description of a confirmation popup shown if the database cannot start up properly and the user selects 'delete data and restart'"
  },
  "icu:databaseError__startOldVersion": {
    "messageformat": "The version of your database does not match this version of Signal. Make sure you are opening the newest version of Signal on your computer.",
    "description": "Text in a popup shown if the app cannot start because the user started an older version of Signal"
  },
  "icu:mainMenuFile": {
    "messageformat": "&File",
    "description": "The label that is used for the File menu in the program main menu. The '&' indicates that the following letter will be used as the keyboard 'shortcut letter' for accessing the menu with the Alt-<letter> combination."
  },
  "icu:mainMenuCreateStickers": {
    "messageformat": "Create/upload sticker pack",
    "description": "The label that is used for the Create/upload sticker pack option in the File menu in the program main menu. The '&' indicates that the following letter will be used as the keyboard 'shortcut letter' for accessing the menu with the Alt-<letter> combination."
  },
  "icu:mainMenuEdit": {
    "messageformat": "&Edit",
    "description": "The label that is used for the Edit menu in the program main menu. The '&' indicates that the following letter will be used as the keyboard 'shortcut letter' for accessing the menu with the Alt-<letter> combination."
  },
  "icu:mainMenuView": {
    "messageformat": "&View",
    "description": "The label that is used for the View menu in the program main menu. The '&' indicates that the following letter will be used as the keyboard 'shortcut letter' for accessing the menu with the Alt-<letter> combination."
  },
  "icu:mainMenuWindow": {
    "messageformat": "&Window",
    "description": "The label that is used for the Window menu in the program main menu. The '&' indicates that the following letter will be used as the keyboard 'shortcut letter' for accessing the menu with the Alt-<letter> combination."
  },
  "icu:mainMenuHelp": {
    "messageformat": "&Help",
    "description": "The label that is used for the Help menu in the program main menu. The '&' indicates that the following letter will be used as the keyboard 'shortcut letter' for accessing the menu with the Alt-<letter> combination."
  },
  "icu:mainMenuSettings": {
    "messageformat": "Preferences…",
    "description": "The label that is used for the Preferences menu in the program main menu. This should be consistent with the standard naming for ‘Preferences’ on the operating system."
  },
  "icu:appMenuServices": {
    "messageformat": "Services",
    "description": "Application menu item for macOS 'Services'"
  },
  "icu:appMenuHide": {
    "messageformat": "Hide",
    "description": "Application menu command to hide the window"
  },
  "icu:appMenuHideOthers": {
    "messageformat": "Hide Others",
    "description": "Application menu command to hide all other windows"
  },
  "icu:appMenuUnhide": {
    "messageformat": "Show All",
    "description": "Application menu command to show all application windows"
  },
  "icu:appMenuQuit": {
    "messageformat": "Quit Signal",
    "description": "Application menu command to close the application"
  },
  "icu:editMenuUndo": {
    "messageformat": "Undo",
    "description": "Edit menu command to remove recently-typed text"
  },
  "icu:editMenuRedo": {
    "messageformat": "Redo",
    "description": "Edit menu command to restore previously undone typed text"
  },
  "icu:editMenuCut": {
    "messageformat": "Cut",
    "description": "Edit menu command to remove selected text and add it to clipboard"
  },
  "icu:editMenuCopy": {
    "messageformat": "Copy",
    "description": "Edit menu command to add selected text to clipboard"
  },
  "icu:editMenuPaste": {
    "messageformat": "Paste",
    "description": "Edit menu command to insert text from clipboard at cursor location"
  },
  "icu:editMenuPasteAndMatchStyle": {
    "messageformat": "Paste and Match Style",
    "description": "Edit menu command to insert text from clipboard at cursor location, taking only text and not style information"
  },
  "icu:editMenuDelete": {
    "messageformat": "Delete",
    "description": "Edit menu command to remove the selected text"
  },
  "icu:editMenuSelectAll": {
    "messageformat": "Select All",
    "description": "Edit menu command to select all of the text in selected text box"
  },
  "icu:editMenuStartSpeaking": {
    "messageformat": "Start speaking",
    "description": "Edit menu item under 'speech' to start dictation"
  },
  "icu:editMenuStopSpeaking": {
    "messageformat": "Stop speaking",
    "description": "Edit menu item under 'speech' to stop dictation"
  },
  "icu:windowMenuClose": {
    "messageformat": "Close Window",
    "description": "Window menu command to close the current window"
  },
  "icu:windowMenuMinimize": {
    "messageformat": "Minimize",
    "description": "Window menu command to minimize the current window"
  },
  "icu:windowMenuZoom": {
    "messageformat": "Zoom",
    "description": "Window menu command to make the current window the size of the whole screen"
  },
  "icu:windowMenuBringAllToFront": {
    "messageformat": "Bring All to Front",
    "description": "Window menu command to bring all windows of current application to front"
  },
  "icu:viewMenuResetZoom": {
    "messageformat": "Actual Size",
    "description": "View menu command to go back to the default zoom"
  },
  "icu:viewMenuZoomIn": {
    "messageformat": "Zoom In",
    "description": "View menu command to make everything bigger"
  },
  "icu:viewMenuZoomOut": {
    "messageformat": "Zoom Out",
    "description": "View menu command to make everything smaller"
  },
  "icu:viewMenuToggleFullScreen": {
    "messageformat": "Toggle Full Screen",
    "description": "View menu command to enter or leave Full Screen mode"
  },
  "icu:viewMenuToggleDevTools": {
    "messageformat": "Toggle Developer Tools",
    "description": "View menu command to show or hide the developer tools"
  },
  "icu:menuSetupAsNewDevice": {
    "messageformat": "Set Up as New Device",
    "description": "When the application is not yet set up, menu option to start up the set up as fresh device"
  },
  "icu:menuSetupAsStandalone": {
    "messageformat": "Set Up as Standalone Device",
    "description": "Only available on development modes, menu option to open up the standalone device setup sequence"
  },
  "icu:messageContextMenuButton": {
    "messageformat": "More actions",
    "description": "Label for context button next to each message"
  },
  "icu:contextMenuCopyLink": {
    "messageformat": "Copy Link",
    "description": "Shown in the context menu for a link to indicate that the user can copy the link"
  },
  "icu:contextMenuCopyImage": {
    "messageformat": "Copy Image",
    "description": "Shown in the context menu for an image to indicate that the user can copy the image"
  },
  "icu:contextMenuNoSuggestions": {
    "messageformat": "No Suggestions",
    "description": "Shown in the context menu for a misspelled word to indicate that there are no suggestions to replace the misspelled word"
  },
  "icu:avatarMenuViewArchive": {
    "messageformat": "View Archive",
    "description": "One of the menu options available in the Avatar popup menu"
  },
  "icu:avatarMenuChatColors": {
    "messageformat": "Chat Color",
    "description": "One of the menu options available in the Avatar popup menu"
  },
  "icu:avatarMenuUpdateAvailable": {
    "messageformat": "Update Signal",
    "description": "One of the menu options available in the Avatar popup menu"
  },
  "icu:loading": {
    "messageformat": "Loading...",
    "description": "Message shown on the loading screen before we've loaded any messages"
  },
  "icu:optimizingApplication": {
    "messageformat": "Optimizing application...",
    "description": "Message shown on the loading screen while we are doing application optimizations"
  },
  "icu:migratingToSQLCipher": {
    "messageformat": "Optimizing messages... {status} complete.",
    "description": "Message shown on the loading screen while we are doing application optimizations"
  },
  "icu:archivedConversations": {
    "messageformat": "Archived Chats",
    "description": "Shown in place of the search box when showing archived conversation list"
  },
  "icu:LeftPane--pinned": {
    "messageformat": "Pinned",
    "description": "Shown as a header for pinned conversations in the left pane"
  },
  "icu:LeftPane--chats": {
    "messageformat": "Chats",
    "description": "Shown as a header for non-pinned conversations in the left pane"
  },
  "icu:LeftPane--corrupted-username--text": {
    "messageformat": "Something went wrong with your username, it’s no longer assigned to your account. You can try and set it again or choose a new one.",
    "description": "Text of corrupted username banner in the left pane"
  },
  "icu:LeftPane--corrupted-username--action-text": {
    "messageformat": "Fix now",
    "description": "Text of the button in the corrupted username banner in the left pane"
  },
  "icu:LeftPane--corrupted-username-link--text": {
    "messageformat": "Something went wrong with your QR code and username link, it’s no longer valid. Create a new link to share with others.",
    "description": "Text of corrupted username link banner in the left pane"
  },
  "icu:LeftPane--corrupted-username-link--action-text": {
    "messageformat": "Fix now",
    "description": "Text of the button in the corrupted username link banner in the left pane"
  },
  "icu:NavTabsToggle__showTabs": {
    "messageformat": "Show Tabs",
    "description": "Show in the left pane when the nav tabs are hidden, shows the nav tabs"
  },
  "icu:NavTabsToggle__hideTabs": {
    "messageformat": "Hide Tabs",
    "description": "Show in the nav tabs when the nav tabs are visible, hides the nav tabs"
  },
  "icu:NavTabs__ItemIconLabel--HasError": {
    "messageformat": "An error occurred",
    "description": "Nav Tabs > Tab has error > Accessibility Text"
  },
  "icu:NavTabs__ItemIconLabel--UnreadCount": {
    "messageformat": "{count, number} unread",
    "description": "Nav Tabs > Unread badge > Accessibility Text"
  },
  "icu:NavTabs__ItemIconLabel--MarkedUnread": {
    "messageformat": "Marked unread",
    "description": "Nav Tabs > Unread badge > when conversation is marked unread > Accessibility Text"
  },
  "icu:NavTabs__ItemLabel--Chats": {
    "messageformat": "Chats",
    "description": "Nav Tabs > Chats Button > Label & Accessibility Text"
  },
  "icu:NavTabs__ItemLabel--Calls": {
    "messageformat": "Calls",
    "description": "Nav Tabs > Calls Button > Label & Accessibility Text"
  },
  "icu:NavTabs__ItemLabel--Stories": {
    "messageformat": "Stories",
    "description": "Nav Tabs > Stories Button > Label & Accessibility Text"
  },
  "icu:NavTabs__ItemLabel--Settings": {
    "messageformat": "Settings",
    "description": "Nav Tabs > Settings Button > Label & Accessibility Text"
  },
  "icu:NavTabs__ItemLabel--Update": {
    "messageformat": "Update Signal",
    "description": "Nav Tabs > Settings Button > Label & Accessibility Text"
  },
  "icu:NavTabs__ItemLabel--Profile": {
    "messageformat": "Profile",
    "description": "Nav Tabs > Profile Button > Accessibility Text"
  },
  "icu:NavSidebar__BackButtonLabel": {
    "messageformat": "Back",
    "description": "Shown in the sidebar header when on a nested panel within the current sidebar, takes the user back to the previous step or default sidebar state"
  },
  "icu:archiveHelperText": {
    "messageformat": "These chats are archived and will only appear in the Inbox if new messages are received.",
    "description": "Shown at the top of the archived conversations list in the left pane"
  },
  "icu:noArchivedConversations": {
    "messageformat": "No archived chats.",
    "description": "Shown at the top of the archived conversations list in the left pane if there is no any archived conversation"
  },
  "icu:archiveConversation": {
    "messageformat": "Archive",
    "description": "Shown in menu for conversation, and moves conversation out of main conversation list"
  },
  "icu:markUnread": {
    "messageformat": "Mark as unread",
    "description": "Shown in menu for conversation, and marks conversation as unread"
  },
  "icu:ConversationHeader__menu__selectMessages": {
    "messageformat": "Select messages",
    "description": "Shown in menu for conversation, allows the user to start selecting multiple messages in the conversation"
  },
  "icu:ContactListItem__menu": {
    "messageformat": "Manage Contact",
    "description": "Shown as aria label for context menu for a contact"
  },
  "icu:ContactListItem__menu__message": {
    "messageformat": "Message",
    "description": "Shown in a context menu for a contact, allows the user to start the conversation with the contact"
  },
  "icu:ContactListItem__menu__audio-call": {
    "messageformat": "Voice call",
    "description": "Shown in a context menu for a contact, allows the user to start the audio call with the contact"
  },
  "icu:ContactListItem__menu__video-call": {
    "messageformat": "Video call",
    "description": "Shown in a context menu for a contact, allows the user to start the video call with the contact"
  },
  "icu:ContactListItem__menu__remove": {
    "messageformat": "Remove",
    "description": "Shown in a context menu for a contact, allows the user to remove the contact from the contact list"
  },
  "icu:ContactListItem__menu__block": {
    "messageformat": "Block",
    "description": "Shown in a context menu for a contact, allows the user to block the contact"
  },
  "icu:ContactListItem__remove--title": {
    "messageformat": "Remove {title}?",
    "description": "Shown as the title in the confirmation modal for removing a contact from the contact list"
  },
  "icu:ContactListItem__remove--body": {
    "messageformat": "You won’t see this person when searching. You’ll get a message request if they message you in the future.",
    "description": "Shown as the body in the confirmation modal for removing a contact from the contact list"
  },
  "icu:ContactListItem__remove--confirm": {
    "messageformat": "Remove",
    "description": "Shown as the confirmation button text in the confirmation modal for removing a contact from the contact list"
  },
  "icu:ContactListItem__remove-system--title": {
    "messageformat": "Unable to remove {title}",
    "description": "Shown as the title in the confirmation modal for removing a system contact from the contact list"
  },
  "icu:ContactListItem__remove-system--body": {
    "messageformat": "This person is saved to your device’s Contacts. Delete them from your Contacts on your mobile device and try again.",
    "description": "Shown as the body in the confirmation modal for removing a system contact from the contact list"
  },
  "icu:moveConversationToInbox": {
    "messageformat": "Unarchive",
    "description": "Undoes Archive Conversation action, and moves archived conversation back to the main conversation list"
  },
  "icu:pinConversation": {
    "messageformat": "Pin chat",
    "description": "Shown in menu for conversation, and pins the conversation to the top of the conversation list"
  },
  "icu:unpinConversation": {
    "messageformat": "Unpin chat",
    "description": "Undoes Archive Conversation action, and unpins the conversation from the top of the conversation list"
  },
  "icu:pinnedConversationsFull": {
    "messageformat": "You can only pin up to 4 chats",
    "description": "Shown in a toast when a user attempts to pin more than the maximum number of chats"
  },
  "icu:chooseDirectory": {
    "messageformat": "Choose folder",
    "description": "Button to allow the user to find a folder on disk"
  },
  "icu:chooseFile": {
    "messageformat": "Choose file",
    "description": "Button to allow the user to find a file on disk"
  },
  "icu:loadDataHeader": {
    "messageformat": "Load your data",
    "description": "Header shown on the first screen in the data import process"
  },
  "icu:loadDataDescription": {
    "messageformat": "You've just gone through the export process, and your contacts and messages are waiting patiently on your computer. Select the folder that contains your saved Signal data.",
    "description": "Introduction to the process of importing messages and contacts from disk"
  },
  "icu:importChooserTitle": {
    "messageformat": "Choose directory with exported data",
    "description": "Title of the popup window used to select data previously exported"
  },
  "icu:importErrorHeader": {
    "messageformat": "Something went wrong!",
    "description": "Header of the error screen after a failed import"
  },
  "icu:importingHeader": {
    "messageformat": "Loading contacts and messages",
    "description": "Header of screen shown as data is import"
  },
  "icu:importErrorFirst": {
    "messageformat": "Make sure you have chosen the correct directory that contains your saved Signal data. Its name should begin with 'Signal Export.' You can also save a new copy of your data from the Chrome App.",
    "description": "Message shown if the import went wrong; first paragraph"
  },
  "icu:importErrorSecond": {
    "messageformat": "If these steps don't work for you, please submit a debug log (View -> Debug Log) so that we can help you get migrated!",
    "description": "Message shown if the import went wrong; second paragraph"
  },
  "icu:importAgain": {
    "messageformat": "Choose folder and try again",
    "description": "Button shown if the user runs into an error during import, allowing them to start over"
  },
  "icu:importCompleteHeader": {
    "messageformat": "Success!",
    "description": "Header shown on the screen at the end of a successful import process"
  },
  "icu:importCompleteStartButton": {
    "messageformat": "Start using Signal Desktop",
    "description": "Button shown at end of successful import process, nothing left but a restart"
  },
  "icu:importCompleteLinkButton": {
    "messageformat": "Link this device to your phone",
    "description": "Button shown at end of successful 'light' import process, so the standard linking process still needs to happen"
  },
  "icu:selectedLocation": {
    "messageformat": "your selected location",
    "description": "Message shown as the export location if we didn't capture the target directory"
  },
  "icu:upgradingDatabase": {
    "messageformat": "Upgrading database. This may take some time...",
    "description": "Message shown on the loading screen when we're changing database structure on first run of a new version"
  },
  "icu:loadingMessages--other": {
    "messageformat": "Loading messages from {daysAgo, plural, one {# day} other {# days}} ago...",
    "description": "Message shown on the loading screen when we're catching up on the backlog of messages from day before yesterday and earlier"
  },
  "icu:loadingMessages--yesterday": {
    "messageformat": "Loading messages from yesterday...",
    "description": "Message shown on the loading screen when we're catching up on the backlog of messages from yesterday"
  },
  "icu:loadingMessages--today": {
    "messageformat": "Loading messages from today...",
    "description": "Message shown on the loading screen when we're catching up on the backlog of messages from today"
  },
  "icu:view": {
    "messageformat": "View",
    "description": "Used as a label on a button allowing user to see more information"
  },
  "icu:youLeftTheGroup": {
    "messageformat": "You are no longer a member of the group.",
    "description": "Displayed when a user can't send a message because they have left the group"
  },
  "icu:invalidConversation": {
    "messageformat": "This group is invalid. Please create a new group.",
    "description": "Displayed when a user can't send a message because something has gone wrong in the conversation."
  },
  "icu:scrollDown": {
    "messageformat": "Scroll to bottom of chat",
    "description": "Alt text for button to take user down to bottom of conversation, shown when user scrolls up"
  },
  "icu:messagesBelow": {
    "messageformat": "New messages below",
    "description": "Alt text for button to take user down to bottom of conversation with more than one message out of screen"
  },
  "icu:mentionsBelow": {
    "messageformat": "New mentions below",
    "description": "Alt text for button to take user down to next mention of them further down the message list (currently out of screen)"
  },
  "icu:unreadMessage": {
    "messageformat": "1 Unread Message",
    "description": "Text for unread message separator, just one message"
  },
  "icu:unreadMessages": {
    "messageformat": "{count, plural, one {# Unread Message} other {# Unread Messages}}",
    "description": "Text for unread message separator, with count"
  },
  "icu:messageHistoryUnsynced": {
    "messageformat": "For your security, chat history isn't transferred to new linked devices.",
    "description": "Shown in the conversation history when a user links a new device to explain what is not supported."
  },
  "icu:youMarkedAsVerified": {
    "messageformat": "You marked your Safety Number with {name} as verified",
    "description": "Shown in the conversation history when the user marks a contact as verified."
  },
  "icu:youMarkedAsNotVerified": {
    "messageformat": "You marked your Safety Number with {name} as not verified",
    "description": "Shown in the conversation history when the user marks a contact as not verified, whether on the Safety Number screen or by dismissing a banner or dialog."
  },
  "icu:youMarkedAsVerifiedOtherDevice": {
    "messageformat": "You marked your Safety Number with {name} as verified from another device",
    "description": "Shown in the conversation history when we discover that the user marked a contact as verified on another device."
  },
  "icu:youMarkedAsNotVerifiedOtherDevice": {
    "messageformat": "You marked your Safety Number with {name} as not verified from another device",
    "description": "Shown in the conversation history when we discover that the user marked a contact as not verified on another device."
  },
  "icu:membersNeedingVerification": {
    "messageformat": "Your safety numbers with these group members have changed since you last verified. Click a group member to see your new safety number with them.",
    "description": "When there are multiple previously-verified group members with safety number changes, a banner will be shown. The list of contacts with safety number changes is shown, and this text introduces that list."
  },
  "icu:changedRightAfterVerify": {
    "messageformat": "The safety number you are trying to verify has changed. Please review your new safety number with {name1}. Remember, this change could mean that someone is trying to intercept your communication or that {name2} has simply reinstalled Signal.",
    "description": "Shown on the safety number screen when the user has selected to verify/unverify a contact's safety number, and we immediately discover a safety number change"
  },
  "icu:safetyNumberChangeDialog__message": {
    "messageformat": "The following people may have reinstalled Signal or changed devices. Click a recipient to confirm their new safety number. This is optional.",
    "description": "Shown on confirmation dialog when user attempts to send a message"
  },
  "icu:safetyNumberChangeDialog__pending-messages": {
    "messageformat": "Send pending messages",
    "description": "Shown on confirmation dialog when user attempts to send a message in the outbox"
  },
  "icu:safetyNumberChangeDialog__review": {
    "messageformat": "Review",
    "description": "Shown to enter 'review' mode if more than five contacts have changed safety numbers"
  },
  "icu:safetyNumberChangeDialog__many-contacts": {
    "messageformat": "You have {count, plural, one {# connection} other {# connections}} who may have reinstalled Signal or changed devices. You can optionally review their safety numbers before sending.",
    "description": "Shown during an attempted send when more than five contacts have changed their safety numbers"
  },
  "icu:safetyNumberChangeDialog__post-review": {
    "messageformat": "All connections have been reviewed, click send to continue.",
    "description": "Shown after reviewing large number of contacts"
  },
  "icu:safetyNumberChangeDialog__confirm-remove-all": {
    "messageformat": "Are you sure you want to remove {count, plural, one {# recipient} other {# recipients}} from story {story}?",
    "description": "Shown if user selects 'remove all' option to remove all potentially untrusted contacts from a given story"
  },
  "icu:safetyNumberChangeDialog__remove-all": {
    "messageformat": "Remove all",
    "description": "Shown in the context menu for a story header, to remove all contacts within from their parent list"
  },
  "icu:safetyNumberChangeDialog__verify-number": {
    "messageformat": "Verify safety number",
    "description": "Shown in the context menu for a story recipient header, to verify that they are still trusted"
  },
  "icu:safetyNumberChangeDialog__remove": {
    "messageformat": "Remove from story",
    "description": "Shown in the context menu for a story recipient, to remove this contact from from their parent list"
  },
  "icu:safetyNumberChangeDialog__actions-contact": {
    "messageformat": "Actions for contact {contact}",
    "description": "Label for button that opens context menu for contact"
  },
  "icu:safetyNumberChangeDialog__actions-story": {
    "messageformat": "Actions for story {story}",
    "description": "Label for button that opens context menu for story"
  },
  "icu:identityKeyErrorOnSend": {
    "messageformat": "Your safety number with {name1} has changed. This could either mean that someone is trying to intercept your communication or that {name2} has simply reinstalled Signal. You may wish to verify your safety number with this contact.",
    "description": "Shown when user clicks on a failed recipient in the message detail view after an identity key change"
  },
  "icu:sendAnyway": {
    "messageformat": "Send anyway",
    "description": "Used on a warning dialog to make it clear that it might be risky to send the message."
  },
  "icu:safetyNumberChangeDialog_send": {
    "messageformat": "Send",
    "description": "Used on a warning dialog to make it clear that it might be risky to send the message."
  },
  "icu:safetyNumberChangeDialog_done": {
    "messageformat": "Done",
    "description": "Used when there are enough safety number changes to require an explicit review step, to signal that the review is complete."
  },
  "icu:callAnyway": {
    "messageformat": "Call anyway",
    "description": "Used on a warning dialog to make it clear that it might be risky to call the conversation."
  },
  "icu:joinAnyway": {
    "messageformat": "Join anyway",
    "description": "Used on a warning dialog to make it clear that it might be risky to join the call."
  },
  "icu:continueCall": {
    "messageformat": "Continue Call",
    "description": "Used on a warning dialog to make it clear that it might be risky to continue the group call."
  },
  "icu:noLongerVerified": {
    "messageformat": "Your safety number with {name} has changed and is no longer verified. Click to show.",
    "description": "Shown in conversation banner when user's safety number has changed, but they were previously verified."
  },
  "icu:multipleNoLongerVerified": {
    "messageformat": "Your safety numbers with multiple members of this group have changed and are no longer verified. Click to show.",
    "description": "Shown in conversation banner when more than one group member's safety number has changed, but they were previously verified."
  },
  "icu:debugLogExplanation": {
    "messageformat": "When you click Submit, your log will be posted online for 30 days at a unique, unpublished URL. You may Save it locally first.",
    "description": "Description of what will happen with your debug log"
  },
  "icu:debugLogError": {
    "messageformat": "Something went wrong with the upload! Please email support@signal.org and attach your log as a text file.",
    "description": "Error message a recommendations if debug log upload fails"
  },
  "icu:debugLogSuccess": {
    "messageformat": "Debug log submitted",
    "description": "Title of the success page for submitting a debug log"
  },
  "icu:debugLogSuccessNextSteps": {
    "messageformat": "Debug log uploaded. When you contact support, copy the URL below and attach it along with a description of the problem you saw and steps to reproduce it.",
    "description": "Explanation of next steps to take when submitting debug log"
  },
  "icu:debugLogLogIsIncomplete": {
    "messageformat": "... to see the full log, click Save",
    "description": "Shown as the text for the copy button on the debug log screen"
  },
  "icu:debugLogCopy": {
    "messageformat": "Copy Link",
    "description": "Shown as the text for the copy button on the debug log screen"
  },
  "icu:debugLogSave": {
    "messageformat": "Save",
    "description": "Shown as the text for the download button on the debug log screen"
  },
  "icu:debugLogLinkCopied": {
    "messageformat": "Link Copied to Your Clipboard",
    "description": "Shown in a toast to let the user know that the link to the debug log has been copied to their clipboard"
  },
  "icu:reportIssue": {
    "messageformat": "Contact Support",
    "description": "Link to open the issue tracker"
  },
  "icu:gotIt": {
    "messageformat": "Got it!",
    "description": "Label for a button that dismisses a dialog. The user clicks it to confirm that they understand the message in the dialog."
  },
  "icu:submit": {
    "messageformat": "Submit"
  },
  "icu:acceptNewKey": {
    "messageformat": "Accept",
    "description": "Label for a button to accept a new safety number"
  },
  "icu:SafetyNumberViewer__migration__text": {
    "messageformat": "Safety numbers are being updated.",
    "description": "(Deleted 11/01/2023) An explanatory note in SafetyNumberViewer describing the safety number migration process."
  },
  "icu:SafetyNumberViewer__migration__learn_more": {
    "messageformat": "Learn more",
    "description": "(Deleted 11/01/2023) A link text in SafetyNumberViewer describing the safety number migration process."
  },
  "icu:SafetyNumberViewer__card__prev": {
    "messageformat": "Previous Safety number",
    "description": "(Deleted 11/01/2023) An ARIA label for safety number navigation button."
  },
  "icu:SafetyNumberViewer__card__next": {
    "messageformat": "Next Safety number",
    "description": "(Deleted 11/01/2023) An ARIA label for safety number navigation button."
  },
  "icu:SafetyNumberViewer__carousel__dot": {
    "messageformat": "Safety number version, {index, number} of {total, number}",
    "description": "(Deleted 11/01/2023) An ARIA label for safety number carousel button."
  },
  "icu:SafetyNumberViewer__markAsVerified": {
    "messageformat": "Mark as verified",
    "description": "Safety number viewer, verification toggle button, when not verified, sets verified"
  },
  "icu:SafetyNumberViewer__clearVerification": {
    "messageformat": "Clear verification",
    "description": "Safety number viewer, verification toggle button, when verified, clears verification state"
  },
  "icu:SafetyNumberViewer__hint": {
    "messageformat": "To verify end-to-end encryption with {name}, compare the numbers above with their device. They can also scan your code with their device.",
    "description": "Safety number viewer, text of the hint"
  },
  "icu:SafetyNumberViewer__learn_more": {
    "messageformat": "Learn more",
    "description": "Text of 'Learn more' button of SafetyNumberViewerModal modal"
  },
  "icu:SafetyNumberViewer__hint--migration": {
    "messageformat": "To verify end-to-end encryption with {name}, match the color card above with their device and compare the numbers. If these don’t match, try the other pair of safety numbers. Only one pair needs to match.",
    "description": "(Deleted 11/01/2023). Safety number viewer, text of the hint during migration period"
  },
  "icu:SafetyNumberViewer__hint--normal": {
    "messageformat": "To verify end-to-end encryption with {name}, compare the numbers above with their device. They can also scan your code with their device.",
    "description": "(Deleted 11/01/2023). Safety number viewer, text of the hint after migration period"
  },
  "icu:SafetyNumberOnboarding__title": {
    "messageformat": "Changes to safety numbers",
    "description": "(Deleted 11/01/2023) Title of Safety number onboarding modal"
  },
  "icu:SafetyNumberOnboarding__p1": {
    "messageformat": "Safety numbers are being updated over a transition period to enable upcoming privacy features in Signal.",
    "description": "(Deleted 11/01/2023) Paragraph 1 of Safety number onboarding modal"
  },
  "icu:SafetyNumberOnboarding__p2": {
    "messageformat": "To verify safety numbers, match the color card with your contact’s device. If these don’t match, try the other pair of safety numbers. Only one pair needs to match.",
    "description": "(Deleted 11/01/2023) Paragraph 2 of Safety number onboarding modal"
  },
  "icu:SafetyNumberOnboarding__help": {
    "messageformat": "Need help?",
    "description": "(Deleted 11/01/2023) Text of a secondary button in Safety number onboarding modal"
  },
  "icu:SafetyNumberOnboarding__close": {
    "messageformat": "Got it",
    "description": "(Deleted 11/01/2023) Text of a secondary button in Safety number onboarding modal"
  },
  "icu:SafetyNumberNotReady__body": {
    "messageformat": "A safety number will be created with this person after you exchange messages with them.",
    "description": "Body of SafetyNumberNotReady modal"
  },
  "icu:SafetyNumberNotReady__learn-more": {
    "messageformat": "Learn more",
    "description": "Text of 'Learn more' button of SafetyNumberNotReady modal"
  },
  "icu:isVerified": {
    "messageformat": "You have verified your safety number with {name}.",
    "description": "Summary state shown at top of the safety number screen if user has verified contact."
  },
  "icu:isNotVerified": {
    "messageformat": "You have not verified your safety number with {name}.",
    "description": "Summary state shown at top of the safety number screen if user has not verified contact."
  },
  "icu:verified": {
    "messageformat": "Verified"
  },
  "icu:newIdentity": {
    "messageformat": "New safety number",
    "description": "Header for a key change dialog"
  },
  "icu:identityChanged": {
    "messageformat": "Your safety number with this contact has changed. This could either mean that someone is trying to intercept your communication, or this contact simply reinstalled Signal. You may wish to verify the new safety number below."
  },
  "icu:incomingError": {
    "messageformat": "Error handling incoming message"
  },
  "icu:media": {
    "messageformat": "Media",
    "description": "Header of the default pane in the media gallery, showing images and videos"
  },
  "icu:mediaEmptyState": {
    "messageformat": "You don’t have any media in this chat",
    "description": "Message shown to user in the media gallery when there are no messages with media attachments (images or video)"
  },
  "icu:allMedia": {
    "messageformat": "All Media",
    "description": "Header for the media gallery"
  },
  "icu:documents": {
    "messageformat": "Documents",
    "description": "Header of the secondary pane in the media gallery, showing every non-media attachment"
  },
  "icu:documentsEmptyState": {
    "messageformat": "You don’t have any documents in this chat",
    "description": "Message shown to user in the media gallery when there are no messages with document attachments (anything other than images or video)"
  },
  "icu:today": {
    "messageformat": "Today",
    "description": "The string \"today\""
  },
  "icu:yesterday": {
    "messageformat": "Yesterday",
    "description": "The string \"yesterday\""
  },
  "icu:thisWeek": {
    "messageformat": "This Week",
    "description": "Section header in the media gallery"
  },
  "icu:thisMonth": {
    "messageformat": "This Month",
    "description": "Section header in the media gallery"
  },
  "icu:unsupportedAttachment": {
    "messageformat": "Unsupported attachment type. Click to save.",
    "description": "Displayed for incoming unsupported attachment"
  },
  "icu:clickToSave": {
    "messageformat": "Click to save",
    "description": "Hover text for attachment filenames"
  },
  "icu:unnamedFile": {
    "messageformat": "Unnamed File",
    "description": "Hover text for attachment filenames"
  },
  "icu:voiceMessage": {
    "messageformat": "Voice Message",
    "description": "Name for a voice message attachment"
  },
  "icu:dangerousFileType": {
    "messageformat": "Attachment type not allowed for security reasons",
    "description": "Shown in toast when user attempts to send .exe file, for example"
  },
  "icu:loadingPreview": {
    "messageformat": "Loading Preview...",
    "description": "Shown while Signal Desktop is fetching metadata for a url in composition area"
  },
  "icu:stagedPreviewThumbnail": {
    "messageformat": "Draft thumbnail link preview for {domain}",
    "description": "Shown while Signal Desktop is fetching metadata for a url in composition area"
  },
  "icu:previewThumbnail": {
    "messageformat": "Thumbnail link preview for {domain}",
    "description": "Shown while Signal Desktop is fetching metadata for a url in composition area"
  },
  "icu:stagedImageAttachment": {
    "messageformat": "Draft image attachment: {path}",
    "description": "Alt text for staged attachments"
  },
  "icu:cdsMirroringErrorToast": {
    "messageformat": "Desktop ran into a Contact Discovery Service inconsistency.",
    "description": "An error popup when we discovered an inconsistency between mirrored Contact Discovery Service requests."
  },
  "icu:decryptionErrorToast": {
    "messageformat": "Desktop ran into a decryption error from {name}, device {deviceId}",
    "description": "An error popup when we haven't added an in-timeline error for decryption error, only for beta/internal users."
  },
  "icu:decryptionErrorToastAction": {
    "messageformat": "Submit log",
    "description": "Label for the decryption error toast button"
  },
  "icu:cannotSelectPhotosAndVideosAlongWithFiles": {
    "messageformat": "You can't select photos and videos along with files.",
    "description": "An error popup when the user has attempted to add an attachment"
  },
  "icu:cannotSelectMultipleFileAttachments": {
    "messageformat": "You can only select one file at a time.",
    "description": "An error popup when the user has attempted to add multiple non-image attachments"
  },
  "icu:maximumAttachments": {
    "messageformat": "You cannot add any more attachments to this message.",
    "description": "An error popup when the user has attempted to add an attachment"
  },
  "icu:fileSizeWarning": {
    "messageformat": "Sorry, the selected file exceeds message size restrictions. {limit, number}{units}",
    "description": "Shown in a toast if the user tries to attach too-large file"
  },
  "icu:unableToLoadAttachment": {
    "messageformat": "Unable to load selected attachment."
  },
  "icu:disconnected": {
    "messageformat": "Disconnected",
    "description": "Displayed when the desktop client cannot connect to the server."
  },
  "icu:connecting": {
    "messageformat": "Connecting...",
    "description": "Displayed when the desktop client is currently connecting to the server."
  },
  "icu:connect": {
    "messageformat": "Click to reconnect.",
    "description": "Shown to allow the user to manually attempt a reconnect."
  },
  "icu:connectingHangOn": {
    "messageformat": "Shouldn't be long",
    "description": "Subtext description for when the client is connecting to the server."
  },
  "icu:offline": {
    "messageformat": "Offline",
    "description": "Displayed when the desktop client has no network connection."
  },
  "icu:checkNetworkConnection": {
    "messageformat": "Check your network connection.",
    "description": "Obvious instructions for when a user's computer loses its network connection"
  },
  "icu:submitDebugLog": {
    "messageformat": "Debug log",
    "description": "Menu item and header text for debug log modal (sentence case)"
  },
  "icu:debugLog": {
    "messageformat": "Debug Log",
    "description": "View menu item to open the debug log (title case)"
  },
  "icu:forceUpdate": {
    "messageformat": "Force Update",
    "description": "View menu item to force the app to update download and install"
  },
  "icu:helpMenuShowKeyboardShortcuts": {
    "messageformat": "Show Keyboard Shortcuts",
    "description": "Item under the help menu, pops up a screen showing the application's keyboard shortcuts"
  },
  "icu:contactUs": {
    "messageformat": "Contact Us",
    "description": "Item under the help menu, takes you to the contact us support page"
  },
  "icu:goToReleaseNotes": {
    "messageformat": "Go to Release Notes",
    "description": "Item under the help menu, takes you to GitHub page for release notes"
  },
  "icu:goToForums": {
    "messageformat": "Go to Forums",
    "description": "Item under the Help menu, takes you to the forums"
  },
  "icu:goToSupportPage": {
    "messageformat": "Go to Support Page",
    "description": "Item under the Help menu, takes you to the support page"
  },
  "icu:joinTheBeta": {
    "messageformat": "Join the Beta",
    "description": "Item under the Help menu, takes you to an article describing how to install the beta release of Signal Desktop"
  },
  "icu:signalDesktopPreferences": {
    "messageformat": "Signal Desktop Preferences",
    "description": "Title of the window that pops up with Signal Desktop preferences in it"
  },
  "icu:signalDesktopStickerCreator": {
    "messageformat": "Sticker pack creator",
    "description": "Title of the window that pops up with Signal Desktop preferences in it"
  },
  "icu:aboutSignalDesktop": {
    "messageformat": "About Signal Desktop",
    "description": "Item under the Help menu, which opens a small about window"
  },
  "icu:screenShareWindow": {
    "messageformat": "Sharing screen",
    "description": "Title for screen sharing window"
  },
  "icu:speech": {
    "messageformat": "Speech",
    "description": "Item under the Edit menu, with 'start/stop speaking' items below it"
  },
  "icu:show": {
    "messageformat": "Show",
    "description": "Command under Window menu, to show the window"
  },
  "icu:hide": {
    "messageformat": "Hide",
    "description": "Command in the tray icon menu, to hide the window"
  },
  "icu:quit": {
    "messageformat": "Quit",
    "description": "Command in the tray icon menu, to quit the application"
  },
  "icu:signalDesktop": {
    "messageformat": "Signal Desktop",
    "description": "Tooltip for the tray icon"
  },
  "icu:search": {
    "messageformat": "Search",
    "description": "Placeholder text in the search input"
  },
  "icu:clearSearch": {
    "messageformat": "Clear Search",
    "description": "Aria label for clear search button"
  },
  "icu:searchIn": {
    "messageformat": "Search chat",
    "description": "Shown in the search box before text is entered when searching in a specific conversation"
  },
  "icu:noSearchResults": {
    "messageformat": "No results for \"{searchTerm}\"",
    "description": "Shown in the search left pane when no results were found"
  },
  "icu:noSearchResults--sms-only": {
    "messageformat": "SMS/MMS contacts are not available on Desktop.",
    "description": "Shown in the search left pane when no results were found and primary device has SMS/MMS handling enabled"
  },
  "icu:noSearchResultsInConversation": {
    "messageformat": "No results for \"{searchTerm}\" in {conversationName}",
    "description": "Shown in the search left pane when no results were found"
  },
  "icu:conversationsHeader": {
    "messageformat": "Chats",
    "description": "Shown to separate the types of search results"
  },
  "icu:contactsHeader": {
    "messageformat": "Contacts",
    "description": "Shown to separate the types of search results"
  },
  "icu:groupsHeader": {
    "messageformat": "Groups",
    "description": "Shown to separate the types of search results"
  },
  "icu:messagesHeader": {
    "messageformat": "Messages",
    "description": "Shown to separate the types of search results"
  },
  "icu:findByUsernameHeader": {
    "messageformat": "Find by username",
    "description": "Shown when search could be a valid username, with one sub-item that will kick off the search"
  },
  "icu:findByPhoneNumberHeader": {
    "messageformat": "Find by phone number",
    "description": "Shown when search could be a valid phone number, with one sub-item that will kick off the search"
  },
  "icu:welcomeToSignal": {
    "messageformat": "Welcome to Signal"
  },
  "icu:whatsNew": {
    "messageformat": "See {whatsNew} in this update",
    "description": "Shown in the main window"
  },
  "icu:viewReleaseNotes": {
    "messageformat": "what's new",
    "description": "Clickable link that displays the latest release notes"
  },
  "icu:typingAlt": {
    "messageformat": "Typing animation for this chat",
    "description": "Used as the 'title' attribute for the typing animation"
  },
  "icu:contactInAddressBook": {
    "messageformat": "This person is in your contacts.",
    "description": "Description of icon denoting that contact is from your address book"
  },
  "icu:contactAvatarAlt": {
    "messageformat": "Avatar for contact {name}",
    "description": "Used in the alt tag for the image avatar of a contact"
  },
  "icu:sendMessageToContact": {
    "messageformat": "Send Message",
    "description": "Shown when you are sent a contact and that contact has a signal account"
  },
  "icu:home": {
    "messageformat": "home",
    "description": "Shown on contact detail screen as a label for an address/phone/email"
  },
  "icu:work": {
    "messageformat": "work",
    "description": "Shown on contact detail screen as a label for an address/phone/email"
  },
  "icu:mobile": {
    "messageformat": "mobile",
    "description": "Shown on contact detail screen as a label for a phone or email"
  },
  "icu:email": {
    "messageformat": "email",
    "description": "Generic label shown if contact email has custom type but no label"
  },
  "icu:phone": {
    "messageformat": "phone",
    "description": "Generic label shown if contact phone has custom type but no label"
  },
  "icu:address": {
    "messageformat": "address",
    "description": "Generic label shown if contact address has custom type but no label"
  },
  "icu:poBox": {
    "messageformat": "PO Box",
    "description": "When rendering an address, used to provide context to a post office box"
  },
  "icu:downloading": {
    "messageformat": "Downloading",
    "description": "Shown in the message bubble while a long message attachment is being downloaded"
  },
  "icu:downloadFullMessage": {
    "messageformat": "Download Full Message",
    "description": "Shown in the message bubble while a long message attachment is not downloaded"
  },
  "icu:downloadAttachment": {
    "messageformat": "Download Attachment",
    "description": "Shown in a message's triple-dot menu if there isn't room for a dedicated download button"
  },
  "icu:reactToMessage": {
    "messageformat": "React to Message",
    "description": "Shown in triple-dot menu next to message to allow user to react to the associated message"
  },
  "icu:replyToMessage": {
    "messageformat": "Reply to Message",
    "description": "Shown in triple-dot menu next to message to allow user to start crafting a message with a quotation"
  },
  "icu:originalMessageNotFound": {
    "messageformat": "Original message not found",
    "description": "Shown in quote if reference message was not found as message was initially downloaded and processed"
  },
  "icu:messageFoundButNotLoaded": {
    "messageformat": "Original message found, but not loaded. Scroll up to load it.",
    "description": "Shown in toast if user clicks on quote references messages not loaded in view, but in database"
  },
  "icu:voiceRecording--start": {
    "messageformat": "Start recording voice message",
    "description": "Tooltip for microphone button to start voice message"
  },
  "icu:voiceRecording--complete": {
    "messageformat": "Complete voice message and send",
    "description": "Tooltip for green complete voice message and send"
  },
  "icu:voiceRecording--cancel": {
    "messageformat": "Cancel voice message",
    "description": "Tooltip for red button to cancel voice message"
  },
  "icu:voiceRecordingInterruptedMax": {
    "messageformat": "Voice message recording stopped because the maximum time limit was reached.",
    "description": "Confirmation dialog message for when the voice recording is interrupted due to max time limit"
  },
  "icu:voiceRecordingInterruptedBlur": {
    "messageformat": "Voice message recording stopped because you switched to another app.",
    "description": "Confirmation dialog message for when the voice recording is interrupted due to app losing focus"
  },
  "icu:voiceNoteLimit": {
    "messageformat": "Voice messages are limited to one hour. Recording will stop if you switch to another app.",
    "description": "Shown in toast to warn user about limited time and that window must be in focus"
  },
  "icu:voiceNoteMustBeOnlyAttachment": {
    "messageformat": "A voice message must have only one attachment.",
    "description": "Shown in toast if tries to record a voice note with any staged attachments"
  },
  "icu:voiceNoteError": {
    "messageformat": "There was an error with the voice recorder.",
    "description": "Shown in a dialog to inform user that we experienced an unrecoverable error"
  },
  "icu:attachmentSaved": {
    "messageformat": "Attachment saved.",
    "description": "Shown after user selects to save to downloads"
  },
  "icu:attachmentSavedShow": {
    "messageformat": "Show in folder",
    "description": "Button label for showing the attachment in your file system"
  },
  "icu:you": {
    "messageformat": "You",
    "description": "Shown when the user represented is the current user."
  },
  "icu:replyingTo": {
    "messageformat": "Replying to {name}",
    "description": "Shown in iOS theme when you or someone quotes to a message which is not from you"
  },
  "icu:audioPermissionNeeded": {
    "messageformat": "To send voice messages, allow Signal Desktop to access your microphone.",
    "description": "Shown if the user attempts to send an audio message without audio permissions turned on"
  },
  "icu:audioCallingPermissionNeeded": {
    "messageformat": "For calling, you must allow Signal Desktop to access your microphone.",
    "description": "Shown if the user attempts access the microphone for calling without audio permissions turned on"
  },
  "icu:videoCallingPermissionNeeded": {
    "messageformat": "For video calling, you must allow Signal Desktop to access your camera.",
    "description": "Shown if the user attempts access the camera for video calling without video permissions turned on"
  },
  "icu:allowAccess": {
    "messageformat": "Allow Access",
    "description": "Button shown in popup asking to enable microphone/video permissions to send audio messages"
  },
  "icu:showSettings": {
    "messageformat": "Show Settings",
    "description": "A button shown in dialog requesting the user to turn on audio permissions"
  },
  "icu:audio": {
    "messageformat": "Audio",
    "description": "Shown in a quotation of a message containing an audio attachment if no text was originally provided with that attachment"
  },
  "icu:video": {
    "messageformat": "Video",
    "description": "Shown in a quotation of a message containing a video if no text was originally provided with that video"
  },
  "icu:photo": {
    "messageformat": "Photo",
    "description": "Shown in a quotation of a message containing a photo if no text was originally provided with that image"
  },
  "icu:text": {
    "messageformat": "Text",
    "description": "Label for the word 'text'"
  },
  "icu:cannotUpdate": {
    "messageformat": "Cannot Update",
    "description": "Shown as the title of our update error dialogs on windows"
  },
  "icu:muted": {
    "messageformat": "Muted",
    "description": "Shown in a button when a conversation is muted"
  },
  "icu:mute": {
    "messageformat": "Mute",
    "description": "Shown in a button when a conversation is unmuted and can be muted"
  },
  "icu:cannotUpdateDetail": {
    "messageformat": "Signal couldn't update. {retry} or visit {url} to install it manually. Then, {support} about this problem",
    "description": "Shown if a general error happened while trying to install update package"
  },
  "icu:cannotUpdateRequireManualDetail": {
    "messageformat": "Signal couldn't update. Visit {url} to install it manually. Then, {support} about this problem",
    "description": "Shown if a general error happened while trying to install update package and manual update is required"
  },
  "icu:readOnlyVolume": {
    "messageformat": "Signal Desktop is likely in a macOS quarantine, and will not be able to auto-update. Please try moving {app} to {folder} with Finder.",
    "description": "Shown on MacOS if running on a read-only volume and we cannot update"
  },
  "icu:ok": {
    "messageformat": "OK"
  },
  "icu:cancel": {
    "messageformat": "Cancel"
  },
  "icu:discard": {
    "messageformat": "Discard"
  },
  "icu:failedToSend": {
    "messageformat": "Failed to send to some recipients. Check your network connection."
  },
  "icu:error": {
    "messageformat": "Error"
  },
  "icu:messageDetail": {
    "messageformat": "Message Detail"
  },
  "icu:delete": {
    "messageformat": "Delete"
  },
  "icu:accept": {
    "messageformat": "Accept"
  },
  "icu:edit": {
    "messageformat": "Edit"
  },
  "icu:forward": {
    "messageformat": "Forward"
  },
  "icu:done": {
    "messageformat": "Done",
    "description": "Label for done"
  },
  "icu:update": {
    "messageformat": "Update"
  },
  "icu:next2": {
    "messageformat": "Next"
  },
  "icu:on": {
    "messageformat": "On",
    "description": "Label for when something is turned on"
  },
  "icu:off": {
    "messageformat": "Off",
    "description": "Label for when something is turned off"
  },
  "icu:deleteWarning": {
    "messageformat": "This message will be deleted from this device.",
    "description": "Text shown in the confirmation dialog for deleting a message locally"
  },
  "icu:deleteForEveryoneWarning": {
    "messageformat": "This message will be deleted for everyone in the chat if they’re on a recent version of Signal. They will be able to see that you deleted a message.",
    "description": "Text shown in the confirmation dialog for deleting a message for everyone"
  },
  "icu:from": {
    "messageformat": "From",
    "description": "Label for the sender of a message"
  },
  "icu:to": {
    "messageformat": "To",
    "description": "Label for the receiver of a message"
  },
  "icu:searchResultHeader--sender-to-group": {
    "messageformat": "{sender} to {receiverGroup}",
    "description": "Shown for search result items - like 'Jon to Friends Group'"
  },
  "icu:searchResultHeader--sender-to-you": {
    "messageformat": "{sender} to You",
    "description": "Shown for search result items - like 'Jon to You"
  },
  "icu:searchResultHeader--you-to-group": {
    "messageformat": "You to {receiverGroup}",
    "description": "Shown for search result items - like 'You to Friends Group'"
  },
  "icu:searchResultHeader--you-to-receiver": {
    "messageformat": "You to {receiverContact}",
    "description": "Shown for search result items - like 'You to Jon'"
  },
  "icu:sent": {
    "messageformat": "Sent",
    "description": "Label for the time a message was sent"
  },
  "icu:received": {
    "messageformat": "Received",
    "description": "Label for the time a message was received"
  },
  "icu:sendMessage": {
    "messageformat": "Message",
    "description": "Placeholder text in the message entry field"
  },
  "icu:groupMembers": {
    "messageformat": "Group members"
  },
  "icu:showMembers": {
    "messageformat": "Show members"
  },
  "icu:showSafetyNumber": {
    "messageformat": "View safety number"
  },
  "icu:ContactModal__showSafetyNumber": {
    "messageformat": "View safety number",
    "description": "Contact modal, label for button to show safety number modal"
  },
  "icu:viewRecentMedia": {
    "messageformat": "View recent media",
    "description": "This is a menu item for viewing all media (images + video) in a conversation, using the imperative case, as in a command."
  },
  "icu:theirIdentityUnknown": {
    "messageformat": "You haven't exchanged any messages with this contact yet. Your safety number with them will be available after the first message."
  },
  "icu:back": {
    "messageformat": "Back",
    "description": "Generic label for back"
  },
  "icu:goBack": {
    "messageformat": "Go back",
    "description": "Label for back button in a conversation"
  },
  "icu:moreInfo": {
    "messageformat": "More Info",
    "description": "Shown on the drop-down menu for an individual message, takes you to message detail screen"
  },
  "icu:copy": {
    "messageformat": "Copy text",
    "description": "Shown on the drop-down menu for an individual message, copies the message text to the clipboard"
  },
  "icu:MessageContextMenu__select": {
    "messageformat": "Select",
    "description": "Shown on the drop-down menu for an individual message, opens the conversation in select mode with the current message selected"
  },
  "icu:MessageTextRenderer--spoiler--label": {
    "messageformat": "Spoiler",
    "description": "Used as a label for screenreaders on 'spoiler' text, which is hidden by default"
  },
  "icu:retrySend": {
    "messageformat": "Retry Send",
    "description": "Shown on the drop-down menu for an individual message, but only if it is an outgoing message that failed to send"
  },
  "icu:retryDeleteForEveryone": {
    "messageformat": "Retry Delete for Everyone",
    "description": "Shown on the drop-down menu for an individual message, but only if a previous delete for everyone failed to send"
  },
  "icu:forwardMessage": {
    "messageformat": "Forward message",
    "description": "Shown on the drop-down menu for an individual message, forwards a message"
  },
  "icu:MessageContextMenu__reply": {
    "messageformat": "Reply",
    "description": "Shown on the drop-down menu for an individual message when there isnt room for a dedicated button, focuses the composer with a reply to the current message"
  },
  "icu:MessageContextMenu__react": {
    "messageformat": "React",
    "description": "Shown on the drop-down menu for an individual message when there isnt room for a dedicated button, opens the react picker for the current message"
  },
  "icu:MessageContextMenu__download": {
    "messageformat": "Download",
    "description": "Shown on the drop-down menu for an individual message when there isnt room for a dedicated button and when there's only a single attachment, downloads an attachment"
  },
  "icu:MessageContextMenu__deleteMessage": {
    "messageformat": "Delete",
    "description": "Show on the drop-down menu for an individual message, opens a modal to select if you want to 'delete for me' or 'delete for everyone'"
  },
  "icu:MessageContextMenu__forward": {
    "messageformat": "Forward",
    "description": "Show on the drop-down menu for an individual message, opens a modal to forward a message"
  },
  "icu:MessageContextMenu__info": {
    "messageformat": "Info",
    "description": "Shown on the drop-down menu for an individual message, takes you to message detail screen"
  },
  "icu:deleteMessagesInConversation": {
    "messageformat": "Delete messages",
    "description": "Menu item for deleting all messages in a conversation from your device"
  },
  "icu:ConversationHeader__DeleteMessagesInConversationConfirmation__title": {
    "messageformat": "Delete messages?",
    "description": "Title for confirmation modal to delete all messages in a conversation"
  },
  "icu:ConversationHeader__DeleteMessagesInConversationConfirmation__description": {
    "messageformat": "Messages in this chat will be deleted from this device. You can still search for this chat after you delete messages.",
    "description": "Description for confirmation modal to delete all messages in a conversation"
  },
  "icu:ConversationHeader__ContextMenu__LeaveGroupAction__title": {
    "messageformat": "Leave group",
    "description": "This is a button to leave a group"
  },
  "icu:ConversationHeader__LeaveGroupConfirmation__title": {
    "messageformat": "Do you really want to leave?",
    "description": "Conversation Header > Leave Group Action > Leave Group Confirmation Modal > Title"
  },
  "icu:ConversationHeader__LeaveGroupConfirmation__description": {
    "messageformat": "You will no longer be able to send or receive messages in this group.",
    "description": "Conversation Header > Leave Group Action > Leave Group Confirmation Modal > Description"
  },
  "icu:ConversationHeader__LeaveGroupConfirmation__confirmButton": {
    "messageformat": "Leave",
    "description": "Conversation Header > Leave Group Action > Leave Group Confirmation Modal > Confirm Button"
  },
  "icu:ConversationHeader__CannotLeaveGroupBecauseYouAreLastAdminAlert__description": {
    "messageformat": "Before you leave, you must choose at least one new admin for this group.",
    "description": "Conversation Header > Leave Group Action > Cannot Leave Group Because You Are Last Admin Alert > Description"
  },
  "icu:sessionEnded": {
    "messageformat": "Secure session reset",
    "description": "This is a past tense, informational message. In other words, your secure session has been reset."
  },
  "icu:ChatRefresh--notification": {
    "messageformat": "Chat session refreshed",
    "description": "Shown in timeline when a error happened, and the session was automatically reset."
  },
  "icu:ChatRefresh--learnMore": {
    "messageformat": "Learn More",
    "description": "Shown in timeline when session is automatically reset, to provide access to a popup info dialog"
  },
  "icu:ChatRefresh--summary": {
    "messageformat": "Signal uses end-to-end encryption and it may need to refresh your chat session sometimes. This doesn’t affect your chat’s security but you may have missed a message from this contact and you can ask them to resend it.",
    "description": "Shown on explainer dialog available from chat session refreshed timeline events"
  },
  "icu:ChatRefresh--contactSupport": {
    "messageformat": "Contact Support",
    "description": "Shown on explainer dialog available from chat session refreshed timeline events"
  },
  "icu:DeliveryIssue--preview": {
    "messageformat": "Delivery issue",
    "description": "Shown in left pane preview when message delivery issue happens"
  },
  "icu:DeliveryIssue--notification": {
    "messageformat": "A message from {sender} couldn’t be delivered",
    "description": "Shown in timeline when message delivery issue happens"
  },
  "icu:DeliveryIssue--learnMore": {
    "messageformat": "Learn More",
    "description": "Shown in timeline when message delivery issue happens, to provide access to a popup info dialog"
  },
  "icu:DeliveryIssue--title": {
    "messageformat": "Delivery Issue",
    "description": "Shown on explainer dialog available from delivery issue timeline events"
  },
  "icu:DeliveryIssue--summary": {
    "messageformat": "A message, sticker, reaction, read receipt or media couldn’t be delivered to you from {sender}. They may have tried sending it to you directly, or in a group.",
    "description": "Shown on explainer dialog available from delivery issue timeline events in 1:1 conversations"
  },
  "icu:DeliveryIssue--summary--group": {
    "messageformat": "A message, sticker, reaction, read receipt or media couldn’t be delivered to you from {sender} in this chat.",
    "description": "Shown on explainer dialog available from delivery issue timeline events in groups"
  },
  "icu:ChangeNumber--notification": {
    "messageformat": "{sender} changed their phone number",
    "description": "Shown in timeline when a member of a conversation changes their phone number"
  },
  "icu:ConversationMerge--notification": {
    "messageformat": "{obsoleteConversationTitle} and {conversationTitle} are the same account. Your message history for both chats are here.",
    "description": "Shown when we've discovered that two local conversations are the same remote account in an unusual way"
  },
  "icu:ConversationMerge--notification--with-e164": {
    "messageformat": "Your message history with {conversationTitle} and their number {obsoleteConversationNumber} has been merged.",
    "description": "Shown when we've discovered that two local conversations are the same remote account in an unusual way, but we have the phone number for the old conversation"
  },
  "icu:ConversationMerge--notification--no-title": {
    "messageformat": "Your message history with {conversationTitle} and another chat that belonged to them has been merged.",
    "description": "Shown when we've discovered that two local conversations are the same remote account in an unusual way, but we don't have the title for the old conversation"
  },
  "icu:ConversationMerge--learn-more": {
    "messageformat": "Learn More",
    "description": "Shown on a button below a 'conversations were merged' timeline notification"
  },
  "icu:ConversationMerge--explainer-dialog--line-1": {
    "messageformat": "After messaging with {obsoleteConversationTitle} you learned this number belongs to {conversationTitle}. Their phone number is private.",
    "description": "Contents of a dialog shown after clicking 'learn more' button on a conversation merge event."
  },
  "icu:ConversationMerge--explainer-dialog--line-2": {
    "messageformat": "Your message history for both chats have been merged here.",
    "description": "Contents of a dialog shown after clicking 'learn more' button on a conversation merge event."
  },
  "icu:PhoneNumberDiscovery--notification--withSharedGroup": {
    "messageformat": "{phoneNumber} belongs to {conversationTitle}. You're both members of {sharedGroup}.",
    "description": "Shown when we've discovered a phone number for a contact you've been communicating with."
  },
  "icu:PhoneNumberDiscovery--notification--noSharedGroup": {
    "messageformat": "{phoneNumber} belongs to {conversationTitle}",
    "description": "Shown when we've discovered a phone number for a contact you've been communicating with, but you have no shared groups."
  },
  "icu:quoteThumbnailAlt": {
    "messageformat": "Thumbnail of image from quoted message",
    "description": "Used in alt tag of thumbnail images inside of an embedded message quote"
  },
  "icu:imageAttachmentAlt": {
    "messageformat": "Image attached to message",
    "description": "Used in alt tag of image attachment"
  },
  "icu:videoAttachmentAlt": {
    "messageformat": "Screenshot of video attached to message",
    "description": "Used in alt tag of video attachment preview"
  },
  "icu:lightboxImageAlt": {
    "messageformat": "Image sent in chat",
    "description": "Used in the alt tag for the image shown in a full-screen lightbox view"
  },
  "icu:imageCaptionIconAlt": {
    "messageformat": "Icon showing that this image has a caption",
    "description": "Used for the icon layered on top of an image in message bubbles"
  },
  "icu:save": {
    "messageformat": "Save",
    "description": "Used on save buttons"
  },
  "icu:reset": {
    "messageformat": "Reset",
    "description": "Used on reset buttons"
  },
  "icu:fileIconAlt": {
    "messageformat": "File icon",
    "description": "Used in the media gallery documents tab to visually represent a file"
  },
  "icu:installWelcome": {
    "messageformat": "Welcome to Signal Desktop",
    "description": "Welcome title on the install page"
  },
  "icu:installTagline": {
    "messageformat": "Privacy is possible. Signal makes it easy.",
    "description": "Tagline displayed under 'installWelcome' string on the install page"
  },
  "icu:linkedDevices": {
    "messageformat": "Linked Devices",
    "description": "Used in the guidance to help people find the 'link new device' area of their Signal mobile app"
  },
  "icu:linkNewDevice": {
    "messageformat": "Link New Device",
    "description": "The menu option shown in Signal iOS to add a new linked device"
  },
  "icu:Install__learn-more": {
    "messageformat": "Learn more",
    "description": "Button text for learn more button during error screen"
  },
  "icu:Install__scan-this-code": {
    "messageformat": "Scan this code in the Signal app on your phone",
    "description": "Title of the device link screen. Also used as alt text for the QR code on the device link screen"
  },
  "icu:Install__instructions__1": {
    "messageformat": "Open Signal on your phone",
    "description": "Instructions on the device link screen"
  },
  "icu:Install__instructions__2": {
    "messageformat": "Tap into {settings}, then tap {linkedDevices}",
    "description": "Instructions on the device link screen"
  },
  "icu:Install__instructions__2__settings": {
    "messageformat": "Settings",
    "description": "Part of the 2nd instruction on the device link screen"
  },
  "icu:Install__instructions__3": {
    "messageformat": "Tap {plusButton} (Android) or {linkNewDevice} (iPhone)",
    "description": "Instructions on the device link screen"
  },
  "icu:Install__qr-failed": {
    "messageformat": "(deleted 05/09/2023) The QR code couldn't load. Check your internet and try again. <learnMoreLink>Learn more</learnMoreLink>",
    "description": "Shown on the install screen if the QR code fails to load"
  },
  "icu:Install__qr-failed-load": {
    "messageformat": "The QR code couldn't load. Check your internet and try again. <retry>Retry</retry>",
    "description": "Shown on the install screen if the QR code fails to load"
  },
  "icu:Install__support-link": {
    "messageformat": "Need help?",
    "description": "Shown on the install screen. Link takes users to a support page"
  },
  "icu:Install__choose-device-name__description": {
    "messageformat": "You'll see this name under \"Linked Devices\" on your phone",
    "description": "The subheader shown on the 'choose device name' screen in the device linking process"
  },
  "icu:Install__choose-device-name__placeholder": {
    "messageformat": "My Computer",
    "description": "The placeholder for the 'choose device name' input"
  },
  "icu:Preferences--device-name": {
    "messageformat": "Device name",
    "description": "The label in settings panel shown for the user-provided name for this desktop instance"
  },
  "icu:chooseDeviceName": {
    "messageformat": "Choose this device's name",
    "description": "The header shown on the 'choose device name' screen in the device linking process"
  },
  "icu:finishLinkingPhone": {
    "messageformat": "Finish linking phone",
    "description": "The text on the button to finish the linking process, after choosing the device name"
  },
  "icu:initialSync": {
    "messageformat": "Syncing contacts and groups",
    "description": "Shown during initial link while contacts and groups are being pulled from mobile device"
  },
  "icu:initialSync__subtitle": {
    "messageformat": "Note: Your chat history will not be synced to this device",
    "description": "Shown during initial link while contacts and groups are being pulled from mobile device"
  },
  "icu:installConnectionFailed": {
    "messageformat": "Failed to connect to server.",
    "description": "Displayed when we can't connect to the server."
  },
  "icu:installTooManyDevices": {
    "messageformat": "Sorry, you have too many devices linked already. Try removing some."
  },
  "icu:installTooOld": {
    "messageformat": "Update Signal on this device to link your phone."
  },
  "icu:installErrorHeader": {
    "messageformat": "Something went wrong!"
  },
  "icu:installUnknownError": {
    "messageformat": "An unexpected error occurred. Please try again."
  },
  "icu:installTryAgain": {
    "messageformat": "Try again"
  },
  "icu:Preferences--theme": {
    "messageformat": "Theme",
    "description": "Header for theme settings"
  },
  "icu:calling": {
    "messageformat": "Calling",
    "description": "Header for calling options on the settings screen"
  },
  "icu:calling__call-back": {
    "messageformat": "Call Back",
    "description": "Button to call someone back"
  },
  "icu:calling__call-again": {
    "messageformat": "Call Again",
    "description": "Button to call someone again"
  },
  "icu:calling__join": {
    "messageformat": "Join Call",
    "description": "Button label in the call lobby for joining a call"
  },
  "icu:calling__return": {
    "messageformat": "Return to Call",
    "description": "Button label in the call lobby for returning to a call"
  },
  "icu:calling__lobby-automatically-muted-because-there-are-a-lot-of-people": {
    "messageformat": "Microphone muted due to the size of the call",
    "description": "Shown in a call lobby toast if there are a lot of people already on the call"
  },
  "icu:calling__toasts--aria-label": {
    "messageformat": "Call notifications",
    "description": "Aria label for region of toasts shown during a call (for, e.g. reconnecting, person joined, audio device changed notifications)"
  },
  "icu:calling__call-is-full": {
    "messageformat": "Call is full",
    "description": "Text in the call lobby when you can't join because the call is full"
  },
  "icu:CallingLobbyJoinButton--join": {
    "messageformat": "Join",
    "description": "Button label in the call lobby for joining a call"
  },
  "icu:CallingLobbyJoinButton--start": {
    "messageformat": "Start",
    "description": "Button label in the call lobby for starting a call"
  },
  "icu:CallingLobbyJoinButton--call-full": {
    "messageformat": "Call full",
    "description": "Button in the call lobby when you can't join because the call is full"
  },
  "icu:calling__button--video-disabled": {
    "messageformat": "Camera disabled",
    "description": "Button tooltip label when the camera is disabled"
  },
  "icu:calling__button--video-off": {
    "messageformat": "Turn off camera",
    "description": "Button tooltip label for turning off the camera"
  },
  "icu:calling__button--video-on": {
    "messageformat": "Turn on camera",
    "description": "Button tooltip label for turning on the camera"
  },
  "icu:calling__button--audio-disabled": {
    "messageformat": "Microphone disabled",
    "description": "Button tooltip label when the microphone is disabled"
  },
  "icu:calling__button--audio-off": {
    "messageformat": "Mute mic",
    "description": "Button tooltip label for turning off the microphone"
  },
  "icu:calling__button--audio-on": {
    "messageformat": "Unmute mic",
    "description": "Button tooltip label for turning on the microphone"
  },
  "icu:calling__button--presenting-disabled": {
    "messageformat": "Presenting disabled",
    "description": "Button tooltip label for when screen sharing is disabled"
  },
  "icu:calling__button--presenting-on": {
    "messageformat": "Start presenting",
    "description": "Button tooltip label for starting to share screen"
  },
  "icu:calling__button--presenting-off": {
    "messageformat": "Stop presenting",
    "description": "Button tooltip label for stopping screen sharing"
  },
  "icu:calling__button--ring__disabled-because-group-is-too-large": {
    "messageformat": "Group is too large to ring the participants.",
    "description": "Button tooltip label when you can't ring because the group is too large"
  },
  "icu:calling__button--ring__off": {
    "messageformat": "Notify, don't ring",
    "description": "Button tooltip label for turning ringing off"
  },
  "icu:calling__button--ring__on": {
    "messageformat": "Enable ringing",
    "description": "Button tooltip label for turning ringing on"
  },
  "icu:CallingButton__ring-off": {
    "messageformat": "Turn off ringing",
    "description": "Button tooltip label for turning ringing off"
  },
  "icu:CallingButton--ring-on": {
    "messageformat": "Turn on ringing",
    "description": "Button tooltip label for turning ringing on"
  },
  "icu:CallingButton--more-options": {
    "messageformat": "More options",
    "description": "Tooltip label for button in the calling screen that opens a menu with other call actions such as React or Raise Hand."
  },
  "icu:CallingRaisedHandsList__Title": {
    "messageformat": "Raised hands · {count, plural, one {# person} other {# people}}",
    "description": "Shown in the call raised hands list to describe how many people have active raised hands"
  },
  "icu:CallingReactions--me": {
    "messageformat": "You",
    "description": "Label next to in-call reactions to indicate that the current user sent that reaction."
  },
  "icu:calling__your-video-is-off": {
    "messageformat": "Your camera is off",
    "description": "Label in the calling lobby indicating that your camera is off"
  },
  "icu:calling__pre-call-info--empty-group": {
    "messageformat": "No one else is here",
    "description": "Shown in the calling lobby to describe who is in the call"
  },
  "icu:calling__pre-call-info--1-person-in-call": {
    "messageformat": "{first} is in this call",
    "description": "Shown in the calling lobby to describe who is in the call"
  },
  "icu:calling__pre-call-info--another-device-in-call": {
    "messageformat": "One of your other devices is in this call",
    "description": "Shown in the calling lobby to describe when it is just you"
  },
  "icu:calling__pre-call-info--2-people-in-call": {
    "messageformat": "{first} and {second} are in this call",
    "description": "Shown in the calling lobby to describe who is in the call"
  },
  "icu:calling__pre-call-info--3-people-in-call": {
    "messageformat": "{first}, {second}, and {third} are in this call",
    "description": "Shown in the calling lobby to describe who is in the call"
  },
  "icu:calling__pre-call-info--many-people-in-call": {
    "messageformat": "{first}, {second}, and {others, plural, other {#}} others are in this call",
    "description": "Shown in the calling lobby to describe who is in the call"
  },
  "icu:calling__pre-call-info--will-ring-1": {
    "messageformat": "Signal will ring {person}",
    "description": "Shown in the calling lobby to describe who will be rung"
  },
  "icu:calling__pre-call-info--will-ring-2": {
    "messageformat": "Signal will ring {first} and {second}",
    "description": "Shown in the calling lobby to describe who will be rang"
  },
  "icu:calling__pre-call-info--will-ring-3": {
    "messageformat": "Signal will ring {first}, {second}, and {third}",
    "description": "Shown in the calling lobby to describe who will be rang"
  },
  "icu:calling__pre-call-info--will-ring-many": {
    "messageformat": "Signal will ring {first}, {second}, and {others, plural, other {#}} others",
    "description": "Shown in the calling lobby to describe who will be rang"
  },
  "icu:calling__pre-call-info--will-notify-1": {
    "messageformat": "{person} will be notified",
    "description": "Shown in the calling lobby to describe who will be notified"
  },
  "icu:calling__pre-call-info--will-notify-2": {
    "messageformat": "{first} and {second} will be notified",
    "description": "Shown in the calling lobby to describe who will be notified"
  },
  "icu:calling__pre-call-info--will-notify-3": {
    "messageformat": "{first}, {second}, and {third} will be notified",
    "description": "Shown in the calling lobby to describe who will be notified"
  },
  "icu:calling__pre-call-info--will-notify-many": {
    "messageformat": "{first}, {second}, and {others, plural, other {#}} others will be notified",
    "description": "Shown in the calling lobby to describe who will be notified"
  },
  "icu:calling__in-this-call--zero": {
    "messageformat": "No one else is here",
    "description": "Shown in the participants list to describe how many people are in the call"
  },
  "icu:calling__in-this-call--one": {
    "messageformat": "In this call · 1 person",
    "description": "Shown in the participants list to describe how many people are in the call"
  },
  "icu:calling__in-this-call--many": {
    "messageformat": "In this call · {people} people",
    "description": "Shown in the participants list to describe how many people are in the call"
  },
  "icu:calling__you-have-blocked": {
    "messageformat": "You have blocked {name}",
    "description": "when you block someone and cannot view their video"
  },
  "icu:calling__block-info": {
    "messageformat": "You won't receive their voice or video and they won't receive yours.",
    "description": "Shown in the modal dialog to describe how blocking works in a group call"
  },
  "icu:calling__overflow__scroll-up": {
    "messageformat": "Scroll up",
    "description": "Label for the \"scroll up\" button in a call's overflow area"
  },
  "icu:calling__overflow__scroll-down": {
    "messageformat": "Scroll down",
    "description": "Label for the \"scroll down\" button in a call's overflow area"
  },
  "icu:calling__presenting--notification-title": {
    "messageformat": "You're presenting to everyone.",
    "description": "Title for the share screen notification"
  },
  "icu:calling__presenting--notification-body": {
    "messageformat": "Click here to return to the call when you're ready to stop presenting.",
    "description": "Body text for the share screen notification"
  },
  "icu:calling__presenting--info": {
    "messageformat": "Signal is sharing {window}.",
    "description": "Text that appears in the screen sharing controller to inform person that they are presenting"
  },
  "icu:calling__presenting--stop": {
    "messageformat": "Stop sharing",
    "description": "Button for stopping screen sharing"
  },
  "icu:calling__presenting--you-stopped": {
    "messageformat": "You stopped presenting",
    "description": "Toast that appears when someone stops presenting"
  },
  "icu:calling__presenting--person-ongoing": {
    "messageformat": "{name} is presenting",
    "description": "Title of call when someone is presenting"
  },
  "icu:calling__presenting--person-stopped": {
    "messageformat": "{name} stopped presenting",
    "description": "Toast that appears when someone stops presenting"
  },
  "icu:calling__presenting--permission-title": {
    "messageformat": "Permission needed",
    "description": "Shown as the title for the modal that requests screen recording permissions"
  },
  "icu:calling__presenting--macos-permission-description": {
    "messageformat": "Signal needs permission to access your computer's screen recording.",
    "description": "Shown as the description for the modal that requests screen recording permissions"
  },
  "icu:calling__presenting--permission-instruction-step1": {
    "messageformat": "Go to System Preferences.",
    "description": "Shown as the description for the modal that requests screen recording permissions"
  },
  "icu:calling__presenting--permission-instruction-step2": {
    "messageformat": "Click on the lock icon on the bottom left and enter your computer’s password.",
    "description": "Shown as the description for the modal that requests screen recording permissions"
  },
  "icu:calling__presenting--permission-instruction-step3": {
    "messageformat": "On the right, check the box next to Signal. If you don’t see Signal in the list, click the + to add it.",
    "description": "Shown as the description for the modal that requests screen recording permissions"
  },
  "icu:calling__presenting--permission-open": {
    "messageformat": "Open System Preferences",
    "description": "The button that opens your system preferences for the needs screen record permissions modal"
  },
  "icu:calling__presenting--permission-cancel": {
    "messageformat": "Dismiss",
    "description": "The cancel button for the needs screen record permissions modal"
  },
  "icu:alwaysRelayCallsDescription": {
    "messageformat": "Always relay calls",
    "description": "Description of the always relay calls setting"
  },
  "icu:alwaysRelayCallsDetail": {
    "messageformat": "Relay all calls through the Signal server to avoid revealing your IP address to your contact. Enabling will reduce call quality.",
    "description": "Details describing the always relay calls setting"
  },
  "icu:permissions": {
    "messageformat": "Permissions",
    "description": "Header for permissions section of settings"
  },
  "icu:mediaPermissionsDescription": {
    "messageformat": "Allow access to the microphone",
    "description": "Description of the media permission description"
  },
  "icu:mediaCameraPermissionsDescription": {
    "messageformat": "Allow access to the camera",
    "description": "Description of the media permission description"
  },
  "icu:general": {
    "messageformat": "General",
    "description": "Header for general options on the settings screen"
  },
  "icu:spellCheckDescription": {
    "messageformat": "Spell check text entered in message composition box",
    "description": "Description of the spell check setting"
  },
  "icu:textFormattingDescription": {
    "messageformat": "Show text formatting popover when text is selected",
    "description": "Description of the text-formatting popover menu setting"
  },
  "icu:spellCheckWillBeEnabled": {
    "messageformat": "Spell check will be enabled the next time Signal starts.",
    "description": "Shown when the user enables spellcheck to indicate that they must restart Signal."
  },
  "icu:spellCheckWillBeDisabled": {
    "messageformat": "Spell check will be disabled the next time Signal starts.",
    "description": "Shown when the user disables spellcheck to indicate that they must restart Signal."
  },
  "icu:SystemTraySetting__minimize-to-system-tray": {
    "messageformat": "Minimize to system tray",
    "description": "In the settings, shown next to the checkbox option for minimizing to the system tray"
  },
  "icu:SystemTraySetting__minimize-to-and-start-in-system-tray": {
    "messageformat": "Start minimized to tray",
    "description": "In the settings, shown next to the checkbox option for starting in the system tray"
  },
  "icu:autoLaunchDescription": {
    "messageformat": "Open at computer login",
    "description": "Description for the automatic launch setting"
  },
  "icu:clearDataHeader": {
    "messageformat": "Delete application data",
    "description": "Header in the settings dialog for the section dealing with data deletion"
  },
  "icu:clearDataExplanation": {
    "messageformat": "This will delete all data in the application, removing all messages and saved account information.",
    "description": "Text describing what the clear data button will do."
  },
  "icu:clearDataButton": {
    "messageformat": "Delete data",
    "description": "Button in the settings dialog starting process to delete all data"
  },
  "icu:deleteAllDataHeader": {
    "messageformat": "Delete all data?",
    "description": "Header of the full-screen delete data confirmation screen"
  },
  "icu:deleteAllDataBody": {
    "messageformat": "Delete all data and messages from this version of Signal Desktop? You can always relink this desktop, but your messages will not restore. Your Signal account and data on your phone or other linked devices will not be deleted.",
    "description": "Text describing what exactly will happen if the user clicks the button to delete all data"
  },
  "icu:deleteAllDataButton": {
    "messageformat": "Delete all data",
    "description": "Text of the button that deletes all data"
  },
  "icu:deleteAllDataProgress": {
    "messageformat": "Disconnecting and deleting all data",
    "description": "Message shown to user when app is disconnected and data deleted"
  },
  "icu:deleteOldIndexedDBData": {
    "messageformat": "You have obsolete data from a prior installation of Signal Desktop. If you choose to continue, it will be deleted and you will start from scratch.",
    "description": "Shown if user last ran Signal Desktop before October 2018"
  },
  "icu:deleteOldData": {
    "messageformat": "Delete Old Data",
    "description": "Button to make the delete happen"
  },
  "icu:notifications": {
    "messageformat": "Notifications",
    "description": "Header for notification settings"
  },
  "icu:notificationSettingsDialog": {
    "messageformat": "When messages arrive, display notifications that reveal:",
    "description": "Explain the purpose of the notification settings"
  },
  "icu:disableNotifications": {
    "messageformat": "Disable notifications",
    "description": "Label for disabling notifications"
  },
  "icu:nameAndMessage": {
    "messageformat": "Name, content, and actions",
    "description": "Label for setting notifications to display name and message text"
  },
  "icu:noNameOrMessage": {
    "messageformat": "No name or content",
    "description": "Label for setting notifications to display no name and no message text"
  },
  "icu:nameOnly": {
    "messageformat": "Name only",
    "description": "Label for setting notifications to display sender name only"
  },
  "icu:newMessage": {
    "messageformat": "New Message",
    "description": "Displayed in notifications for only 1 message"
  },
  "icu:notificationSenderInGroup": {
    "messageformat": "{sender} in {group}",
    "description": "Displayed in notifications for messages in a group"
  },
  "icu:notificationReaction": {
    "messageformat": "{sender} reacted {emoji} to your message"
  },
  "icu:notificationReactionMessage": {
    "messageformat": "{sender} reacted {emoji} to: {message}"
  },
  "icu:sendFailed": {
    "messageformat": "Send failed",
    "description": "Shown on outgoing message if it fails to send"
  },
  "icu:deleteFailed": {
    "messageformat": "Delete failed",
    "description": "Shown on a message which was deleted for everyone if the delete wasn't successfully sent to anyone"
  },
  "icu:editFailed": {
    "messageformat": "Edit failed, click for details",
    "description": "Shown on a message which was edited if the edit wasn't successfully sent to anyone"
  },
  "icu:sendPaused": {
    "messageformat": "Send paused",
    "description": "Shown on outgoing message if it cannot be sent immediately"
  },
  "icu:partiallySent": {
    "messageformat": "Partially sent, click for details",
    "description": "Shown on outgoing message if it is partially sent"
  },
  "icu:partiallyDeleted": {
    "messageformat": "Partially deleted, click to retry",
    "description": "Shown on a message which was deleted for everyone if the delete wasn't successfully sent to everyone"
  },
  "icu:showMore": {
    "messageformat": "Details",
    "description": "Displays the details of a key change"
  },
  "icu:showLess": {
    "messageformat": "Hide details",
    "description": "Hides the details of a key change"
  },
  "icu:learnMore": {
    "messageformat": "Learn more about verifying safety numbers",
    "description": "Text that links to a support article on verifying safety numbers"
  },
  "icu:expiredWarning": {
    "messageformat": "This version of Signal Desktop has expired. Please upgrade to the latest version to continue messaging.",
    "description": "Warning notification that this version of the app has expired"
  },
  "icu:upgrade": {
    "messageformat": "Click to go to signal.org/download",
    "description": "Label text for button to upgrade the app to the latest version"
  },
  "icu:mediaMessage": {
    "messageformat": "Media Message",
    "description": "Description of a message that has an attachment and no text, displayed in the conversation list as a preview."
  },
  "icu:unregisteredUser": {
    "messageformat": "Number is not registered",
    "description": "Error message displayed when sending to an unregistered user."
  },
  "icu:sync": {
    "messageformat": "Import contacts",
    "description": "Label for contact and group sync settings"
  },
  "icu:syncExplanation": {
    "messageformat": "Import all Signal groups and contacts from your mobile device.",
    "description": "Explanatory text for sync settings"
  },
  "icu:lastSynced": {
    "messageformat": "Last import at",
    "description": "Label for date and time of last sync operation"
  },
  "icu:syncNow": {
    "messageformat": "Import now",
    "description": "Label for a button that syncs contacts and groups from your phone"
  },
  "icu:syncing": {
    "messageformat": "Importing...",
    "description": "Label for a disabled sync button while sync is in progress."
  },
  "icu:syncFailed": {
    "messageformat": "Import failed. Make sure your computer and your phone are connected to the internet.",
    "description": "Informational text displayed if a sync operation times out."
  },
  "icu:timestamp_s": {
    "messageformat": "now",
    "description": "Brief timestamp for messages sent less than a minute ago. Displayed in the conversation list and message bubble."
  },
  "icu:timestamp_m": {
    "messageformat": "1m",
    "description": "Brief timestamp for messages sent about one minute ago. Displayed in the conversation list and message bubble."
  },
  "icu:timestamp_h": {
    "messageformat": "1h",
    "description": "Brief timestamp for messages sent about one hour ago. Displayed in the conversation list and message bubble."
  },
  "icu:hoursAgo": {
    "messageformat": "{hours, number}h",
    "description": "Contracted form of 'X hours ago' which works both for singular and plural"
  },
  "icu:minutesAgo": {
    "messageformat": "{minutes, number}m",
    "description": "Contracted form of 'X minutes ago' which works both for singular and plural"
  },
  "icu:justNow": {
    "messageformat": "Now",
    "description": "Shown if a message is very recent, less than 60 seconds old"
  },
  "icu:timestampFormat__long--today": {
    "messageformat": "Today {time}",
    "description": "Timestamp format string for displaying \"Today\" and the time"
  },
  "icu:timestampFormat__long--yesterday": {
    "messageformat": "Yesterday {time}",
    "description": "Timestamp format string for displaying \"Yesterday\" and the time"
  },
  "icu:messageBodyTooLong": {
    "messageformat": "Message body is too long.",
    "description": "Shown if the user tries to send more than 64kb of text"
  },
  "icu:unblockToSend": {
    "messageformat": "Unblock this contact to send a message.",
    "description": "Brief message shown when trying to message a blocked number"
  },
  "icu:unblockGroupToSend": {
    "messageformat": "Unblock this group to send a message.",
    "description": "Brief message shown when trying to message a blocked group"
  },
  "icu:youChangedTheTimer": {
    "messageformat": "You set the disappearing message time to {time}.",
    "description": "Message displayed when you change the message expiration timer in a conversation."
  },
  "icu:timerSetOnSync": {
    "messageformat": "Updated the disappearing message time to {time}.",
    "description": "Message displayed when timer is set on initial link of desktop device."
  },
  "icu:timerSetByMember": {
    "messageformat": "A member set the disappearing message time to {time}.",
    "description": "Message displayed when timer is by an unknown group member."
  },
  "icu:theyChangedTheTimer": {
    "messageformat": "{name} set the disappearing message time to {time}.",
    "description": "Message displayed when someone else changes the message expiration timer in a conversation."
  },
  "icu:disappearingMessages__off": {
    "messageformat": "off",
    "description": "Label for option to turn off message expiration in the timer menu"
  },
  "icu:disappearingMessages": {
    "messageformat": "Disappearing messages",
    "description": "Conversation menu option to enable disappearing messages. Title of the settings section for Disappearing Messages. Label of the disappearing timer select in group creation flow"
  },
  "icu:disappearingMessagesDisabled": {
    "messageformat": "Disappearing messages disabled",
    "description": "Displayed in the left pane when the timer is turned off"
  },
  "icu:disappearingMessagesDisabledByMember": {
    "messageformat": "A member disabled disappearing messages.",
    "description": "Displayed in the left pane when the timer is turned off"
  },
  "icu:disabledDisappearingMessages": {
    "messageformat": "{name} disabled disappearing messages.",
    "description": "Displayed in the conversation list when the timer is turned off"
  },
  "icu:youDisabledDisappearingMessages": {
    "messageformat": "You disabled disappearing messages.",
    "description": "Displayed in the conversation list when the timer is turned off"
  },
  "icu:timerSetTo": {
    "messageformat": "Timer set to {time}",
    "description": "Displayed in the conversation list when the timer is updated by some automatic action, or in the left pane"
  },
  "icu:audioNotificationDescription": {
    "messageformat": "Push notification sounds",
    "description": "Description for audio notification setting"
  },
  "icu:callRingtoneNotificationDescription": {
    "messageformat": "Play calling sounds",
    "description": "Description for call ringtone notification setting"
  },
  "icu:callSystemNotificationDescription": {
    "messageformat": "Show notifications for calls",
    "description": "Description for call notification setting"
  },
  "icu:incomingCallNotificationDescription": {
    "messageformat": "Enable incoming calls",
    "description": "Description for incoming calls setting"
  },
  "icu:contactChangedProfileName": {
    "messageformat": "{sender} changed their profile name from {oldProfile} to {newProfile}.",
    "description": "Description for incoming calls setting"
  },
  "icu:changedProfileName": {
    "messageformat": "{oldProfile} changed their profile name to {newProfile}.",
    "description": "Shown when a contact not in your address book changes their profile name"
  },
  "icu:SafetyNumberModal__title": {
    "messageformat": "Verify Safety Number",
    "description": "Title for the modal for safety number verification"
  },
  "icu:safetyNumberChanged": {
    "messageformat": "Safety Number has changed",
    "description": "A notification shown in the conversation when a contact reinstalls"
  },
  "icu:safetyNumberChanges": {
    "messageformat": "Safety Number Changes",
    "description": "Title for safety number changed modal"
  },
  "icu:safetyNumberChangedGroup": {
    "messageformat": "Safety Number with {name} has changed",
    "description": "A notification shown in a group conversation when a contact reinstalls, showing the contact name"
  },
  "icu:ConversationDetails__viewSafetyNumber": {
    "messageformat": "View Safety Number",
    "description": "In conversation details, label for button to view safety number, opens safety number modal"
  },
  "icu:ConversationDetails__HeaderButton--Message": {
    "messageformat": "Message",
    "description": "In conversation details, label for button to switch to the conversation view in order to draft a message in that converation"
  },
  "icu:SafetyNumberNotification__viewSafetyNumber": {
    "messageformat": "View Safety Number",
    "description": "In conversation, safety number change notification, label for button to view safety number, opens safety number modal"
  },
  "icu:cannotGenerateSafetyNumber": {
    "messageformat": "This user can't be verified until you've exchanged messages with them.",
    "description": "Shown on the safety number screen if you have never exchanged messages with that contact"
  },
  "icu:yourSafetyNumberWith": {
    "messageformat": "Your safety number with {name1}:",
    "description": "Heading for safety number view"
  },
  "icu:themeLight": {
    "messageformat": "Light",
    "description": "Label text for light theme (normal)"
  },
  "icu:themeDark": {
    "messageformat": "Dark",
    "description": "Label text for dark theme"
  },
  "icu:themeSystem": {
    "messageformat": "System",
    "description": "Label text for system theme"
  },
  "icu:noteToSelf": {
    "messageformat": "Note to Self",
    "description": "Name for the conversation with your own phone number"
  },
  "icu:noteToSelfHero": {
    "messageformat": "You can add notes for yourself in this chat. If your account has any linked devices, new notes will be synced.",
    "description": "Description for the Note to Self conversation"
  },
  "icu:notificationDrawAttention": {
    "messageformat": "Draw attention to this window when a notification arrives",
    "description": "Label text for the setting that controls whether new notifications draw attention to the window"
  },
  "icu:hideMenuBar": {
    "messageformat": "Hide menu bar",
    "description": "Label text for menu bar visibility setting"
  },
  "icu:startConversation": {
    "messageformat": "Start new chat",
    "description": "Label underneath number a user enters that is not an existing contact"
  },
  "icu:newConversation": {
    "messageformat": "New chat",
    "description": "Label for header when starting a new conversation"
  },
  "icu:stories": {
    "messageformat": "Stories",
    "description": "Label for header to go to stories view"
  },
  "icu:contactSearchPlaceholder": {
    "messageformat": "Search by name or phone number",
    "description": "Placeholder to use when searching for contacts in the composer"
  },
  "icu:noContactsFound": {
    "messageformat": "No contacts found",
    "description": "Label shown when there are no contacts to compose to"
  },
  "icu:noGroupsFound": {
    "messageformat": "No groups found",
    "description": "Label shown when there are no groups to compose to"
  },
  "icu:noConversationsFound": {
    "messageformat": "No chats found",
    "description": "Label shown when there are no conversations to compose to"
  },
  "icu:Toast--ConversationRemoved": {
    "messageformat": "{title} has been removed.",
    "description": "Shown after the contact was removed from the contact list"
  },
  "icu:Toast--error": {
    "messageformat": "An error has occurred",
    "description": "Toast for general errors"
  },
  "icu:Toast--error--action": {
    "messageformat": "Submit log",
    "description": "Label for the error toast button"
  },
  "icu:Toast--failed-to-fetch-username": {
    "messageformat": "Failed to fetch username. Check your connection and try again.",
    "description": "Shown if request to Signal servers to find username fails"
  },
  "icu:Toast--failed-to-fetch-phone-number": {
    "messageformat": "Failed to fetch phone number. Check your connection and try again.",
    "description": "Shown if request to Signal servers to find phone number fails"
  },
  "icu:ToastManager__CannotEditMessage_24": {
    "messageformat": "Edits can only be applied within 24 hours from the time you sent this message.",
    "description": "Error message when you try to send an edit after message becomes too old"
  },
  "icu:startConversation--username-not-found": {
    "messageformat": "User not found. {atUsername} is not a Signal user; make sure you’ve entered the complete username.",
    "description": "Shown in dialog if username is not found. Note that 'username' will be the output of at-username"
  },
  "icu:startConversation--phone-number-not-found": {
    "messageformat": "User not found. \"{phoneNumber}\" is not a Signal user.",
    "description": "Shown in dialog if phone number is not found."
  },
  "icu:startConversation--phone-number-not-valid": {
    "messageformat": "User not found. \"{phoneNumber}\" is not a valid phone number.",
    "description": "Shown in dialog if phone number is not valid."
  },
  "icu:chooseGroupMembers__title": {
    "messageformat": "Choose members",
    "description": "The title for the 'choose group members' left pane screen"
  },
  "icu:chooseGroupMembers__back-button": {
    "messageformat": "Back",
    "description": "Used as alt-text of the back button on the 'choose group members' left pane screen"
  },
  "icu:chooseGroupMembers__skip": {
    "messageformat": "Skip",
    "description": "The 'skip' button text in the 'choose group members' left pane screen"
  },
  "icu:chooseGroupMembers__next": {
    "messageformat": "Next",
    "description": "The 'next' button text in the 'choose group members' left pane screen"
  },
  "icu:chooseGroupMembers__maximum-group-size__title": {
    "messageformat": "Maximum group size reached",
    "description": "Shown in the alert when you add the maximum number of group members"
  },
  "icu:chooseGroupMembers__maximum-group-size__body": {
    "messageformat": "Signal groups can have a maximum of {max, number} members.",
    "description": "Shown in the alert when you add the maximum number of group members"
  },
  "icu:chooseGroupMembers__maximum-recommended-group-size__title": {
    "messageformat": "Recommended member limit reached",
    "description": "Shown in the alert when you add the maximum recommended number of group members"
  },
  "icu:chooseGroupMembers__maximum-recommended-group-size__body": {
    "messageformat": "Signal groups perform best with {max, number} members or less. Adding more members will cause delays sending and receiving messages.",
    "description": "Shown in the alert when you add the maximum recommended number of group members"
  },
  "icu:setGroupMetadata__title": {
    "messageformat": "Name this group",
    "description": "The title for the 'set group metadata' left pane screen"
  },
  "icu:setGroupMetadata__back-button": {
    "messageformat": "Back to member selection",
    "description": "Used as alt-text of the back button on the 'set group metadata' left pane screen"
  },
  "icu:setGroupMetadata__group-name-placeholder": {
    "messageformat": "Group name (required)",
    "description": "The placeholder for the group name placeholder"
  },
  "icu:setGroupMetadata__group-description-placeholder": {
    "messageformat": "Description",
    "description": "The placeholder for the group description"
  },
  "icu:setGroupMetadata__create-group": {
    "messageformat": "Create",
    "description": "The 'create group' button text in the 'set group metadata' left pane screen"
  },
  "icu:setGroupMetadata__members-header": {
    "messageformat": "Members",
    "description": "The header for the members list in the 'set group metadata' left pane screen"
  },
  "icu:setGroupMetadata__error-message": {
    "messageformat": "This group couldn’t be created. Check your connection and try again.",
    "description": "Shown in the modal when we can't create a group"
  },
  "icu:updateGroupAttributes__title": {
    "messageformat": "Edit group",
    "description": "Shown in the modal when we want to update a group"
  },
  "icu:updateGroupAttributes__error-message": {
    "messageformat": "Failed to update the group. Check your connection and try again.",
    "description": "Shown in the modal when we can't update a group"
  },
  "icu:notSupportedSMS": {
    "messageformat": "SMS/MMS messages are not supported.",
    "description": "Label underneath number informing user that SMS is not supported on desktop"
  },
  "icu:newPhoneNumber": {
    "messageformat": "Enter a phone number to add a contact.",
    "description": "Placeholder for adding a new number to a contact"
  },
  "icu:invalidNumberError": {
    "messageformat": "Invalid number",
    "description": "When a person inputs a number that is invalid"
  },
  "icu:unlinkedWarning": {
    "messageformat": "Click to relink Signal Desktop to your mobile device to continue messaging."
  },
  "icu:unlinked": {
    "messageformat": "Unlinked"
  },
  "icu:relink": {
    "messageformat": "Relink"
  },
  "icu:autoUpdateNewVersionTitle": {
    "messageformat": "Update Available"
  },
  "icu:autoUpdateRetry": {
    "messageformat": "Retry update"
  },
  "icu:autoUpdateContactSupport": {
    "messageformat": "contact support"
  },
  "icu:autoUpdateNewVersionMessage": {
    "messageformat": "Click to restart Signal"
  },
  "icu:downloadNewVersionMessage": {
    "messageformat": "Click to download update"
  },
  "icu:downloadFullNewVersionMessage": {
    "messageformat": "Signal couldn’t update. Click to try again.",
    "description": "Shown in update dialog when partial update fails and we have to ask user to download full update"
  },
  "icu:autoUpdateRestartButtonLabel": {
    "messageformat": "Restart Signal"
  },
  "icu:autoUpdateLaterButtonLabel": {
    "messageformat": "Later"
  },
  "icu:autoUpdateIgnoreButtonLabel": {
    "messageformat": "Ignore update"
  },
  "icu:leftTheGroup": {
    "messageformat": "{name} left the group.",
    "description": "Shown in the conversation history when a single person leaves the group"
  },
  "icu:multipleLeftTheGroup": {
    "messageformat": "{name} left the group.",
    "description": "Shown in the conversation history when multiple people leave the group"
  },
  "icu:updatedTheGroup": {
    "messageformat": "{name} updated the group.",
    "description": "Shown in the conversation history when someone updates the group"
  },
  "icu:youUpdatedTheGroup": {
    "messageformat": "You updated the group.",
    "description": "Shown in the conversation history when you update a group"
  },
  "icu:updatedGroupAvatar": {
    "messageformat": "Group avatar was updated.",
    "description": "Shown in the conversation history when someone updates the group"
  },
  "icu:titleIsNow": {
    "messageformat": "Group name is now ''{name}''.",
    "description": "Shown in the conversation history when someone changes the title of the group"
  },
  "icu:youJoinedTheGroup": {
    "messageformat": "You joined the group.",
    "description": "Shown in the conversation history when you are added to a group."
  },
  "icu:joinedTheGroup": {
    "messageformat": "{name} joined the group.",
    "description": "Shown in the conversation history when a single person joins the group"
  },
  "icu:multipleJoinedTheGroup": {
    "messageformat": "{names} joined the group.",
    "description": "Shown in the conversation history when more than one person joins the group"
  },
  "icu:ConversationList__aria-label": {
    "messageformat": "Chat with {title}, {unreadCount, plural, one {# new message} other {# new messages}}, last message: {lastMessage}.",
    "description": "Aria label for the conversation list item"
  },
  "icu:ConversationList__last-message-undefined": {
    "messageformat": "The last message may have been deleted.",
    "description": "For aria-label within conversation list. Describes if last message is not defined."
  },
  "icu:BaseConversationListItem__aria-label": {
    "messageformat": "Go to chat with {title}",
    "description": "Aria label for the conversation list item button"
  },
  "icu:ConversationListItem--message-request": {
    "messageformat": "Message Request",
    "description": "Preview shown for conversation if the user has not yet accepted an incoming message request"
  },
  "icu:ConversationListItem--draft-prefix": {
    "messageformat": "Draft:",
    "description": "Prefix shown in italic in conversation view when a draft is saved"
  },
  "icu:message--getNotificationText--messageRequest": {
    "messageformat": "Message Request",
    "description": "Shown in notifications and in the left pane when a message request is received."
  },
  "icu:message--getNotificationText--gif": {
    "messageformat": "GIF",
    "description": "Shown in notifications and in the left pane when a GIF is received."
  },
  "icu:message--getNotificationText--photo": {
    "messageformat": "Photo",
    "description": "Shown in notifications and in the left pane when a photo is received."
  },
  "icu:message--getNotificationText--video": {
    "messageformat": "Video",
    "description": "Shown in notifications and in the left pane when a video is received."
  },
  "icu:message--getNotificationText--voice-message": {
    "messageformat": "Voice Message",
    "description": "Shown in notifications and in the left pane when a voice message is received."
  },
  "icu:message--getNotificationText--audio-message": {
    "messageformat": "Audio Message",
    "description": "Shown in notifications and in the left pane when an audio message is received."
  },
  "icu:message--getNotificationText--file": {
    "messageformat": "File",
    "description": "Shown in notifications and in the left pane when a generic file is received."
  },
  "icu:message--getNotificationText--stickers": {
    "messageformat": "Sticker message",
    "description": "Shown in notifications and in the left pane instead of sticker image."
  },
  "icu:message--getNotificationText--text-with-emoji": {
    "messageformat": "{emoji} {text}",
    "description": "Shown in notifications and in the left pane when text has an emoji. Probably always [emoji] [text] on LTR languages and [text] [emoji] on RTL languages."
  },
  "icu:message--getDescription--unsupported-message": {
    "messageformat": "Unsupported message",
    "description": "Shown in notifications and in the left pane when a message has features too new for this signal install."
  },
  "icu:message--getDescription--disappearing-media": {
    "messageformat": "View-once Media",
    "description": "Shown in notifications and in the left pane after view-once message is deleted. Also shown when quoting a view once media."
  },
  "icu:message--getDescription--disappearing-photo": {
    "messageformat": "View-once Photo",
    "description": "Shown in notifications and in the left pane when a message is a view once photo. Also shown when quoting a view once photo."
  },
  "icu:message--getDescription--disappearing-video": {
    "messageformat": "View-once Video",
    "description": "Shown in notifications and in the left pane when a message is a view once video. Also shown when quoting a view once video."
  },
  "icu:message--deletedForEveryone": {
    "messageformat": "This message was deleted.",
    "description": "Shown in a message's bubble when the message has been deleted for everyone."
  },
  "icu:message--attachmentTooBig--one": {
    "messageformat": "Attachment too large to display.",
    "description": "Shown in a message bubble if no attachments are left on message when too-large attachments are dropped"
  },
  "icu:message--attachmentTooBig--multiple": {
    "messageformat": "Some attachments are too large to display.",
    "description": "Shown in a message bubble if any attachments are left on message when too-large attachments are dropped"
  },
  "icu:donation--missing": {
    "messageformat": "Unable to fetch donation details",
    "description": "Aria label for donation when we can't fetch the details."
  },
  "icu:message--donation--unopened--incoming": {
    "messageformat": "View this message on mobile to open it",
    "description": "Shown in a message's bubble when you've received a donation badge from a contact"
  },
  "icu:message--donation--unopened--outgoing": {
    "messageformat": "Tap this message on mobile to view your donation",
    "description": "Shown in a message's bubble when you've sent a donation badge to a contact."
  },
  "icu:message--donation--unopened--label": {
    "messageformat": "{sender} donated to Signal on your behalf",
    "description": "Shown in a message's bubble when you've received a donation badge from a contact."
  },
  "icu:message--donation--unopened--toast--incoming": {
    "messageformat": "Check your phone to open this donation",
    "description": "Shown when you've clicked on an incoming donation you haven't yet redeemed."
  },
  "icu:message--donation--unopened--toast--outgoing": {
    "messageformat": "Check your phone to view your donation",
    "description": "Shown when you've clicked on an outgoing donation badge."
  },
  "icu:message--donation--preview--unopened": {
    "messageformat": "{sender} donated for you",
    "description": "Shown to label the donation badge in notifications and the left pane."
  },
  "icu:message--donation--preview--redeemed": {
    "messageformat": "You redeemed a donation",
    "description": "Shown to label the redeemed donation badge in notifications and the left pane."
  },
  "icu:message--donation--preview--sent": {
    "messageformat": "You donated for {recipient}",
    "description": "Shown to label a donation badge you've sent in notifications and the left pane"
  },
  "icu:message--donation": {
    "messageformat": "Donation",
    "description": "Shown to label the donation badge you've redeemed on another device."
  },
  "icu:quote--donation": {
    "messageformat": "Donation",
    "description": "Shown to label a donation badge you've replied to."
  },
  "icu:message--donation--remaining--days": {
    "messageformat": "{days, plural, one {# day} other {# days}} remaining",
    "description": "Describes how long remains for the donation badge you've redeemed on another device (only rendered for days > 1)."
  },
  "icu:message--donation--remaining--hours": {
    "messageformat": "{hours, plural, one {# hour} other {# hours}} remaining",
    "description": "Describes how long remains for the donation badge you've redeemed on another device (only rendered for hours > 1)"
  },
  "icu:message--donation--remaining--minutes": {
    "messageformat": "{minutes, plural, one {# minute} other {# minutes}} remaining",
    "description": "Describes how long remains for the donation badge you've redeemed on another device."
  },
  "icu:message--donation--expired": {
    "messageformat": "Expired",
    "description": "Shows that a donation badge is expired"
  },
  "icu:message--giftBadge--view": {
    "messageformat": "View",
    "description": "Shown when you've sent a gift badge to someone then opened it"
  },
  "icu:message--donation--view": {
    "messageformat": "View",
    "description": "Shown when you've sent a donation badge to someone then opened it"
  },
  "icu:message--donation--redeemed": {
    "messageformat": "Redeemed",
    "description": "Shown when you've redeemed the donation badge on another device"
  },
  "icu:messageAccessibilityLabel--outgoing": {
    "messageformat": "Message sent by you",
    "description": "Accessibility label for outgoing messages"
  },
  "icu:messageAccessibilityLabel--incoming": {
    "messageformat": "Message sent by {author}",
    "description": "Accessibility label for incoming messages"
  },
  "icu:modal--donation--title": {
    "messageformat": "Thanks for your support!",
    "description": "The title of the outgoing donation badge detail dialog"
  },
  "icu:modal--donation--description": {
    "messageformat": "You've made a donation to Signal on behalf of {name}. They'll be given the option to show their support on their profile.",
    "description": "The description of the outgoing donation badge detail dialog"
  },
  "icu:stickers--toast--InstallFailed": {
    "messageformat": "Sticker pack could not be installed",
    "description": "Shown in a toast if the user attempts to install a sticker pack and it fails"
  },
  "icu:stickers--StickerManager--title": {
    "messageformat": "Stickers",
    "description": "Title for the sticker manager"
  },
  "icu:stickers--StickerManager--Available": {
    "messageformat": "Available",
    "description": "Shown in the sticker pack manager as a tab for available stickers"
  },
  "icu:stickers--StickerManager--InstalledPacks": {
    "messageformat": "Installed",
    "description": "Shown in the sticker pack manager above your installed sticker packs."
  },
  "icu:stickers--StickerManager--InstalledPacks--Empty": {
    "messageformat": "No stickers installed",
    "description": "Shown in the sticker pack manager when you don't have any installed sticker packs."
  },
  "icu:stickers--StickerManager--BlessedPacks": {
    "messageformat": "Signal Artist Series",
    "description": "Shown in the sticker pack manager above the default sticker packs."
  },
  "icu:stickers--StickerManager--BlessedPacks--Empty": {
    "messageformat": "No Signal Artist stickers available",
    "description": "Shown in the sticker pack manager when there are no blessed sticker packs available."
  },
  "icu:stickers--StickerManager--ReceivedPacks": {
    "messageformat": "Stickers You Received",
    "description": "Shown in the sticker pack manager above sticker packs which you have received in messages."
  },
  "icu:stickers--StickerManager--ReceivedPacks--Empty": {
    "messageformat": "Stickers from incoming messages will appear here",
    "description": "Shown in the sticker pack manager when you have not received any sticker packs in messages."
  },
  "icu:stickers--StickerManager--Install": {
    "messageformat": "Install",
    "description": "Shown in the sticker pack manager next to sticker packs which can be installed."
  },
  "icu:stickers--StickerManager--Uninstall": {
    "messageformat": "Uninstall",
    "description": "Shown in the sticker pack manager next to sticker packs which are already installed."
  },
  "icu:stickers--StickerManager--UninstallWarning": {
    "messageformat": "You may not be able to re-install this sticker pack if you no longer have the source message.",
    "description": "Shown in the sticker pack manager next to sticker packs which are already installed."
  },
  "icu:stickers--StickerManager--Introduction--Image": {
    "messageformat": "Introducing Stickers: Bandit the Cat",
    "description": "Alt text on a tooltip image when the user upgrades to a version of Signal supporting stickers."
  },
  "icu:stickers--StickerManager--Introduction--Title": {
    "messageformat": "Introducing Stickers",
    "description": "Shown as the title on a tooltip when the user upgrades to a version of Signal supporting stickers."
  },
  "icu:stickers--StickerManager--Introduction--Body": {
    "messageformat": "Why use words when you can use stickers?",
    "description": "Shown as the body on a tooltip when the user upgrades to a version of Signal supporting stickers."
  },
  "icu:stickers--StickerPicker--Open": {
    "messageformat": "Open the sticker picker",
    "description": "Label for the open button for the sticker picker"
  },
  "icu:stickers--StickerPicker--AddPack": {
    "messageformat": "Add a sticker pack",
    "description": "Label for the add pack button in the sticker picker"
  },
  "icu:stickers--StickerPicker--NextPage": {
    "messageformat": "Next Page",
    "description": "Label for the next page button in the sticker picker"
  },
  "icu:stickers--StickerPicker--PrevPage": {
    "messageformat": "Previous Page",
    "description": "Label for the previous page button in the sticker picker"
  },
  "icu:stickers--StickerPicker--Recents": {
    "messageformat": "Recent Sticker",
    "description": "Label for the recent stickers button in the sticker picker"
  },
  "icu:stickers--StickerPicker--DownloadError": {
    "messageformat": "Some stickers could not be downloaded.",
    "description": "Shown in the sticker picker when one or more stickers could not be downloaded."
  },
  "icu:stickers--StickerPicker--DownloadPending": {
    "messageformat": "Installing sticker pack...",
    "description": "Shown in the sticker picker when one or more stickers are still downloading."
  },
  "icu:stickers--StickerPicker--Empty": {
    "messageformat": "No stickers found",
    "description": "Shown in the sticker picker when there are no stickers to show."
  },
  "icu:stickers--StickerPicker--Hint": {
    "messageformat": "New sticker packs from your messages are available to install",
    "description": "Shown in the sticker picker the first time you have received new packs you can install."
  },
  "icu:stickers--StickerPicker--NoPacks": {
    "messageformat": "No sticker packs found",
    "description": "Shown in the sticker picker when there are no installed sticker packs."
  },
  "icu:stickers--StickerPicker--NoRecents": {
    "messageformat": "Recently used stickers will appear here.",
    "description": "Shown in the sticker picker when there are no recent stickers to show."
  },
  "icu:stickers__StickerPicker__recent": {
    "messageformat": "Recents",
    "description": "Title for all of the recent stickers"
  },
  "icu:stickers__StickerPicker__featured": {
    "messageformat": "Featured",
    "description": "Title for featured stickers"
  },
  "icu:stickers__StickerPicker__analog-time": {
    "messageformat": "Analog time",
    "description": "aria-label for the analog time sticker"
  },
  "icu:stickers--StickerPreview--Title": {
    "messageformat": "Sticker Pack",
    "description": "The title that appears in the sticker pack preview modal."
  },
  "icu:stickers--StickerPreview--Error": {
    "messageformat": "Error opening sticker pack. Check your internet connection and try again.",
    "description": "The message that appears in the sticker preview modal when there is an error."
  },
  "icu:EmojiPicker--empty": {
    "messageformat": "No emoji found",
    "description": "Shown in the emoji picker when a search yields 0 results."
  },
  "icu:EmojiPicker--search-close": {
    "messageformat": "Close emoji search",
    "description": "Button title to cancel the emoji search."
  },
  "icu:EmojiPicker--search-placeholder": {
    "messageformat": "Search Emoji",
    "description": "Shown as a placeholder inside the emoji picker search field."
  },
  "icu:EmojiPicker--skin-tone": {
    "messageformat": "Skin tone {tone}",
    "description": "Shown as a tooltip over the emoji tone buttons."
  },
  "icu:EmojiPicker__button--recents": {
    "messageformat": "Recents",
    "description": "Label for recents emoji picker button"
  },
  "icu:EmojiPicker__button--emoji": {
    "messageformat": "Emoji",
    "description": "Label for emoji emoji picker button"
  },
  "icu:EmojiPicker__button--animal": {
    "messageformat": "Animal",
    "description": "Label for animal emoji picker button"
  },
  "icu:EmojiPicker__button--food": {
    "messageformat": "Food",
    "description": "Label for food emoji picker button"
  },
  "icu:EmojiPicker__button--activity": {
    "messageformat": "Activity",
    "description": "Label for activity emoji picker button"
  },
  "icu:EmojiPicker__button--travel": {
    "messageformat": "Travel",
    "description": "Label for travel emoji picker button"
  },
  "icu:EmojiPicker__button--object": {
    "messageformat": "Object",
    "description": "Label for object emoji picker button"
  },
  "icu:EmojiPicker__button--symbol": {
    "messageformat": "Symbol",
    "description": "Label for symbol emoji picker button"
  },
  "icu:EmojiPicker__button--flag": {
    "messageformat": "Flag",
    "description": "Label for flag emoji picker button"
  },
  "icu:confirmation-dialog--Cancel": {
    "messageformat": "Cancel",
    "description": "Appears on the cancel button in confirmation dialogs."
  },
  "icu:Message__reaction-emoji-label--you": {
    "messageformat": "You reacted with {emoji}",
    "description": "aria-label for reaction emoji (you)"
  },
  "icu:Message__reaction-emoji-label--single": {
    "messageformat": "{title} reacted with {emoji}",
    "description": "aria-label for reaction emoji when one person reacts with an emoji"
  },
  "icu:Message__reaction-emoji-label--many": {
    "messageformat": "{count, plural, one {# person} other {# people}} reacted with {emoji}",
    "description": "Used as an aria-label for when many people react to a message. Count is always greater than 1"
  },
  "icu:Message__role-description": {
    "messageformat": "Message",
    "description": "aria-roledescription of a message"
  },
  "icu:MessageBody--read-more": {
    "messageformat": "Read more",
    "description": "When a message is too long this is the affordance to expand the message"
  },
  "icu:Message--unsupported-message": {
    "messageformat": "{contact} sent you a message that can't be processed or displayed because it uses a new Signal feature."
  },
  "icu:Message--unsupported-message-ask-to-resend": {
    "messageformat": "You can ask {contact} to re-send this message now that you are using an up-to-date version of Signal."
  },
  "icu:Message--from-me-unsupported-message": {
    "messageformat": "One of your devices sent a message that can't be processed or displayed because it uses a new Signal feature."
  },
  "icu:Message--from-me-unsupported-message-ask-to-resend": {
    "messageformat": "Future messages like this will be synchronized now that you are using an up-to-date version of Signal."
  },
  "icu:Message--update-signal": {
    "messageformat": "Update Signal",
    "description": "Text for a button which will take user to Signal download page"
  },
  "icu:Message--tap-to-view-expired": {
    "messageformat": "Viewed",
    "description": "Text shown on messages with with individual timers, after user has viewed it"
  },
  "icu:Message--tap-to-view--outgoing": {
    "messageformat": "Media",
    "description": "Text shown on outgoing messages with with individual timers (inaccessible)"
  },
  "icu:Message--tap-to-view--incoming--expired-toast": {
    "messageformat": "You already viewed this message.",
    "description": "Shown when user clicks on an expired incoming view-once bubble"
  },
  "icu:Message--tap-to-view--outgoing--expired-toast": {
    "messageformat": "View-once messages are not stored in your chat history.",
    "description": "Shown when user clicks on an expired outgoing view-once bubble"
  },
  "icu:Message--tap-to-view--incoming": {
    "messageformat": "View Photo",
    "description": "Text shown on photo messages with with individual timers, before user has viewed it"
  },
  "icu:Message--tap-to-view--incoming-video": {
    "messageformat": "View Video",
    "description": "Text shown on video messages with with individual timers, before user has viewed it"
  },
  "icu:Conversation--getDraftPreview--attachment": {
    "messageformat": "(attachment)",
    "description": "Text shown in left pane as preview for conversation with saved a saved draft message"
  },
  "icu:Conversation--getDraftPreview--quote": {
    "messageformat": "(quote)",
    "description": "Text shown in left pane as preview for conversation with saved a saved draft message"
  },
  "icu:Conversation--getDraftPreview--draft": {
    "messageformat": "(draft)",
    "description": "Text shown in left pane as preview for conversation with saved a saved draft message"
  },
  "icu:Keyboard--focus-most-recent-message": {
    "messageformat": "Focus oldest unread or last message",
    "description": "Shown in shortcuts guide"
  },
  "icu:Keyboard--navigate-by-section": {
    "messageformat": "Navigate by section",
    "description": "Shown in the shortcuts guide"
  },
  "icu:Keyboard--previous-conversation": {
    "messageformat": "Previous chat",
    "description": "Shown in the shortcuts guide"
  },
  "icu:Keyboard--next-conversation": {
    "messageformat": "Next chat",
    "description": "Shown in the shortcuts guide"
  },
  "icu:Keyboard--previous-unread-conversation": {
    "messageformat": "Previous unread chat",
    "description": "Shown in the shortcuts guide"
  },
  "icu:Keyboard--next-unread-conversation": {
    "messageformat": "Next unread chat",
    "description": "Shown in the shortcuts guide"
  },
  "icu:Keyboard--preferences": {
    "messageformat": "Preferences",
    "description": "Shown in the shortcuts guide"
  },
  "icu:Keyboard--open-conversation-menu": {
    "messageformat": "Open chat menu",
    "description": "Shown in the shortcuts guide"
  },
  "icu:Keyboard--new-conversation": {
    "messageformat": "Start new chat",
    "description": "Shown in the shortcuts guide"
  },
  "icu:Keyboard--archive-conversation": {
    "messageformat": "Archive chat",
    "description": "Shown in the shortcuts guide"
  },
  "icu:Keyboard--unarchive-conversation": {
    "messageformat": "Unarchive chat",
    "description": "Shown in the shortcuts guide"
  },
  "icu:Keyboard--search": {
    "messageformat": "Search",
    "description": "Shown in the shortcuts guide"
  },
  "icu:Keyboard--search-in-conversation": {
    "messageformat": "Search in chat",
    "description": "Shown in the shortcuts guide"
  },
  "icu:Keyboard--focus-composer": {
    "messageformat": "Focus composer",
    "description": "Shown in the shortcuts guide"
  },
  "icu:Keyboard--open-all-media-view": {
    "messageformat": "Open All Media view",
    "description": "Shown in the shortcuts guide"
  },
  "icu:Keyboard--open-emoji-chooser": {
    "messageformat": "Open emoji chooser",
    "description": "Shown in the shortcuts guide"
  },
  "icu:Keyboard--open-sticker-chooser": {
    "messageformat": "Open sticker chooser",
    "description": "Shown in the shortcuts guide"
  },
  "icu:Keyboard--begin-recording-voice-note": {
    "messageformat": "Begin recording voice note",
    "description": "Shown in the shortcuts guide"
  },
  "icu:Keyboard--default-message-action": {
    "messageformat": "Default action for selected message",
    "description": "Shown in the shortcuts guide"
  },
  "icu:Keyboard--view-details-for-selected-message": {
    "messageformat": "View selected message details",
    "description": "Shown in the shortcuts guide"
  },
  "icu:Keyboard--toggle-reply": {
    "messageformat": "Toggle reply to selected message",
    "description": "Shown in the shortcuts guide"
  },
  "icu:Keyboard--toggle-reaction-picker": {
    "messageformat": "Toggle emoji-reaction picker for selected message",
    "description": "Shown in the shortcuts guide"
  },
  "icu:Keyboard--save-attachment": {
    "messageformat": "Save attachment from selected message",
    "description": "Shown in the shortcuts guide"
  },
  "icu:Keyboard--delete-messages": {
    "messageformat": "Delete selected messages",
    "description": "Shown in the shortcuts guide"
  },
  "icu:Keyboard--forward-messages": {
    "messageformat": "Forward selected messages",
    "description": "Shown in the shortcuts guide"
  },
  "icu:Keyboard--add-newline": {
    "messageformat": "Add newline to message",
    "description": "Shown in the shortcuts guide"
  },
  "icu:Keyboard--expand-composer": {
    "messageformat": "Expand composer",
    "description": "Shown in the shortcuts guide"
  },
  "icu:Keyboard--send-in-expanded-composer": {
    "messageformat": "Send (in expanded composer)",
    "description": "Shown in the shortcuts guide"
  },
  "icu:Keyboard--attach-file": {
    "messageformat": "Attach file",
    "description": "Shown in the shortcuts guide"
  },
  "icu:Keyboard--remove-draft-link-preview": {
    "messageformat": "Remove draft link preview",
    "description": "Shown in the shortcuts guide"
  },
  "icu:Keyboard--remove-draft-attachments": {
    "messageformat": "Remove all draft attachments",
    "description": "Shown in the shortcuts guide"
  },
  "icu:Keyboard--conversation-by-index": {
    "messageformat": "Jump to chat",
    "description": "A shortcut allowing direct navigation to conversations 1 to 9 in list"
  },
  "icu:Keyboard--edit-last-message": {
    "messageformat": "Edit the previous message",
    "description": "Shown in the shortcuts guide"
  },
  "icu:Keyboard--Key--ctrl": {
    "messageformat": "Ctrl",
    "description": "Key shown in shortcut combination in shortcuts guide"
  },
  "icu:Keyboard--Key--option": {
    "messageformat": "Option",
    "description": "Key shown in shortcut combination in shortcuts guide"
  },
  "icu:Keyboard--Key--alt": {
    "messageformat": "Alt",
    "description": "Key shown in shortcut combination in shortcuts guide"
  },
  "icu:Keyboard--Key--shift": {
    "messageformat": "Shift",
    "description": "Key shown in shortcut combination in shortcuts guide"
  },
  "icu:Keyboard--Key--enter": {
    "messageformat": "Enter",
    "description": "Key shown in shortcut combination in shortcuts guide"
  },
  "icu:Keyboard--Key--tab": {
    "messageformat": "Tab",
    "description": "Key shown in shortcut combination in shortcuts guide"
  },
  "icu:Keyboard--Key--one-to-nine-range": {
    "messageformat": "1 to 9",
    "description": "Expresses that 1, 2, 3, up to 9 are available shortcut keys"
  },
  "icu:Keyboard--header": {
    "messageformat": "Keyboard Shortcuts",
    "description": "Title header of the keyboard shortcuts guide"
  },
  "icu:Keyboard--navigation-header": {
    "messageformat": "Navigation",
    "description": "Header of the keyboard shortcuts guide - navigation section"
  },
  "icu:Keyboard--messages-header": {
    "messageformat": "Messages",
    "description": "Header of the keyboard shortcuts guide - messages section"
  },
  "icu:Keyboard--composer-header": {
    "messageformat": "Composer",
    "description": "Header of the keyboard shortcuts guide - composer section"
  },
  "icu:Keyboard--composer--bold": {
    "messageformat": "Mark selected text as bold",
    "description": "Description of command to bold text in composer"
  },
  "icu:Keyboard--composer--italic": {
    "messageformat": "Mark selected text as italic",
    "description": "Description of command to bold text in composer"
  },
  "icu:Keyboard--composer--strikethrough": {
    "messageformat": "Mark selected text as strikethrough",
    "description": "Description of command to bold text in composer"
  },
  "icu:Keyboard--composer--monospace": {
    "messageformat": "Mark selected text as monospace",
    "description": "Description of command to bold text in composer"
  },
  "icu:Keyboard--composer--spoiler": {
    "messageformat": "Mark selected text as a spoiler",
    "description": "Description of command to bold text in composer"
  },
  "icu:Keyboard--open-context-menu": {
    "messageformat": "Open context menu for selected message",
    "description": "Shown in shortcuts guide"
  },
  "icu:FormatMenu--guide--bold": {
    "messageformat": "Bold",
    "description": "Shown when you hover over the bold button in the popup formatting menu"
  },
  "icu:FormatMenu--guide--italic": {
    "messageformat": "Italic",
    "description": "Shown when you hover over the bold button in the popup formatting menu"
  },
  "icu:FormatMenu--guide--strikethrough": {
    "messageformat": "Strikethrough",
    "description": "Shown when you hover over the bold button in the popup formatting menu"
  },
  "icu:FormatMenu--guide--monospace": {
    "messageformat": "Monospace",
    "description": "Shown when you hover over the bold button in the popup formatting menu"
  },
  "icu:FormatMenu--guide--spoiler": {
    "messageformat": "Spoiler",
    "description": "Shown when you hover over the bold button in the popup formatting menu"
  },
  "icu:Keyboard--scroll-to-top": {
    "messageformat": "Scroll to top of list",
    "description": "Shown in the shortcuts guide"
  },
  "icu:Keyboard--scroll-to-bottom": {
    "messageformat": "Scroll to bottom of list",
    "description": "Shown in the shortcuts guide"
  },
  "icu:Keyboard--close-curent-conversation": {
    "messageformat": "Close current chat",
    "description": "Shown in the shortcuts guide"
  },
  "icu:Keyboard--calling-header": {
    "messageformat": "Calling",
    "description": "Header of the keyboard shortcuts guide - calling section"
  },
  "icu:Keyboard--toggle-audio": {
    "messageformat": "Toggle mute on and off",
    "description": "Shown in the shortcuts guide"
  },
  "icu:Keyboard--toggle-video": {
    "messageformat": "Toggle video on and off",
    "description": "Shown in the shortcuts guide"
  },
  "icu:Keyboard--accept-video-call": {
    "messageformat": "Answer call with video (video calls only)",
    "description": "Shown in the calling keyboard shortcuts guide"
  },
  "icu:Keyboard--accept-call-without-video": {
    "messageformat": "Answer call without video",
    "description": "Shown in the calling keyboard shortcuts guide"
  },
  "icu:Keyboard--start-audio-call": {
    "messageformat": "Start voice call",
    "description": "Shown in the calling keyboard shortcuts guide"
  },
  "icu:Keyboard--start-video-call": {
    "messageformat": "Start video call",
    "description": "Shown in the calling keyboard shortcuts guide"
  },
  "icu:Keyboard--decline-call": {
    "messageformat": "Decline call",
    "description": "Shown in the calling keyboard shortcuts guide"
  },
  "icu:Keyboard--hang-up": {
    "messageformat": "End call",
    "description": "Shown in the calling keyboard shortcuts guide"
  },
  "icu:close-popup": {
    "messageformat": "Close Popup",
    "description": "Used as alt text for any button closing a popup"
  },
  "icu:addImageOrVideoattachment": {
    "messageformat": "Add image or video attachment",
    "description": "Used in draft attachment list for the big 'add new attachment' button"
  },
  "icu:remove-attachment": {
    "messageformat": "Remove attachment",
    "description": "Used in draft attachment list to remove an individual attachment"
  },
  "icu:backToInbox": {
    "messageformat": "Back to inbox",
    "description": "Used as alt-text of button on archived conversations screen"
  },
  "icu:conversationArchived": {
    "messageformat": "Chat archived",
    "description": "A toast that shows up when user archives a conversation"
  },
  "icu:conversationArchivedUndo": {
    "messageformat": "Undo",
    "description": "Undo button for archiving a conversation"
  },
  "icu:conversationReturnedToInbox": {
    "messageformat": "Chat returned to inbox",
    "description": "A toast that shows up when the user unarchives a conversation"
  },
  "icu:conversationMarkedUnread": {
    "messageformat": "Chat marked unread",
    "description": "A toast that shows up when user marks a conversation as unread"
  },
  "icu:SendEdit--dialog--title": {
    "messageformat": "Signal beta only",
    "description": "(deleted 8/30) Title of the modal shown before sending your first edit message"
  },
  "icu:SendEdit--dialog--body": {
    "messageformat": "Editing messages is available to Signal beta users only. If you edit a message, it will only be visible to people who are on the latest version of Signal beta.",
    "description": "(deleted 8/30) Body text of the modal shown before sending your first edit message"
  },
  "icu:SendEdit--dialog--title2": {
    "messageformat": "Edit Message",
    "description": "Title of the modal shown before sending your first edit message"
  },
  "icu:SendEdit--dialog--body2": {
    "messageformat": "If you edit a message, it will only be visible to people who are on the latest versions of Signal. They will be able to see you edited a message.",
    "description": "Body text of the modal shown before sending your first edit message"
  },
  "icu:SendFormatting--dialog--title": {
    "messageformat": "Sending formatted text",
    "description": "Title of the modal shown before sending your first formatting message"
  },
  "icu:SendFormatting--dialog--body": {
    "messageformat": "Some people may be using a version of Signal that doesn’t support formatted text. They will not be able to see the formatting changes you’ve made to your message.",
    "description": "Body text of the modal shown before sending your first formatting message"
  },
  "icu:AuthArtCreator--dialog--message": {
    "messageformat": "Would you like to open Signal Sticker Pack Creator?",
    "description": "A body of the dialog that is presented when user tries to open Signal Sticker Pack Creator from a link"
  },
  "icu:AuthArtCreator--dialog--confirm": {
    "messageformat": "Confirm",
    "description": "A buttle title for confirming Signal Sticker Pack Creator dialog"
  },
  "icu:AuthArtCreator--dialog--dismiss": {
    "messageformat": "Dismiss",
    "description": "A buttle title for dismissing Signal Sticker Pack Creator dialog"
  },
  "icu:ArtCreator--Authentication--error": {
    "messageformat": "Please set up Signal on your phone and desktop to use the Sticker Pack Creator",
    "description": "The error message which appears when the user has not linked their account and attempts to use the Sticker Creator"
  },
  "icu:Reactions--remove": {
    "messageformat": "Remove reaction",
    "description": "Shown when you want to remove a reaction you've made"
  },
  "icu:Reactions--error": {
    "messageformat": "Failed to send reaction. Please try again.",
    "description": "Shown when a reaction fails to send"
  },
  "icu:Reactions--more": {
    "messageformat": "More",
    "description": "Use in the reaction picker as the alt text for the 'more' button"
  },
  "icu:ReactionsViewer--all": {
    "messageformat": "All",
    "description": "Shown in reaction viewer as the title for the 'all' category"
  },
  "icu:MessageRequests--message-direct": {
    "messageformat": "Let {name} message you and share your name and photo with them? They won’t know you’ve seen their messages until you accept.",
    "description": "Shown as the message for a message request in a direct message"
  },
  "icu:MessageRequests--message-direct-hidden": {
    "messageformat": "Let {name} message you and share your name and photo with them? You have removed this person in the past.",
    "description": "Shown as the message for a message request in a hidden conversation"
  },
  "icu:MessageRequests--message-direct-blocked": {
    "messageformat": "Let {name} message you and share your name and photo with them? You won't receive any messages until you unblock them.",
    "description": "Shown as the message for a message request in a direct message with a blocked account"
  },
  "icu:MessageRequests--message-group": {
    "messageformat": "Join this group and share your name and photo with its members? They won’t know you’ve seen their messages until you accept.",
    "description": "Shown as the message for a message request in a group"
  },
  "icu:MessageRequests--message-group-blocked": {
    "messageformat": "Unblock this group and share your name and photo with its members? You won't receive any messages until you unblock them.",
    "description": "Shown as the message for a message request in a blocked group"
  },
  "icu:MessageRequests--block": {
    "messageformat": "Block",
    "description": "Shown as a button to let the user block a message request"
  },
  "icu:MessageRequests--unblock": {
    "messageformat": "Unblock",
    "description": "Shown as a button to let the user unblock a message request"
  },
  "icu:MessageRequests--unblock-direct-confirm-title": {
    "messageformat": "Unblock {name}?",
    "description": "Shown as a button to let the user unblock a message request"
  },
  "icu:MessageRequests--unblock-direct-confirm-body": {
    "messageformat": "You will be able to message and call each other.",
    "description": "Shown as the body in the confirmation modal for unblocking a private message request"
  },
  "icu:MessageRequests--unblock-group-confirm-body": {
    "messageformat": "Group members will be able to add you to this group again.",
    "description": "Shown as the body in the confirmation modal for unblocking a group message request"
  },
  "icu:MessageRequests--block-and-report-spam": {
    "messageformat": "Report Spam and Block",
    "description": "Shown as a button to let the user block a message request and report spam"
  },
  "icu:MessageRequests--block-and-report-spam-success-toast": {
    "messageformat": "Reported as spam and blocked.",
    "description": "Shown in a toast when you successfully block a user and report them as spam"
  },
  "icu:MessageRequests--block-direct-confirm-title": {
    "messageformat": "Block {title}?",
    "description": "Shown as the title in the confirmation modal for blocking a private message request"
  },
  "icu:MessageRequests--block-direct-confirm-body": {
    "messageformat": "Blocked people won't be able to call you or send you messages.",
    "description": "Shown as the body in the confirmation modal for blocking a private message request"
  },
  "icu:MessageRequests--block-group-confirm-title": {
    "messageformat": "Block and Leave {title}?",
    "description": "Shown as the title in the confirmation modal for blocking a group message request"
  },
  "icu:MessageRequests--block-group-confirm-body": {
    "messageformat": "You will no longer receive messages or updates from this group and members won't be able to add you to this group again.",
    "description": "Shown as the body in the confirmation modal for blocking a group message request"
  },
  "icu:MessageRequests--delete": {
    "messageformat": "Delete",
    "description": "Shown as a button to let the user delete any message request"
  },
  "icu:MessageRequests--delete-direct-confirm-title": {
    "messageformat": "Delete chat?",
    "description": "Shown as the title in the confirmation modal for deleting a private message request"
  },
  "icu:MessageRequests--delete-direct-confirm-body": {
    "messageformat": "This chat will be deleted from all of your devices.",
    "description": "Shown as the body in the confirmation modal for deleting a private message request"
  },
  "icu:MessageRequests--delete-group-confirm-title": {
    "messageformat": "Delete and Leave {title}?",
    "description": "Shown as the title in the confirmation modal for deleting a group message request"
  },
  "icu:MessageRequests--delete-direct": {
    "messageformat": "Delete",
    "description": "Shown as a button to let the user delete a direct message request"
  },
  "icu:MessageRequests--delete-group": {
    "messageformat": "Delete and Leave",
    "description": "Shown as a button to let the user delete a group message request"
  },
  "icu:MessageRequests--delete-group-confirm-body": {
    "messageformat": "You will leave this group, and it will be deleted from all your devices.",
    "description": "Shown as the body in the confirmation modal for deleting a group message request"
  },
  "icu:MessageRequests--accept": {
    "messageformat": "Accept",
    "description": "Shown as a button to let the user accept a message request"
  },
  "icu:MessageRequests--continue": {
    "messageformat": "Continue",
    "description": "Shown as a button to share your profile, necessary to continue messaging in a conversation"
  },
  "icu:MessageRequests--profile-sharing--group--link": {
    "messageformat": "Continue your chat with this group and share your name and photo with its members? <learnMoreLink>Learn more.</learnMoreLink>",
    "description": "Shown when user hasn't shared their profile in a group yet"
  },
  "icu:MessageRequests--profile-sharing--direct--link": {
    "messageformat": "Continue this chat with {firstName} and share your name and photo with them? <learnMoreLink>Learn more</learnMoreLink>",
    "description": "Shown when user hasn't shared their profile in a 1:1 conversation yet"
  },
  "icu:ConversationHero--members": {
    "messageformat": "{count, plural, one {# member} other {# members}}",
    "description": "Specifies the number of members in a group conversation"
  },
  "icu:member-of-1-group": {
    "messageformat": "Member of {group}",
    "description": "Shown in the conversation hero to indicate this user is a member of a mutual group"
  },
  "icu:member-of-2-groups": {
    "messageformat": "Member of {group1} and {group2}",
    "description": "Shown in the conversation hero to indicate this user is a member of two mutual groups"
  },
  "icu:member-of-3-groups": {
    "messageformat": "Member of {group1}, {group2}, and {group3}",
    "description": "Shown in the conversation hero to indicate this user is a member of three mutual groups"
  },
  "icu:member-of-more-than-3-groups--one-more": {
    "messageformat": "Member of {group1}, {group2}, {group3} and one more",
    "description": "Shown in the conversation hero to indicate this user is a member of four mutual groups"
  },
  "icu:member-of-more-than-3-groups--multiple-more": {
    "messageformat": "Member of {group1}, {group2}, {group3} and {remainingCount, plural, other {#}} more",
    "description": "Shown in the conversation hero to indicate this user is a member of 5+ mutual groups."
  },
  "icu:ConversationHero--membership-added": {
    "messageformat": "{name} added you to the group.",
    "description": "Shown Indicates that you were added to a group by a given individual."
  },
  "icu:no-groups-in-common": {
    "messageformat": "No groups in common",
    "description": "Shown to indicate this user is not a member of any groups"
  },
  "icu:no-groups-in-common-warning": {
    "messageformat": "No groups in common. Review requests carefully.",
    "description": "When a user has no common groups, show this warning"
  },
  "icu:acceptCall": {
    "messageformat": "Answer call",
    "description": "Shown in tooltip for the button to accept a call (audio or video)"
  },
  "icu:acceptCallWithoutVideo": {
    "messageformat": "Answer call without video",
    "description": "Shown in tooltip for the button to accept a video call without video"
  },
  "icu:declineCall": {
    "messageformat": "Decline",
    "description": "Shown in tooltip for the button to decline a call (audio or video)"
  },
  "icu:declinedIncomingAudioCall": {
    "messageformat": "You declined a voice call",
    "description": "Shown in conversation history when you declined an incoming voice call"
  },
  "icu:declinedIncomingVideoCall": {
    "messageformat": "You declined a video call",
    "description": "Shown in conversation history when you declined an incoming video call"
  },
  "icu:acceptedIncomingAudioCall": {
    "messageformat": "Incoming voice call",
    "description": "Shown in conversation history when you accepted an incoming voice call"
  },
  "icu:acceptedIncomingVideoCall": {
    "messageformat": "Incoming video call",
    "description": "Shown in conversation history when you accepted an incoming video call"
  },
  "icu:missedIncomingAudioCall": {
    "messageformat": "Missed voice call",
    "description": "Shown in conversation history when you missed an incoming voice call"
  },
  "icu:missedIncomingVideoCall": {
    "messageformat": "Missed video call",
    "description": "Shown in conversation history when you missed an incoming video call"
  },
  "icu:acceptedOutgoingAudioCall": {
    "messageformat": "Outgoing voice call",
    "description": "Shown in conversation history when you made an outgoing voice call"
  },
  "icu:acceptedOutgoingVideoCall": {
    "messageformat": "Outgoing video call",
    "description": "Shown in conversation history when you made an outgoing video call"
  },
  "icu:missedOrDeclinedOutgoingAudioCall": {
    "messageformat": "Unanswered voice call",
    "description": "Shown in conversation history when your voice call is missed or declined"
  },
  "icu:missedOrDeclinedOutgoingVideoCall": {
    "messageformat": "Unanswered video call",
    "description": "Shown in conversation history when your video call is missed or declined"
  },
  "icu:minimizeToTrayNotification--title": {
    "messageformat": "Signal is still running",
    "description": "Shown in a notification title when Signal is minimized to tray"
  },
  "icu:minimizeToTrayNotification--body": {
    "messageformat": "Signal will keep running in the notification area. You can change this in Signal settings.",
    "description": "Shown in a notification body when Signal is minimized to tray"
  },
  "icu:incomingAudioCall": {
    "messageformat": "Incoming voice call...",
    "description": "Shown in both the incoming call bar and notification for an incoming voice call"
  },
  "icu:incomingVideoCall": {
    "messageformat": "Incoming video call...",
    "description": "Shown in both the incoming call bar and notification for an incoming video call"
  },
  "icu:outgoingAudioCall": {
    "messageformat": "Outgoing voice call",
    "description": "Shown in the timeline for an outgoing voice call"
  },
  "icu:outgoingVideoCall": {
    "messageformat": "Outgoing video call",
    "description": "Shown in the timeline for an outgoing video call"
  },
  "icu:incomingGroupCall__ringing-you": {
    "messageformat": "{ringer} is calling you",
    "description": "Shown in the incoming call bar when someone is ringing you for a group call"
  },
  "icu:incomingGroupCall__ringing-1-other": {
    "messageformat": "{ringer} is calling you and {otherMember}",
    "description": "Shown in the incoming call bar when someone is ringing you for a group call"
  },
  "icu:incomingGroupCall__ringing-2-others": {
    "messageformat": "{ringer} is calling you, {first}, and {second}",
    "description": "Shown in the incoming call bar when someone is ringing you for a group call"
  },
  "icu:incomingGroupCall__ringing-3-others": {
    "messageformat": "{ringer} is calling you, {first}, {second}, and 1 other",
    "description": "Shown in the incoming call bar when someone is ringing you for a group call"
  },
  "icu:incomingGroupCall__ringing-many": {
    "messageformat": "{ringer} is calling you, {first}, {second}, and {remaining, plural, one {# other} other {# others}}",
    "description": "Shown in the incoming call bar when someone is ringing you for a group call"
  },
  "icu:outgoingCallRinging": {
    "messageformat": "Ringing...",
    "description": "Shown in the call screen when placing an outgoing call that is now ringing"
  },
  "icu:makeOutgoingCall": {
    "messageformat": "Start a call",
    "description": "Title for the call button in a conversation"
  },
  "icu:makeOutgoingVideoCall": {
    "messageformat": "Start a video call",
    "description": "Title for the video call button in a conversation"
  },
  "icu:joinOngoingCall": {
    "messageformat": "Join",
    "description": "Text that appears in a group when a call is active"
  },
  "icu:callNeedPermission": {
    "messageformat": "{title} will get a message request from you. You can call once your message request has been accepted.",
    "description": "Shown when a call is rejected because the other party hasn't approved the message/call request"
  },
  "icu:callReconnecting": {
    "messageformat": "Reconnecting...",
    "description": "Shown in the call screen when the call is reconnecting due to network issues"
  },
  "icu:CallControls__InfoDisplay--participants": {
    "messageformat": "{count, plural, one {# person} other {# people}}",
    "description": "Shown in the call screen and lobby for group calls to specify the number of members in the call or in the group. Count is at always at least 1."
  },
  "icu:CallControls__InfoDisplay--audio-call": {
    "messageformat": "Audio call",
    "description": "Shown in the call lobby for a direct 1:1 call when the caller's video is disabled, to specify that an audio call will be placed when clicking the Start button."
  },
  "icu:CallControls__JoinLeaveButton--hangup-1-1": {
    "messageformat": "End",
    "description": "Title for the hangup button for a direct 1:1 call with only 2 participants."
  },
  "icu:CallControls__JoinLeaveButton--hangup-group": {
    "messageformat": "Leave",
    "description": "Title for the hangup button for a group call."
  },
  "icu:CallControls__MutedToast--muted": {
    "messageformat": "Mic off",
    "description": "Shown in a call when the user mutes their audio input using the Mute toggle button."
  },
  "icu:CallControls__MutedToast--unmuted": {
    "messageformat": "Mic on",
    "description": "Shown in a call when the user is muted and then unmutes their audio input using the Mute toggle button."
  },
  "icu:CallControls__RingingToast--ringing-on": {
    "messageformat": "Ringing on",
    "description": "Shown in a group call lobby when call ringing is disabled, then the user enables ringing using the Ringing toggle button."
  },
  "icu:CallControls__RingingToast--ringing-off": {
    "messageformat": "Ringing off",
    "description": "Shown in a group call lobby when call ringing is enabled, then the user disables ringing using the Ringing toggle button."
  },
  "icu:CallControls__RaiseHandsToast--you": {
    "messageformat": "Your hand is raised.",
    "description": "Shown in a call when the user raises their hand."
  },
  "icu:CallControls__RaiseHandsToast--one": {
    "messageformat": "{name} raised a hand.",
    "description": "Shown in a call when someone else raises their hand."
  },
  "icu:CallControls__RaiseHandsToast--two": {
    "messageformat": "{name} and {otherName} raised a hand.",
    "description": "Shown in a call when 2 persons raise their hands."
  },
  "icu:CallControls__RaiseHandsToast--more": {
    "messageformat": "{name}, {otherName}, and {overflowCount, plural, other {#}} more raised a hand.",
    "description": "Shown in a call when 3 or more persons raise their hands."
  },
  "icu:CallControls__RaiseHands--open-queue": {
    "messageformat": "Open queue",
    "description": "Link in call raised hands list and in toast shown when someone else raises their hand. Link opens the list of all raised hands."
  },
  "icu:CallControls__RaiseHands--lower": {
    "messageformat": "Lower",
    "description": "Link in call raised hands list and in toast shown when user raises their hand. Link allows user to lower their hand."
  },
  "icu:CallControls__MenuItemRaiseHand": {
    "messageformat": "Raise Hand",
    "description": "Menu item to raise your hand during a call."
  },
  "icu:CallControls__MenuItemRaiseHand--lower": {
    "messageformat": "Lower Hand",
    "description": "Menu item to lower your previously raised hand during a call."
  },
  "icu:callingDeviceSelection__settings": {
    "messageformat": "Settings",
    "description": "Title for device selection settings"
  },
  "icu:calling__participants": {
    "messageformat": "{people} in call",
    "description": "Title for participants list toggle"
  },
  "icu:calling__call-notification__ended": {
    "messageformat": "The group call has ended",
    "description": "Notification message when a group call has ended"
  },
  "icu:calling__call-notification__started-by-someone": {
    "messageformat": "A group call was started",
    "description": "Notification message when a group call has started, but we don't know who started it"
  },
  "icu:calling__call-notification__started-by-you": {
    "messageformat": "You started a group call",
    "description": "Notification message when a group call has started by you"
  },
  "icu:calling__call-notification__started": {
    "messageformat": "{name} started a group call",
    "description": "Notification message when a group call has started"
  },
  "icu:calling__in-another-call-tooltip": {
    "messageformat": "You are already in a call",
    "description": "Tooltip in disabled notification button when you're on another call"
  },
  "icu:calling__call-notification__button__call-full-tooltip": {
    "messageformat": "Call has reached capacity of {max, number} participants",
    "description": "Tooltip in disabled notification button when the call is full"
  },
  "icu:calling__pip--on": {
    "messageformat": "Minimize call",
    "description": "Title for picture-in-picture toggle"
  },
  "icu:calling__pip--off": {
    "messageformat": "Fullscreen call",
    "description": "Title for picture-in-picture toggle"
  },
  "icu:calling__change-view": {
    "messageformat": "Change view",
    "description": "Tooltip for changing the in-call layout of remote participants in a group call"
  },
  "icu:calling__view_mode--paginated": {
    "messageformat": "Grid view",
    "description": "Label for option to view participants in a group call in a paginated grid view"
  },
  "icu:calling__view_mode--overflow": {
    "messageformat": "Sidebar view",
    "description": "Label for option to view participants in a group call where videos that don't fit onto the page are put into a scrollable overflow sidebar"
  },
  "icu:calling__view_mode--speaker": {
    "messageformat": "Speaker view",
    "description": "Label for option to view participants where only the current speaker's video is fully visible and all others are put into a scrollable overflow sidebar"
  },
  "icu:calling__view_mode--updated": {
    "messageformat": "View updated",
    "description": "Toast shown whenver the calling view mode is changed (e.g. paginated view -> speaker view)"
  },
  "icu:calling__hangup": {
    "messageformat": "Leave call",
    "description": "Title for hang up button"
  },
  "icu:calling__SelectPresentingSourcesModal--title": {
    "messageformat": "Share your screen",
    "description": "Title for the select your screen sharing sources modal"
  },
  "icu:calling__SelectPresentingSourcesModal--confirm": {
    "messageformat": "Start sharing",
    "description": "Confirm button for sharing screen modal"
  },
  "icu:calling__SelectPresentingSourcesModal--entireScreen": {
    "messageformat": "Entire screen",
    "description": "Title for the select your screen sharing sources modal and 'Entire Screen' source"
  },
  "icu:calling__SelectPresentingSourcesModal--screen": {
    "messageformat": "Screen {id}",
    "description": "Title for `Screen #N` source in screen sharing sources modal and overlay"
  },
  "icu:calling__SelectPresentingSourcesModal--window": {
    "messageformat": "A window",
    "description": "Title for the select your screen sharing sources modal"
  },
  "icu:callingDeviceSelection__label--video": {
    "messageformat": "Video",
    "description": "Label for video input selector"
  },
  "icu:callingDeviceSelection__label--audio-input": {
    "messageformat": "Microphone",
    "description": "Label for audio input selector"
  },
  "icu:callingDeviceSelection__label--audio-output": {
    "messageformat": "Speakers",
    "description": "Label for audio output selector"
  },
  "icu:callingDeviceSelection__select--no-device": {
    "messageformat": "No devices available",
    "description": "Message for when there are no available devices to select for input/output audio or video"
  },
  "icu:callingDeviceSelection__select--default": {
    "messageformat": "Default",
    "description": "Shown when the device is the default device"
  },
  "icu:muteNotificationsTitle": {
    "messageformat": "Mute notifications",
    "description": "Label for the mute notifications drop-down selector"
  },
  "icu:notMuted": {
    "messageformat": "Not muted",
    "description": "Label when the conversation is not muted"
  },
  "icu:muteHour": {
    "messageformat": "Mute for one hour",
    "description": "Label for muting the conversation"
  },
  "icu:muteEightHours": {
    "messageformat": "Mute for eight hours",
    "description": "Label for muting the conversation"
  },
  "icu:muteDay": {
    "messageformat": "Mute for one day",
    "description": "Label for muting the conversation"
  },
  "icu:muteWeek": {
    "messageformat": "Mute for one week",
    "description": "Label for muting the conversation"
  },
  "icu:muteAlways": {
    "messageformat": "Mute always",
    "description": "Label for muting the conversation"
  },
  "icu:unmute": {
    "messageformat": "Unmute",
    "description": "Label for unmuting the conversation"
  },
  "icu:muteExpirationLabelAlways": {
    "messageformat": "Muted always",
    "description": "Shown in the mute notifications submenu whenever a conversation has been muted"
  },
  "icu:muteExpirationLabel": {
    "messageformat": "Muted until {duration}",
    "description": "Shown in the mute notifications submenu whenever a conversation has been muted"
  },
  "icu:EmojiButton__label": {
    "messageformat": "Emoji",
    "description": "Label for emoji button"
  },
  "icu:ErrorModal--title": {
    "messageformat": "Something went wrong!",
    "description": "Title of popup dialog when user-initiated task has gone wrong"
  },
  "icu:ErrorModal--description": {
    "messageformat": "Please try again or contact support.",
    "description": "Description text in popup dialog when user-initiated task has gone wrong"
  },
  "icu:Confirmation--confirm": {
    "messageformat": "Okay",
    "description": "Button to dismiss popup dialog when user-initiated task has gone wrong"
  },
  "icu:MessageMaxEditsModal__Title": {
    "messageformat": "Can't edit message",
    "description": "Title in popup dialog when attempting to edit a message too many times."
  },
  "icu:MessageMaxEditsModal__Description": {
    "messageformat": "Only {max, plural, other {#}} edits can be applied to this message.",
    "description": "Description text in popup dialog when attempting to edit a message too many times."
  },
  "icu:unknown-sgnl-link": {
    "messageformat": "Sorry, that sgnl:// link didn't make sense!",
    "description": "Shown if you click on a sgnl:// link not currently supported by Desktop"
  },
  "icu:GroupV2--cannot-send": {
    "messageformat": "You cannot send messages to that group.",
    "description": "Shown in toast when you attempt to forward a message to an announcement only group"
  },
  "icu:GroupV2--cannot-start-group-call": {
    "messageformat": "Only admins of the group can start a call.",
    "description": "Shown in toast when a non-admin starts a group call in an announcements only group"
  },
  "icu:GroupV2--join--invalid-link--title": {
    "messageformat": "Invalid Link",
    "description": "Shown if we are unable to parse a group link"
  },
  "icu:GroupV2--join--invalid-link": {
    "messageformat": "This is not a valid group link. Make sure the entire link is intact and correct before attempting to join.",
    "description": "Shown if we are unable to parse a group link"
  },
  "icu:GroupV2--join--prompt": {
    "messageformat": "Do you want to join this group and share your name and photo with its members?",
    "description": "Shown when you click on a group link to confirm"
  },
  "icu:GroupV2--join--already-in-group": {
    "messageformat": "You're already in this group.",
    "description": "Shown if you click a group link for a group where you're already a member"
  },
  "icu:GroupV2--join--already-awaiting-approval": {
    "messageformat": "You have already requested approval to join this group.",
    "description": "Shown if you click a group link for a group where you've already requested approval'"
  },
  "icu:GroupV2--join--unknown-link-version--title": {
    "messageformat": "Unknown link version",
    "description": "This group link is no longer valid."
  },
  "icu:GroupV2--join--unknown-link-version": {
    "messageformat": "This link is not supported by this version of Signal Desktop.",
    "description": "Shown if you click a group link and we can't get information about it"
  },
  "icu:GroupV2--join--link-revoked--title": {
    "messageformat": "Can’t Join Group",
    "description": "Shown if you click a group link and we can't get information about it"
  },
  "icu:GroupV2--join--link-revoked": {
    "messageformat": "This group link is no longer valid.",
    "description": "Shown if you click a group link and we can't get information about it"
  },
  "icu:GroupV2--join--link-forbidden--title": {
    "messageformat": "Can’t Join Group",
    "description": "Shown if you click a group link and you have been forbidden from joining via the link"
  },
  "icu:GroupV2--join--link-forbidden": {
    "messageformat": "You can't join this group via the group link because an admin removed you.",
    "description": "Shown if you click a group link and you have been forbidden from joining via the link"
  },
  "icu:GroupV2--join--prompt-with-approval": {
    "messageformat": "An admin of this group must approve your request before you can join this group. If approved, your name and photo will be shared with its members.",
    "description": "Shown when you click on a group link to confirm, if it requires admin approval"
  },
  "icu:GroupV2--join--join-button": {
    "messageformat": "Join",
    "description": "The button to join the group"
  },
  "icu:GroupV2--join--request-to-join-button": {
    "messageformat": "Request to Join",
    "description": "The button to join the group, if approval is required"
  },
  "icu:GroupV2--join--cancel-request-to-join": {
    "messageformat": "Cancel Request",
    "description": "The button to cancel request to join the group"
  },
  "icu:GroupV2--join--cancel-request-to-join--confirmation": {
    "messageformat": "Cancel your request to join this group?",
    "description": "A confirmation message that shows after you click the button"
  },
  "icu:GroupV2--join--cancel-request-to-join--yes": {
    "messageformat": "Yes",
    "description": "Choosing to continue in the cancel join confirmation dialog"
  },
  "icu:GroupV2--join--cancel-request-to-join--no": {
    "messageformat": "No",
    "description": "Choosing not to continue in the cancel join confirmation dialog"
  },
  "icu:GroupV2--join--group-metadata--full": {
    "messageformat": "Group · {memberCount, plural, one {# member} other {# members}}",
    "description": "A holder for two pieces of information - the type of conversation, and the member count"
  },
  "icu:GroupV2--join--requested": {
    "messageformat": "Your request to join has been sent to the group admin. You’ll be notified when they take action.",
    "description": "Shown in composition area when you've requested to join a group"
  },
  "icu:GroupV2--join--general-join-failure--title": {
    "messageformat": "Link Error",
    "description": "Shown if something went wrong when you try to join via a group link"
  },
  "icu:GroupV2--join--general-join-failure": {
    "messageformat": "Couldn't join group. Try again later.",
    "description": "Shown if something went wrong when you try to join via a group link"
  },
  "icu:GroupV2--admin": {
    "messageformat": "Admin",
    "description": "Label for a group administrator"
  },
  "icu:GroupV2--only-admins": {
    "messageformat": "Only Admins",
    "description": "Label for group administrators -- used in drop-downs to select permissions that apply to admins"
  },
  "icu:GroupV2--all-members": {
    "messageformat": "All members",
    "description": "Label for describing the general non-privileged members of a group"
  },
  "icu:updating": {
    "messageformat": "Updating...",
    "description": "Shown along with a spinner when an update operation takes longer than one second"
  },
  "icu:GroupV2--create--you": {
    "messageformat": "You created the group.",
    "description": "Shown in timeline or conversation preview when v2 group changes"
  },
  "icu:GroupV2--create--other": {
    "messageformat": "{memberName} created the group.",
    "description": "Shown in timeline or conversation preview when v2 group changes"
  },
  "icu:GroupV2--create--unknown": {
    "messageformat": "The group was created.",
    "description": "Shown in timeline or conversation preview when v2 group changes"
  },
  "icu:GroupV2--title--change--other": {
    "messageformat": "{memberName} changed the group name to \"{newTitle}\".",
    "description": "Shown in timeline or conversation preview when v2 group changes"
  },
  "icu:GroupV2--title--change--you": {
    "messageformat": "You changed the group name to \"{newTitle}\".",
    "description": "Shown in timeline or conversation preview when v2 group changes"
  },
  "icu:GroupV2--title--change--unknown": {
    "messageformat": "A member changed the group name to \"{newTitle}\".",
    "description": "Shown in timeline or conversation preview when v2 group changes"
  },
  "icu:GroupV2--title--remove--other": {
    "messageformat": "{memberName} removed the group name.",
    "description": "Shown in timeline or conversation preview when v2 group changes"
  },
  "icu:GroupV2--title--remove--you": {
    "messageformat": "You removed the group name.",
    "description": "Shown in timeline or conversation preview when v2 group changes"
  },
  "icu:GroupV2--title--remove--unknown": {
    "messageformat": "A member removed the group name.",
    "description": "Shown in timeline or conversation preview when v2 group changes"
  },
  "icu:GroupV2--avatar--change--other": {
    "messageformat": "{memberName} changed the group avatar.",
    "description": "Shown in timeline or conversation preview when v2 group changes"
  },
  "icu:GroupV2--avatar--change--you": {
    "messageformat": "You changed the group avatar.",
    "description": "Shown in timeline or conversation preview when v2 group changes"
  },
  "icu:GroupV2--avatar--change--unknown": {
    "messageformat": "A member changed the group avatar.",
    "description": "Shown in timeline or conversation preview when v2 group changes"
  },
  "icu:GroupV2--avatar--remove--other": {
    "messageformat": "{memberName} removed the group avatar.",
    "description": "Shown in timeline or conversation preview when v2 group changes"
  },
  "icu:GroupV2--avatar--remove--you": {
    "messageformat": "You removed the group avatar.",
    "description": "Shown in timeline or conversation preview when v2 group changes"
  },
  "icu:GroupV2--avatar--remove--unknown": {
    "messageformat": "A member removed the group avatar.",
    "description": "Shown in timeline or conversation preview when v2 group changes"
  },
  "icu:GroupV2--access-attributes--admins--other": {
    "messageformat": "{adminName} changed who can edit group info to \"Only admins.\"",
    "description": "Shown in timeline or conversation preview when v2 group changes"
  },
  "icu:GroupV2--access-attributes--admins--you": {
    "messageformat": "You changed who can edit group info to \"Only admins.\"",
    "description": "Shown in timeline or conversation preview when v2 group changes"
  },
  "icu:GroupV2--access-attributes--admins--unknown": {
    "messageformat": "An admin changed who can edit group info to \"Only admins.\"",
    "description": "Shown in timeline or conversation preview when v2 group changes"
  },
  "icu:GroupV2--access-attributes--all--other": {
    "messageformat": "{adminName} changed who can edit group info to \"All members.\"",
    "description": "Shown in timeline or conversation preview when v2 group changes"
  },
  "icu:GroupV2--access-attributes--all--you": {
    "messageformat": "You changed who can edit group info to \"All members.\"",
    "description": "Shown in timeline or conversation preview when v2 group changes"
  },
  "icu:GroupV2--access-attributes--all--unknown": {
    "messageformat": "An admin changed who can edit group info to \"All members.\"",
    "description": "Shown in timeline or conversation preview when v2 group changes"
  },
  "icu:GroupV2--access-members--admins--other": {
    "messageformat": "{adminName} changed who can edit group membership to \"Only admins.\"",
    "description": "Shown in timeline or conversation preview when v2 group changes"
  },
  "icu:GroupV2--access-members--admins--you": {
    "messageformat": "You changed who can edit group membership to \"Only admins.\"",
    "description": "Shown in timeline or conversation preview when v2 group changes"
  },
  "icu:GroupV2--access-members--admins--unknown": {
    "messageformat": "An admin changed who can edit group membership to \"Only admins.\"",
    "description": "Shown in timeline or conversation preview when v2 group changes"
  },
  "icu:GroupV2--access-members--all--other": {
    "messageformat": "{adminName} changed who can edit group membership to \"All members.\"",
    "description": "Shown in timeline or conversation preview when v2 group changes"
  },
  "icu:GroupV2--access-members--all--you": {
    "messageformat": "You changed who can edit group membership to \"All members.\"",
    "description": "Shown in timeline or conversation preview when v2 group changes"
  },
  "icu:GroupV2--access-members--all--unknown": {
    "messageformat": "An admin changed who can edit group membership to \"All members.\"",
    "description": "Shown in timeline or conversation preview when v2 group changes"
  },
  "icu:GroupV2--access-invite-link--disabled--you": {
    "messageformat": "You disabled admin approval for the group link.",
    "description": "Shown in timeline or conversation preview when v2 group changes"
  },
  "icu:GroupV2--access-invite-link--disabled--other": {
    "messageformat": "{adminName} disabled admin approval for the group link.",
    "description": "Shown in timeline or conversation preview when v2 group changes"
  },
  "icu:GroupV2--access-invite-link--disabled--unknown": {
    "messageformat": "Admin approval for the group link has been disabled.",
    "description": "Shown in timeline or conversation preview when v2 group changes"
  },
  "icu:GroupV2--access-invite-link--enabled--you": {
    "messageformat": "You enabled admin approval for the group link.",
    "description": "Shown in timeline or conversation preview when v2 group changes"
  },
  "icu:GroupV2--access-invite-link--enabled--other": {
    "messageformat": "{adminName} enabled admin approval for the group link.",
    "description": "Shown in timeline or conversation preview when v2 group changes"
  },
  "icu:GroupV2--access-invite-link--enabled--unknown": {
    "messageformat": "Admin approval for the group link has been enabled.",
    "description": "Shown in timeline or conversation preview when v2 group changes"
  },
  "icu:GroupV2--member-add--invited--you": {
    "messageformat": "You added invited member {inviteeName}.",
    "description": "Shown in timeline or conversation preview when v2 group changes"
  },
  "icu:GroupV2--member-add--invited--other": {
    "messageformat": "{memberName} added invited member {inviteeName}.",
    "description": "Shown in timeline or conversation preview when v2 group changes"
  },
  "icu:GroupV2--member-add--invited--unknown": {
    "messageformat": "A member added invited member {inviteeName}.",
    "description": "Shown in timeline or conversation preview when v2 group changes"
  },
  "icu:GroupV2--member-add--from-invite--other": {
    "messageformat": "{inviteeName} accepted an invitation to the group from {inviterName}.",
    "description": "Shown in timeline or conversation preview when v2 group changes"
  },
  "icu:GroupV2--member-add--from-invite--other-no-from": {
    "messageformat": "{inviteeName} accepted an invitation to the group.",
    "description": "Shown in timeline or conversation preview when v2 group changes"
  },
  "icu:GroupV2--member-add--from-invite--you": {
    "messageformat": "You accepted an invitation to the group from {inviterName}.",
    "description": "Shown in timeline or conversation preview when v2 group changes"
  },
  "icu:GroupV2--member-add--from-invite--you-no-from": {
    "messageformat": "You accepted an invitation to the group.",
    "description": "Shown in timeline or conversation preview when v2 group changes"
  },
  "icu:GroupV2--member-add--from-invite--from-you": {
    "messageformat": "{inviteeName} accepted your invitation to the group.",
    "description": "Shown in timeline or conversation preview when v2 group changes"
  },
  "icu:GroupV2--member-add--other--other": {
    "messageformat": "{adderName} added {addeeName}.",
    "description": "Shown in timeline or conversation preview when v2 group changes"
  },
  "icu:GroupV2--member-add--other--you": {
    "messageformat": "You added {memberName}.",
    "description": "Shown in timeline or conversation preview when v2 group changes"
  },
  "icu:GroupV2--member-add--other--unknown": {
    "messageformat": "A member added {memberName}.",
    "description": "Shown in timeline or conversation preview when v2 group changes"
  },
  "icu:GroupV2--member-add--you--other": {
    "messageformat": "{memberName} added you to the group.",
    "description": "Shown in timeline or conversation preview when v2 group changes"
  },
  "icu:GroupV2--member-add--you--you": {
    "messageformat": "You joined the group.",
    "description": "Shown in timeline or conversation preview when v2 group changes"
  },
  "icu:GroupV2--member-add--you--unknown": {
    "messageformat": "You were added to the group.",
    "description": "Shown in timeline or conversation preview when v2 group changes"
  },
  "icu:GroupV2--member-add-from-link--you--you": {
    "messageformat": "You joined the group via the group link.",
    "description": "Shown in timeline or conversation preview when v2 group changes"
  },
  "icu:GroupV2--member-add-from-link--other": {
    "messageformat": "{memberName} joined the group via the group link.",
    "description": "Shown in timeline or conversation preview when v2 group changes"
  },
  "icu:GroupV2--member-add-from-admin-approval--you--other": {
    "messageformat": "{adminName} approved your request to join the group.",
    "description": "Shown in timeline or conversation preview when v2 group changes"
  },
  "icu:GroupV2--member-add-from-admin-approval--you--unknown": {
    "messageformat": "Your request to join the group has been approved.",
    "description": "Shown in timeline or conversation preview when v2 group changes"
  },
  "icu:GroupV2--member-add-from-admin-approval--other--you": {
    "messageformat": "You approved a request to join the group from {joinerName}.",
    "description": "Shown in timeline or conversation preview when v2 group changes"
  },
  "icu:GroupV2--member-add-from-admin-approval--other--other": {
    "messageformat": "{adminName} approved a request to join the group from {joinerName}.",
    "description": "Shown in timeline or conversation preview when v2 group changes"
  },
  "icu:GroupV2--member-add-from-admin-approval--other--unknown": {
    "messageformat": "A request to join the group from {joinerName} has been approved.",
    "description": "Shown in timeline or conversation preview when v2 group changes"
  },
  "icu:GroupV2--member-remove--other--other": {
    "messageformat": "{adminName} removed {memberName}.",
    "description": "Shown in timeline or conversation preview when v2 group changes"
  },
  "icu:GroupV2--member-remove--other--self": {
    "messageformat": "{memberName} left the group.",
    "description": "Shown in timeline or conversation preview when v2 group changes"
  },
  "icu:GroupV2--member-remove--other--you": {
    "messageformat": "You removed {memberName}.",
    "description": "Shown in timeline or conversation preview when v2 group changes"
  },
  "icu:GroupV2--member-remove--other--unknown": {
    "messageformat": "A member removed {memberName}.",
    "description": "Shown in timeline or conversation preview when v2 group changes"
  },
  "icu:GroupV2--member-remove--you--other": {
    "messageformat": "{adminName} removed you.",
    "description": "Shown in timeline or conversation preview when v2 group changes"
  },
  "icu:GroupV2--member-remove--you--you": {
    "messageformat": "You left the group.",
    "description": "Shown in timeline or conversation preview when v2 group changes"
  },
  "icu:GroupV2--member-remove--you--unknown": {
    "messageformat": "You were removed from the group.",
    "description": "Shown in timeline or conversation preview when v2 group changes"
  },
  "icu:GroupV2--member-privilege--promote--other--other": {
    "messageformat": "{adminName} made {memberName} an admin.",
    "description": "Shown in timeline or conversation preview when v2 group changes"
  },
  "icu:GroupV2--member-privilege--promote--other--you": {
    "messageformat": "You made {memberName} an admin.",
    "description": "Shown in timeline or conversation preview when v2 group changes"
  },
  "icu:GroupV2--member-privilege--promote--other--unknown": {
    "messageformat": "An admin made {memberName} an admin.",
    "description": "Shown in timeline or conversation preview when v2 group changes"
  },
  "icu:GroupV2--member-privilege--promote--you--other": {
    "messageformat": "{adminName} made you an admin.",
    "description": "Shown in timeline or conversation preview when v2 group changes"
  },
  "icu:GroupV2--member-privilege--promote--you--unknown": {
    "messageformat": "An admin made you an admin.",
    "description": "Shown in timeline or conversation preview when v2 group changes"
  },
  "icu:GroupV2--member-privilege--demote--other--other": {
    "messageformat": "{adminName} revoked admin privileges from {memberName}.",
    "description": "Shown in timeline or conversation preview when v2 group changes"
  },
  "icu:GroupV2--member-privilege--demote--other--you": {
    "messageformat": "You revoked admin privileges from {memberName}.",
    "description": "Shown in timeline or conversation preview when v2 group changes"
  },
  "icu:GroupV2--member-privilege--demote--other--unknown": {
    "messageformat": "An admin revoked admin privileges from {memberName}.",
    "description": "Shown in timeline or conversation preview when v2 group changes"
  },
  "icu:GroupV2--member-privilege--demote--you--other": {
    "messageformat": "{adminName} revoked your admin privileges.",
    "description": "Shown in timeline or conversation preview when v2 group changes"
  },
  "icu:GroupV2--member-privilege--demote--you--unknown": {
    "messageformat": "An admin revoked your admin privileges.",
    "description": "Shown in timeline or conversation preview when v2 group changes"
  },
  "icu:GroupV2--pending-add--one--other--other": {
    "messageformat": "{memberName} invited 1 person to the group.",
    "description": "Shown in timeline or conversation preview when v2 group changes"
  },
  "icu:GroupV2--pending-add--one--other--you": {
    "messageformat": "You invited {inviteeName} to the group.",
    "description": "Shown in timeline or conversation preview when v2 group changes"
  },
  "icu:GroupV2--pending-add--one--other--unknown": {
    "messageformat": "One person was invited to the group.",
    "description": "Shown in timeline or conversation preview when v2 group changes"
  },
  "icu:GroupV2--pending-add--one--you--other": {
    "messageformat": "{memberName} invited you to the group.",
    "description": "Shown in timeline or conversation preview when v2 group changes"
  },
  "icu:GroupV2--pending-add--one--you--unknown": {
    "messageformat": "You were invited to the group.",
    "description": "Shown in timeline or conversation preview when v2 group changes"
  },
  "icu:GroupV2--pending-add--many--other": {
    "messageformat": "{memberName} invited {count, plural, other {#}} people to the group.",
    "description": "Shown in timeline or conversation preview when v2 group changes"
  },
  "icu:GroupV2--pending-add--many--you": {
    "messageformat": "You invited {count, number} people to the group.",
    "description": "Shown in timeline or conversation preview when v2 group changes"
  },
  "icu:GroupV2--pending-add--many--unknown": {
    "messageformat": "{count, plural, other {#}} people were invited to the group.",
    "description": "Shown in timeline or conversation preview when v2 group changes"
  },
  "icu:GroupV2--pending-remove--decline--other": {
    "messageformat": "1 person invited by {memberName} declined the invitation to the group.",
    "description": "Shown in timeline or conversation preview when v2 group changes"
  },
  "icu:GroupV2--pending-remove--decline--you": {
    "messageformat": "{inviteeName} declined your invitation to the group.",
    "description": "Shown in timeline or conversation preview when v2 group changes"
  },
  "icu:GroupV2--pending-remove--decline--from-you": {
    "messageformat": "You declined the invitation to the group.",
    "description": "Shown in timeline or conversation preview when v2 group changes"
  },
  "icu:GroupV2--pending-remove--decline--unknown": {
    "messageformat": "1 person declined their invitation to the group.",
    "description": "Shown in timeline or conversation preview when v2 group changes"
  },
  "icu:GroupV2--pending-remove--revoke--one--other": {
    "messageformat": "{memberName} revoked an invitation to the group for 1 person.",
    "description": "Shown in timeline or conversation preview when v2 group changes"
  },
  "icu:GroupV2--pending-remove--revoke--one--you": {
    "messageformat": "You revoked an invitation to the group for 1 person.",
    "description": "Shown in timeline or conversation preview when v2 group changes"
  },
  "icu:GroupV2--pending-remove--revoke-own--to-you": {
    "messageformat": "{inviterName} revoked their invitation to you.",
    "description": "Shown in timeline or conversation preview when v2 group changes"
  },
  "icu:GroupV2--pending-remove--revoke-own--unknown": {
    "messageformat": "{inviterName} revoked their invitation to 1 person.",
    "description": "Shown in timeline or conversation preview when v2 group changes"
  },
  "icu:GroupV2--pending-remove--revoke--one--unknown": {
    "messageformat": "An admin revoked an invitation to the group for 1 person.",
    "description": "Shown in timeline or conversation preview when v2 group changes"
  },
  "icu:GroupV2--pending-remove--revoke--many--other": {
    "messageformat": "{memberName} revoked invitations to the group for {count, number} people.",
    "description": "Shown in timeline or conversation preview when v2 group changes"
  },
  "icu:GroupV2--pending-remove--revoke--many--you": {
    "messageformat": "You revoked invitations to the group for {count, number} people.",
    "description": "Shown in timeline or conversation preview when v2 group changes"
  },
  "icu:GroupV2--pending-remove--revoke--many--unknown": {
    "messageformat": "An admin revoked invitations to the group for {count, number} people.",
    "description": "Shown in timeline or conversation preview when v2 group changes"
  },
  "icu:GroupV2--pending-remove--revoke-invite-from--one--other": {
    "messageformat": "{adminName} revoked an invitation to the group for 1 person invited by {memberName}.",
    "description": "Shown in timeline or conversation preview when v2 group changes"
  },
  "icu:GroupV2--pending-remove--revoke-invite-from--one--you": {
    "messageformat": "You revoked an invitation to the group for 1 person invited by {memberName}.",
    "description": "Shown in timeline or conversation preview when v2 group changes"
  },
  "icu:GroupV2--pending-remove--revoke-invite-from--one--unknown": {
    "messageformat": "An admin revoked an invitation to the group for 1 person invited by {memberName}.",
    "description": "Shown in timeline or conversation preview when v2 group changes"
  },
  "icu:GroupV2--pending-remove--revoke-invite-from-you--one--other": {
    "messageformat": "{adminName} revoked the invitation to the group you sent to {inviteeName}.",
    "description": "Shown in timeline or conversation preview when v2 group changes"
  },
  "icu:GroupV2--pending-remove--revoke-invite-from-you--one--you": {
    "messageformat": "You rescinded your invitation to {inviteeName}.",
    "description": "Shown in timeline or conversation preview when v2 group changes"
  },
  "icu:GroupV2--pending-remove--revoke-invite-from-you--one--unknown": {
    "messageformat": "An admin revoked the invitation to the group you sent to {inviteeName}.",
    "description": "Shown in timeline or conversation preview when v2 group changes"
  },
  "icu:GroupV2--pending-remove--revoke-invite-from--many--other": {
    "messageformat": "{adminName} revoked invitations to the group for {count, plural, other {#}} people invited by {memberName}.",
    "description": "Shown in timeline or conversation preview when v2 group changes"
  },
  "icu:GroupV2--pending-remove--revoke-invite-from--many--you": {
    "messageformat": "You revoked invitations to the group for {count, number} people invited by {memberName}.",
    "description": "Shown in timeline or conversation preview when v2 group changes"
  },
  "icu:GroupV2--pending-remove--revoke-invite-from--many--unknown": {
    "messageformat": "An admin revoked invitations to the group for {count, number} people invited by {memberName}.",
    "description": "Shown in timeline or conversation preview when v2 group changes"
  },
  "icu:GroupV2--pending-remove--revoke-invite-from-you--many--other": {
    "messageformat": "{adminName} revoked the invitations to the group you sent to {count, number} people.",
    "description": "Shown in timeline or conversation preview when v2 group changes"
  },
  "icu:GroupV2--pending-remove--revoke-invite-from-you--many--you": {
    "messageformat": "You rescinded your invitation to {count, number} people.",
    "description": "Shown in timeline or conversation preview when v2 group changes"
  },
  "icu:GroupV2--pending-remove--revoke-invite-from-you--many--unknown": {
    "messageformat": "An admin revoked the invitations to the group you sent to {count, number} people.",
    "description": "Shown in timeline or conversation preview when v2 group changes"
  },
  "icu:GroupV2--admin-approval-add-one--you": {
    "messageformat": "You sent a request to join the group.",
    "description": "Shown in timeline or conversation preview when v2 group changes"
  },
  "icu:GroupV2--admin-approval-add-one--other": {
    "messageformat": "{joinerName} requested to join via the group link.",
    "description": "Shown in timeline or conversation preview when v2 group changes"
  },
  "icu:GroupV2--admin-approval-remove-one--you--you": {
    "messageformat": "You canceled your request to join the group.",
    "description": "Shown in timeline or conversation preview when v2 group changes"
  },
  "icu:GroupV2--admin-approval-remove-one--you--unknown": {
    "messageformat": "Your request to join the group has been denied by an admin.",
    "description": "Shown in timeline or conversation preview when v2 group changes"
  },
  "icu:GroupV2--admin-approval-remove-one--other--you": {
    "messageformat": "You denied a request to join the group from {joinerName}.",
    "description": "Shown in timeline or conversation preview when v2 group changes"
  },
  "icu:GroupV2--admin-approval-remove-one--other--own": {
    "messageformat": "{joinerName} canceled their request to join the group.",
    "description": "Shown in timeline or conversation preview when v2 group changes"
  },
  "icu:GroupV2--admin-approval-remove-one--other--other": {
    "messageformat": "{adminName} denied a request to join the group from {joinerName}.",
    "description": "Shown in timeline or conversation preview when v2 group changes"
  },
  "icu:GroupV2--admin-approval-bounce--one": {
    "messageformat": "{joinerName} requested and cancelled their request to join via the group link",
    "description": "Shown in timeline or conversation preview when v2 group changes"
  },
  "icu:GroupV2--admin-approval-bounce": {
    "messageformat": "{joinerName} requested and cancelled {numberOfRequests, number} requests to join via the group link",
    "description": "Shown in timeline or conversation preview when v2 group changes"
  },
  "icu:GroupV2--group-link-add--disabled--you": {
    "messageformat": "You turned on the group link with admin approval disabled.",
    "description": "Shown in timeline or conversation preview when v2 group changes"
  },
  "icu:GroupV2--group-link-add--disabled--other": {
    "messageformat": "{adminName} turned on the group link with admin approval disabled.",
    "description": "Shown in timeline or conversation preview when v2 group changes"
  },
  "icu:GroupV2--group-link-add--disabled--unknown": {
    "messageformat": "The group link has been turned on with admin approval disabled.",
    "description": "Shown in timeline or conversation preview when v2 group changes"
  },
  "icu:GroupV2--group-link-add--enabled--you": {
    "messageformat": "You turned on the group link with admin approval enabled.",
    "description": "Shown in timeline or conversation preview when v2 group changes"
  },
  "icu:GroupV2--group-link-add--enabled--other": {
    "messageformat": "{adminName} turned on the group link with admin approval enabled.",
    "description": "Shown in timeline or conversation preview when v2 group changes"
  },
  "icu:GroupV2--group-link-add--enabled--unknown": {
    "messageformat": "The group link has been turned on with admin approval enabled.",
    "description": "Shown in timeline or conversation preview when v2 group changes"
  },
  "icu:GroupV2--group-link-remove--you": {
    "messageformat": "You turned off the group link.",
    "description": "Shown in timeline or conversation preview when v2 group changes"
  },
  "icu:GroupV2--group-link-remove--other": {
    "messageformat": "{adminName} turned off the group link.",
    "description": "Shown in timeline or conversation preview when v2 group changes"
  },
  "icu:GroupV2--group-link-remove--unknown": {
    "messageformat": "The group link has been turned off.",
    "description": "Shown in timeline or conversation preview when v2 group changes"
  },
  "icu:GroupV2--group-link-reset--you": {
    "messageformat": "You reset the group link.",
    "description": "Shown in timeline or conversation preview when v2 group changes"
  },
  "icu:GroupV2--group-link-reset--other": {
    "messageformat": "{adminName} reset the group link.",
    "description": "Shown in timeline or conversation preview when v2 group changes"
  },
  "icu:GroupV2--group-link-reset--unknown": {
    "messageformat": "The group link has been reset.",
    "description": "Shown in timeline or conversation preview when v2 group changes"
  },
  "icu:GroupV2--description--remove--you": {
    "messageformat": "You removed the group description.",
    "description": "Shown in timeline or conversation preview when v2 group changes"
  },
  "icu:GroupV2--description--remove--other": {
    "messageformat": "{memberName} removed the group description.",
    "description": "Shown in timeline or conversation preview when v2 group changes"
  },
  "icu:GroupV2--description--remove--unknown": {
    "messageformat": "The group description was removed.",
    "description": "Shown in timeline or conversation preview when v2 group changes"
  },
  "icu:GroupV2--description--change--you": {
    "messageformat": "You changed the group description.",
    "description": "Shown in timeline or conversation preview when v2 group changes"
  },
  "icu:GroupV2--description--change--other": {
    "messageformat": "{memberName} changed the group description.",
    "description": "Shown in timeline or conversation preview when v2 group changes"
  },
  "icu:GroupV2--description--change--unknown": {
    "messageformat": "The group description was changed.",
    "description": "Shown in timeline or conversation preview when v2 group changes"
  },
  "icu:GroupV2--announcements--admin--you": {
    "messageformat": "You changed the group settings to only allow admins to send messages.",
    "description": "Shown in timeline or conversation preview when v2 group changes"
  },
  "icu:GroupV2--announcements--admin--other": {
    "messageformat": "{memberName} changed the group settings to only allow admins to send messages.",
    "description": "Shown in timeline or conversation preview when v2 group changes"
  },
  "icu:GroupV2--announcements--admin--unknown": {
    "messageformat": "The group was changed to only allow admins to send messages.",
    "description": "Shown in timeline or conversation preview when v2 group changes"
  },
  "icu:GroupV2--announcements--member--you": {
    "messageformat": "You changed the group settings to allow all members to send messages.",
    "description": "Shown in timeline or conversation preview when v2 group changes"
  },
  "icu:GroupV2--announcements--member--other": {
    "messageformat": "{memberName} changed the group settings to allow all members to send messages.",
    "description": "Shown in timeline or conversation preview when v2 group changes"
  },
  "icu:GroupV2--announcements--member--unknown": {
    "messageformat": "The group was changed to allow all members to send messages.",
    "description": "Shown in timeline or conversation preview when v2 group changes"
  },
  "icu:GroupV2--summary": {
    "messageformat": "This group's members or settings have changed.",
    "description": "When rejoining a group, any detected changes are collapsed down into this summary"
  },
  "icu:GroupV1--Migration--disabled--link": {
    "messageformat": "Upgrade this group to activate new features like @mentions and admins. Members who have not shared their name or photo in this group will be invited to join. <learnMoreLink>Learn more.</learnMoreLink>",
    "description": "Shown instead of composition area when user is forced to migrate a legacy group (GV1)."
  },
  "icu:GroupV1--Migration--was-upgraded": {
    "messageformat": "This group was upgraded to a New Group.",
    "description": "Shown in timeline when a legacy group (GV1) is upgraded to a new group (GV2)"
  },
  "icu:GroupV1--Migration--learn-more": {
    "messageformat": "Learn More",
    "description": "Shown on a bubble below a 'group was migrated' timeline notification, or as button on Migrate dialog"
  },
  "icu:GroupV1--Migration--migrate": {
    "messageformat": "Upgrade",
    "description": "Shown on Migrate dialog to kick off the process"
  },
  "icu:GroupV1--Migration--info--title": {
    "messageformat": "What are New Groups?",
    "description": "Shown on Learn More popup after GV1 migration"
  },
  "icu:GroupV1--Migration--migrate--title": {
    "messageformat": "Upgrade to New Group",
    "description": "Shown on Migration popup after choosing to migrate group"
  },
  "icu:GroupV1--Migration--info--summary": {
    "messageformat": "New Groups have features like @mentions and group admins, and will support more features in the future.",
    "description": "Shown on Learn More popup after or Migration popup before GV1 migration"
  },
  "icu:GroupV1--Migration--info--keep-history": {
    "messageformat": "All message history and media has been kept from before the upgrade.",
    "description": "Shown on Learn More popup after GV1 migration"
  },
  "icu:GroupV1--Migration--migrate--keep-history": {
    "messageformat": "All message history and media will be kept from before the upgrade.",
    "description": "Shown on Migration popup before GV1 migration"
  },
  "icu:GroupV1--Migration--info--invited--you": {
    "messageformat": "You will need to accept an invite to join this group again, and will not receive group messages until you accept.",
    "description": "Shown on Learn More popup after GV1 migration"
  },
  "icu:GroupV1--Migration--info--invited--many": {
    "messageformat": "These members will need to accept an invite to join this group again, and will not receive group messages until they accept:",
    "description": "Shown on Learn More popup after or Migration popup before GV1 migration"
  },
  "icu:GroupV1--Migration--info--invited--one": {
    "messageformat": "This member will need to accept an invite to join this group again, and will not receive group messages until they accept:",
    "description": "Shown on Learn More popup after or Migration popup before GV1 migration"
  },
  "icu:GroupV1--Migration--info--removed--before--many": {
    "messageformat": "These members are not capable of joining New Groups, and will be removed from the group:",
    "description": "Shown on Learn More popup after or Migration popup before GV1 migration"
  },
  "icu:GroupV1--Migration--info--removed--before--one": {
    "messageformat": "This member is not capable of joining New Groups, and will be removed from the group:",
    "description": "Shown on Learn More popup after or Migration popup before GV1 migration"
  },
  "icu:GroupV1--Migration--info--removed--after--many": {
    "messageformat": "These members were not capable of joining New Groups, and were removed from the group:",
    "description": "Shown on Learn More popup after or Migration popup before GV1 migration"
  },
  "icu:GroupV1--Migration--info--removed--after--one": {
    "messageformat": "This member was not capable of joining New Groups, and was removed from the group:",
    "description": "Shown on Learn More popup after or Migration popup before GV1 migration"
  },
  "icu:GroupV1--Migration--invited--you": {
    "messageformat": "You couldn't be added to the New Group and have been invited to join.",
    "description": "Shown in timeline when a group is upgraded and you were invited instead of added"
  },
  "icu:GroupV1--Migration--invited--one": {
    "messageformat": "{contact} couldn’t be added to the New Group and has been invited to join.",
    "description": "Shown in timeline when a group is upgraded and one person was invited, instead of added"
  },
  "icu:GroupV1--Migration--invited--many": {
    "messageformat": "{count, number} members couldn’t be added to the New Group and have been invited to join.",
    "description": "Shown in timeline when a group is upgraded and some people were invited, instead of added"
  },
  "icu:GroupV1--Migration--removed--one": {
    "messageformat": "{contact} was removed from the group.",
    "description": "Shown in timeline when a group is upgraded and one person was removed entirely during the upgrade"
  },
  "icu:GroupV1--Migration--removed--many": {
    "messageformat": "{count, plural, other {#}} members were removed from the group.",
    "description": "Shown in timeline when a group is upgraded and some people were removed entirely during the upgrade"
  },
  "icu:close": {
    "messageformat": "Close",
    "description": "Generic close label"
  },
  "icu:previous": {
    "messageformat": "previous",
    "description": "Generic previous label"
  },
  "icu:next": {
    "messageformat": "next",
    "description": "Generic next label"
  },
  "icu:BadgeDialog__become-a-sustainer-button": {
    "messageformat": "Donate to Signal",
    "description": "In the badge dialog. This button is shown under sustainer badges, taking users to some instructions"
  },
  "icu:BadgeSustainerInstructions__header": {
    "messageformat": "Donate to Signal",
    "description": "In the instructions for becoming a sustainer. The heading."
  },
  "icu:BadgeSustainerInstructions__subheader": {
    "messageformat": "Signal is powered by people like you. Contribute and receive a badge.",
    "description": "In the instructions for becoming a sustainer. The subheading."
  },
  "icu:BadgeSustainerInstructions__instructions__1": {
    "messageformat": "Open Signal on your phone",
    "description": "In the instructions for becoming a sustainer. First instruction."
  },
  "icu:BadgeSustainerInstructions__instructions__2": {
    "messageformat": "Tap on your profile photo in the top left to open Settings",
    "description": "In the instructions for becoming a sustainer. Second instruction."
  },
  "icu:BadgeSustainerInstructions__instructions__3": {
    "messageformat": "Tap on \"Donate to Signal\" and subscribe",
    "description": "In the instructions for becoming a sustainer. Third instruction."
  },
  "icu:CompositionArea--expand": {
    "messageformat": "Expand",
    "description": "Aria label for expanding composition area"
  },
  "icu:CompositionArea--attach-file": {
    "messageformat": "Attach file",
    "description": "Aria label for file attachment button in composition area"
  },
  "icu:CompositionArea--sms-only__title": {
    "messageformat": "This person isn’t using Signal",
    "description": "Title for the composition area for the SMS-only contact"
  },
  "icu:CompositionArea--sms-only__body": {
    "messageformat": "Signal Desktop does not support messaging non-Signal contacts. Ask this person to install Signal for a more secure messaging experience.",
    "description": "Body for the composition area for the SMS-only contact"
  },
  "icu:CompositionArea--sms-only__spinner-label": {
    "messageformat": "Checking contact's registration status",
    "description": "Displayed while checking if the contact is SMS-only"
  },
  "icu:CompositionArea__edit-action--discard": {
    "messageformat": "Discard message",
    "description": "aria-label for discard edit button"
  },
  "icu:CompositionArea__edit-action--send": {
    "messageformat": "Send edited message",
    "description": "aria-label for send edit button"
  },
  "icu:CompositionInput__editing-message": {
    "messageformat": "Edit message",
    "description": "Status text displayed above composition input when editing a message"
  },
  "icu:countMutedConversationsDescription": {
    "messageformat": "Include muted chats in badge count",
    "description": "Description for counting muted conversations in badge setting"
  },
  "icu:ContactModal--message": {
    "messageformat": "Message",
    "description": "Button text for send message button in Group Contact Details modal"
  },
  "icu:ContactModal--rm-admin": {
    "messageformat": "Remove as admin",
    "description": "Button text for removing as admin button in Group Contact Details modal"
  },
  "icu:ContactModal--make-admin": {
    "messageformat": "Make admin",
    "description": "Button text for make admin button in Group Contact Details modal"
  },
  "icu:ContactModal--make-admin-info": {
    "messageformat": "{contact} will be able to edit this group and its members.",
    "description": "Shown in a confirmation dialog when you are about to grant admin privileges to someone"
  },
  "icu:ContactModal--rm-admin-info": {
    "messageformat": "Remove {contact} as group admin?",
    "description": "Shown in a confirmation dialog when you are about to remove admin privileges from someone"
  },
  "icu:ContactModal--add-to-group": {
    "messageformat": "Add to another group",
    "description": "Button text for adding contact to another group in Group Contact Details modal"
  },
  "icu:ContactModal--remove-from-group": {
    "messageformat": "Remove from group",
    "description": "Button text for remove from group button in Group Contact Details modal"
  },
  "icu:showChatColorEditor": {
    "messageformat": "Chat color",
    "description": "This is a button in the conversation context menu to show the chat color editor"
  },
  "icu:showConversationDetails": {
    "messageformat": "Group settings",
    "description": "This is a button in the conversation context menu to show group settings"
  },
  "icu:showConversationDetails--direct": {
    "messageformat": "Chat settings",
    "description": "This is a button in the conversation context menu to show chat settings"
  },
  "icu:ConversationDetails__unmute--title": {
    "messageformat": "Unmute this chat?",
    "description": "Title for the modal to unmute a chat"
  },
  "icu:ConversationDetails--group-link": {
    "messageformat": "Group link",
    "description": "This is the label for the group link management panel"
  },
  "icu:ConversationDetails--disappearing-messages-label": {
    "messageformat": "Disappearing messages",
    "description": "This is the label for the disappearing messages setting panel"
  },
  "icu:ConversationDetails--disappearing-messages-info--group": {
    "messageformat": "When enabled, messages sent and received in this group will disappear after they've been seen.",
    "description": "This is the info about the disappearing messages setting, in groups"
  },
  "icu:ConversationDetails--disappearing-messages-info--direct": {
    "messageformat": "When enabled, messages sent and received in this 1:1 chat will disappear after they've been seen.",
    "description": "This is the info about the disappearing messages setting, for direct conversations"
  },
  "icu:ConversationDetails--notifications": {
    "messageformat": "Notifications",
    "description": "This is the label for notifications in the conversation details screen"
  },
  "icu:ConversationDetails--group-info-label": {
    "messageformat": "Who can edit group info",
    "description": "This is the label for the 'who can edit the group' panel"
  },
  "icu:ConversationDetails--group-info-info": {
    "messageformat": "Choose who can edit group name, photo, description, and disappearing messages timer.",
    "description": "This is the additional info for the 'who can edit the group' panel"
  },
  "icu:ConversationDetails--add-members-label": {
    "messageformat": "Who can add members",
    "description": "This is the label for the 'who can add members' panel"
  },
  "icu:ConversationDetails--add-members-info": {
    "messageformat": "Choose who can add members to this group.",
    "description": "This is the additional info for the 'who can add members' panel"
  },
  "icu:ConversationDetails--announcement-label": {
    "messageformat": "Who can send messages",
    "description": "This is the additional info for the 'who can send messages' panel"
  },
  "icu:ConversationDetails--announcement-info": {
    "messageformat": "Choose who can send messages to the group.",
    "description": "This is the additional info for the 'who can send messages' panel"
  },
  "icu:ConversationDetails--requests-and-invites": {
    "messageformat": "Requests & Invites",
    "description": "This is a button to display which members have been invited but have not joined yet"
  },
  "icu:ConversationDetailsActions--leave-group": {
    "messageformat": "Leave group",
    "description": "This is a button to leave a group"
  },
  "icu:ConversationDetailsActions--block-group": {
    "messageformat": "Block group",
    "description": "This is a button to block a group"
  },
  "icu:ConversationDetailsActions--unblock-group": {
    "messageformat": "Unblock group",
    "description": "This is a button to unblock a group"
  },
  "icu:ConversationDetailsActions--leave-group-must-choose-new-admin": {
    "messageformat": "Before you leave, you must choose at least one new admin for this group.",
    "description": "Shown if, before leaving a group, you need to choose an admin"
  },
  "icu:ConversationDetailsActions--leave-group-modal-title": {
    "messageformat": "Do you really want to leave?",
    "description": "This is the modal title for confirming leaving a group"
  },
  "icu:ConversationDetailsActions--leave-group-modal-content": {
    "messageformat": "You will no longer be able to send or receive messages in this group.",
    "description": "This is the modal content for confirming leaving a group"
  },
  "icu:ConversationDetailsActions--leave-group-modal-confirm": {
    "messageformat": "Leave",
    "description": "This is the modal button to confirm leaving a group"
  },
  "icu:ConversationDetailsActions--unblock-group-modal-title": {
    "messageformat": "Unblock the \"{groupName}\" Group?",
    "description": "This is the modal title for confirming unblock of a group"
  },
  "icu:ConversationDetailsActions--block-group-modal-title": {
    "messageformat": "Block and Leave the \"{groupName}\" Group?",
    "description": "This is the modal title for confirming blocking a group"
  },
  "icu:ConversationDetailsActions--block-group-modal-content": {
    "messageformat": "You will no longer receive messages or updates from this group.",
    "description": "This is the modal content for confirming blocking a group"
  },
  "icu:ConversationDetailsActions--block-group-modal-confirm": {
    "messageformat": "Block",
    "description": "This is the modal button to confirm blocking a group"
  },
  "icu:ConversationDetailsActions--unblock-group-modal-content": {
    "messageformat": "Your contacts will be able add you to this group.",
    "description": "This is the modal content for confirming unblock of a group"
  },
  "icu:ConversationDetailsActions--unblock-group-modal-confirm": {
    "messageformat": "Unblock",
    "description": "This is the modal button to confirm unblock of a group"
  },
  "icu:ConversationDetailsHeader--members": {
    "messageformat": "{number, plural, one {# member} other {# members}}",
    "description": "This is the number of members in a group"
  },
  "icu:ConversationDetailsMediaList--shared-media": {
    "messageformat": "Shared media",
    "description": "Title for the media thumbnails in the conversation details screen"
  },
  "icu:ConversationDetailsMediaList--show-all": {
    "messageformat": "See all",
    "description": "This is a button on the conversation details to show all media"
  },
  "icu:ConversationDetailsMembershipList--title": {
    "messageformat": "{number, plural, one {# member} other {# members}}",
    "description": "The title of the membership list panel"
  },
  "icu:ConversationDetailsMembershipList--add-members": {
    "messageformat": "Add members",
    "description": "The button that you can click to add new members"
  },
  "icu:ConversationDetailsMembershipList--show-all": {
    "messageformat": "See all",
    "description": "This is a button on the conversation details to show all members"
  },
  "icu:ConversationDetailsGroups--title": {
    "messageformat": "{count, plural, one {# group} other {# groups}} in common",
    "description": "Title of the groups-in-common panel, in the contact details"
  },
  "icu:ConversationDetailsGroups--title--with-zero-groups-in-common": {
    "messageformat": "No groups in common",
    "description": "Title of the groups-in-common panel, in the contact details, with zero groups in common"
  },
  "icu:ConversationDetailsGroups--add-to-group": {
    "messageformat": "Add to a group",
    "description": "The button shown on a conversation details (for a direct contact) that you can click to add that contact to groups"
  },
  "icu:ConversationDetailsGroups--show-all": {
    "messageformat": "See all",
    "description": "This is a button on the conversation details (for a direct contact) to show all groups-in-common"
  },
  "icu:ConversationNotificationsSettings__mentions__label": {
    "messageformat": "Mentions",
    "description": "In the conversation notifications settings, this is the label for the mentions option"
  },
  "icu:ConversationNotificationsSettings__mentions__info": {
    "messageformat": "Receive notifications when you're mentioned in muted chats",
    "description": "In the conversation notifications settings, this is the sub-label for the mentions option"
  },
  "icu:ConversationNotificationsSettings__mentions__select__always-notify": {
    "messageformat": "Always notify",
    "description": "In the conversation notifications settings, this is the option that always notifies you for @mentions"
  },
  "icu:ConversationNotificationsSettings__mentions__select__dont-notify-for-mentions-if-muted": {
    "messageformat": "Don't notify if muted",
    "description": "In the conversation notifications settings, this is the option that doesn't notify you for @mentions if the conversation is muted"
  },
  "icu:GroupLinkManagement--clipboard": {
    "messageformat": "Group link copied.",
    "description": "Shown in a toast when a user selects to copy group link"
  },
  "icu:GroupLinkManagement--share": {
    "messageformat": "Copy link",
    "description": "This lets users share their group link"
  },
  "icu:GroupLinkManagement--confirm-reset": {
    "messageformat": "Are you sure you want to reset the group link? People will no longer be able to join the group using the current link.",
    "description": "Shown in the confirmation dialog when an admin is about to reset the group link"
  },
  "icu:GroupLinkManagement--reset": {
    "messageformat": "Reset link",
    "description": "This lets users generate a new group link"
  },
  "icu:GroupLinkManagement--approve-label": {
    "messageformat": "Approve new members",
    "description": "Title for the approve new members select area"
  },
  "icu:GroupLinkManagement--approve-info": {
    "messageformat": "Require an admin to approve new members joining via the group link",
    "description": "Description for the approve new members select area"
  },
  "icu:PendingInvites--tab-requests": {
    "messageformat": "Requests ({count, number})",
    "description": "Label for the tab to view pending requests"
  },
  "icu:PendingInvites--tab-invites": {
    "messageformat": "Invites ({count, number})",
    "description": "Label for the tab to view pending invites"
  },
  "icu:PendingRequests--approve-for": {
    "messageformat": "Approve request from \"{name}\"?",
    "description": "This is the modal content when confirming approving a group request to join"
  },
  "icu:PendingRequests--deny-for": {
    "messageformat": "Deny request from \"{name}\"?",
    "description": "This is the modal content when confirming denying a group request to join"
  },
  "icu:PendingRequests--deny-for--with-link": {
    "messageformat": "Deny request from \"{name}\"? They will not be able to request to join via the group link again.",
    "description": "This is the modal content when confirming denying a group request to join"
  },
  "icu:PendingInvites--invites": {
    "messageformat": "Invited by you",
    "description": "This is the title list of all invites"
  },
  "icu:PendingInvites--invited-by-you": {
    "messageformat": "Invited by you",
    "description": "This is the title for the list of members you have invited"
  },
  "icu:PendingInvites--invited-by-others": {
    "messageformat": "Invited by others",
    "description": "This is the title for the list of members who have invited other people"
  },
  "icu:PendingInvites--invited-count": {
    "messageformat": "Invited {number, number}",
    "description": "This is the label for the number of members someone has invited"
  },
  "icu:PendingInvites--revoke-for-label": {
    "messageformat": "Revoke group invite",
    "description": "This is aria label for revoking a group invite icon"
  },
  "icu:PendingInvites--revoke-for": {
    "messageformat": "Revoke group invite for \"{name}\"?",
    "description": "This is the modal content when confirming revoking a single invite"
  },
  "icu:PendingInvites--revoke-from": {
    "messageformat": "Revoke {number, plural, one {# invite} other {# invites}} sent by \"{name}\"?",
    "description": "This is the modal content when confirming revoking multiple invites"
  },
  "icu:PendingInvites--revoke": {
    "messageformat": "Revoke",
    "description": "This is the modal button to confirm revoking invites"
  },
  "icu:PendingRequests--approve": {
    "messageformat": "Approve Request",
    "description": "This is the modal button to approve group request to join"
  },
  "icu:PendingRequests--deny": {
    "messageformat": "Deny Request",
    "description": "This is the modal button to deny group request to join"
  },
  "icu:PendingRequests--info": {
    "messageformat": "People on this list are attempting to join \"{name}\" via the group link.",
    "description": "Information shown below the pending admin approval list"
  },
  "icu:PendingInvites--info": {
    "messageformat": "Details about people invited to this group aren’t shown until they join. Invitees will only see messages after they join the group.",
    "description": "Information shown below the invite list"
  },
  "icu:PendingRequests--block--button": {
    "messageformat": "Block request",
    "description": "Shown in timeline if users cancel their request to join a group via a group link"
  },
  "icu:PendingRequests--block--title": {
    "messageformat": "Block request?",
    "description": "Title of dialog to block a user from requesting to join via the link again"
  },
  "icu:PendingRequests--block--contents": {
    "messageformat": "{name} will not be able to join or request to join this group via the group link. They can still be added to the group manually.",
    "description": "Details of dialog to block a user from requesting to join via the link again"
  },
  "icu:PendingRequests--block--confirm": {
    "messageformat": "Block Request",
    "description": "Confirmation button of dialog to block a user from requesting to join via the link again"
  },
  "icu:SelectModeActions--exitSelectMode": {
    "messageformat": "Exit select mode",
    "description": "conversation > in select mode > composition area actions > exit select mode > accessibility label"
  },
  "icu:SelectModeActions--selectedMessages": {
    "messageformat": "{count, plural, other {#}} selected",
    "description": "conversation > in select mode > composition area actions > count of selected messsages"
  },
  "icu:SelectModeActions--deleteSelectedMessages": {
    "messageformat": "Delete selected messages",
    "description": "conversation > in select mode > composition area actions > delete selected messsages action > accessibility label"
  },
  "icu:SelectModeActions--forwardSelectedMessages": {
    "messageformat": "Forward selected messages",
    "description": "conversation > in select mode > composition area actions > forward selected messsages action > accessibility label"
  },
  "icu:DeleteMessagesModal--title": {
    "messageformat": "Delete {count, plural, one {message} other {# messages}}?",
    "description": "delete selected messages > confirmation modal > title"
  },
  "icu:DeleteMessagesModal--description": {
    "messageformat": "Who would you like to delete {count, plural, one {this message} other {these messages}} for?",
    "description": "delete selected messages > confirmation modal > description"
  },
  "icu:DeleteMessagesModal--description--noteToSelf": {
    "messageformat": "What devices would you like to delete {count, plural, one {this message} other {these messages}} from?",
    "description": "within note to self conversation > delete selected messages > confirmation modal > description"
  },
  "icu:DeleteMessagesModal--deleteForMe": {
    "messageformat": "Delete for me",
    "description": "delete selected messages > confirmation modal > delete for me"
  },
  "icu:DeleteMessagesModal--deleteFromThisDevice": {
    "messageformat": "Delete from this device",
    "description": "within note to self conversation > delete selected messages > confirmation modal > delete from this device (same as delete for me)"
  },
  "icu:DeleteMessagesModal--deleteForEveryone": {
    "messageformat": "Delete for everyone",
    "description": "delete selected messages > confirmation modal > delete for everyone"
  },
  "icu:DeleteMessagesModal--deleteFromAllDevices": {
    "messageformat": "Delete from all devices",
    "description": "within note to self conversation > delete selected messages > confirmation modal > delete from all devices (same as delete for everyone)"
  },
  "icu:DeleteMessagesModal__toast--TooManyMessagesToDeleteForEveryone": {
    "messageformat": "You can only select up to {count, plural, one {# message} other {# messages}} to delete for everyone",
    "description": "delete selected messages > confirmation modal > deleted for everyone (disabled) > toast > too many messages to 'delete for everyone'"
  },
  "icu:SelectModeActions__toast--TooManyMessagesToForward": {
    "messageformat": "You can only forward up to 30 messages",
    "description": "conversation > in select mode > composition area actions > forward selected messages (disabled) > toast message when too many messages"
  },
  "icu:AvatarInput--no-photo-label--group": {
    "messageformat": "Add a group photo",
    "description": "The label for the avatar uploader when no group photo is selected"
  },
  "icu:AvatarInput--no-photo-label--profile": {
    "messageformat": "Add a photo",
    "description": "The label for the avatar uploader when no profile photo is selected"
  },
  "icu:AvatarInput--change-photo-label": {
    "messageformat": "Change photo",
    "description": "The label for the avatar uploader when a photo is selected"
  },
  "icu:AvatarInput--upload-photo-choice": {
    "messageformat": "Upload photo",
    "description": "The button text when you click on an uploaded avatar and want to upload a new one"
  },
  "icu:AvatarInput--remove-photo-choice": {
    "messageformat": "Remove photo",
    "description": "The button text when you click on an uploaded avatar and want to remove it"
  },
  "icu:ContactPill--remove": {
    "messageformat": "Remove contact",
    "description": "The label for the 'remove' button on the contact pill"
  },
  "icu:ComposeErrorDialog--close": {
    "messageformat": "Okay",
    "description": "The text on the button when there's an error in the composer"
  },
  "icu:NewlyCreatedGroupInvitedContactsDialog--title": {
    "messageformat": "{count, plural, one {Invitation sent} other {# invitations sent}}",
    "description": "When creating a new group and inviting users, this is shown in the dialog"
  },
  "icu:NewlyCreatedGroupInvitedContactsDialog--body--user-paragraph--one": {
    "messageformat": "{name} can’t be automatically added to this group by you.",
    "description": "When creating a new group and inviting users, this is shown in the dialog"
  },
  "icu:NewlyCreatedGroupInvitedContactsDialog--body--user-paragraph--many": {
    "messageformat": "These users can’t be automatically added to this group by you.",
    "description": "When creating a new group and inviting users, this is shown in the dialog"
  },
  "icu:NewlyCreatedGroupInvitedContactsDialog--body--info-paragraph": {
    "messageformat": "They’ve been invited to join, and won’t see any group messages until they accept.",
    "description": "When creating a new group and inviting users, this is shown in the dialog"
  },
  "icu:NewlyCreatedGroupInvitedContactsDialog--body--learn-more": {
    "messageformat": "Learn more",
    "description": "When creating a new group and inviting users, this is shown in the dialog"
  },
  "icu:AddGroupMembersModal--title": {
    "messageformat": "Add members",
    "description": "When adding new members to an existing group, this is shown in the dialog"
  },
  "icu:AddGroupMembersModal--continue-to-confirm": {
    "messageformat": "Update",
    "description": "When adding new members to an existing group, this is shown in the dialog"
  },
  "icu:AddGroupMembersModal--confirm-title--one": {
    "messageformat": "Add {person} to \"{group}\"?",
    "description": "When adding new members to an existing group, this is shown in the confirmation dialog"
  },
  "icu:AddGroupMembersModal--confirm-title--many": {
    "messageformat": "Add {count, number} members to \"{group}\"?",
    "description": "When adding new members to an existing group, this is shown in the confirmation dialog"
  },
  "icu:AddGroupMembersModal--confirm-button--one": {
    "messageformat": "Add member",
    "description": "When adding new members to an existing group, this is shown on the confirmation dialog button"
  },
  "icu:AddGroupMembersModal--confirm-button--many": {
    "messageformat": "Add members",
    "description": "When adding new members to an existing group, this is shown on the confirmation dialog button"
  },
  "icu:createNewGroupButton": {
    "messageformat": "New group",
    "description": "The text of the button to create new groups"
  },
  "icu:selectContact": {
    "messageformat": "Select contact {name}",
    "description": "The label for contact checkboxes that are non-selected (clicking them should select the contact)"
  },
  "icu:deselectContact": {
    "messageformat": "De-select contact {name}",
    "description": "The label for contact checkboxes that are selected (clicking them should de-select the contact)"
  },
  "icu:cannotSelectContact": {
    "messageformat": "Cannot select contact {name}",
    "description": "The label for contact checkboxes that are disabled"
  },
  "icu:alreadyAMember": {
    "messageformat": "Already a member",
    "description": "The label for contact checkboxes that are disabled because they're already a member"
  },
  "icu:MessageAudio--play": {
    "messageformat": "Play audio attachment",
    "description": "Aria label for audio attachment's Play button"
  },
  "icu:MessageAudio--pause": {
    "messageformat": "Pause audio attachment",
    "description": "Aria label for audio attachment's Pause button"
  },
  "icu:MessageAudio--download": {
    "messageformat": "Download audio attachment",
    "description": "Aria label for audio attachment's Download button"
  },
  "icu:MessageAudio--pending": {
    "messageformat": "Downloading audio attachment...",
    "description": "Aria label for pending audio attachment spinner"
  },
  "icu:MessageAudio--slider": {
    "messageformat": "Playback time of audio attachment",
    "description": "Aria label for audio attachment's playback time slider"
  },
  "icu:MessageAudio--playbackRate1": {
    "messageformat": "1",
    "description": "Button in the voice note message widget that shows the current playback rate of 1x (regular speed) and allows the user to toggle to the next rate. Don't include the 'x'."
  },
  "icu:MessageAudio--playbackRate1p5": {
    "messageformat": "1.5",
    "description": "Button in the voice note message widget that shows the current playback rate of 1.5x (%50 faster) and allows the user to toggle to the next rate. Don't include the 'x'."
  },
  "icu:MessageAudio--playbackRate2": {
    "messageformat": "2",
    "description": "Button in the voice note message widget that shows the current playback rate of 2x (double speed) and allows the user to toggle to the next rate. Don't include the 'x'."
  },
  "icu:MessageAudio--playbackRatep5": {
    "messageformat": ".5",
    "description": "Button in the voice note message widget that shows the current playback rate of .5x (half speed) and allows the user to toggle to the next rate. Don't include the 'x'."
  },
  "icu:emptyInboxMessage": {
    "messageformat": "Click the {composeIcon} above and search for your contacts or groups to message.",
    "description": "Shown in the left-pane when the inbox is empty"
  },
  "icu:composeIcon": {
    "messageformat": "compose button",
    "description": "Shown in the left-pane when the inbox is empty. Describes the button that composes a new message."
  },
  "icu:ForwardMessageModal__title": {
    "messageformat": "Forward To",
    "description": "Title for the forward a message modal dialog"
  },
  "icu:ForwardMessageModal--continue": {
    "messageformat": "Continue",
    "description": "aria-label for the 'next' button in the forward a message modal dialog"
  },
  "icu:ForwardMessagesModal__toast--CannotForwardEmptyMessage": {
    "messageformat": "Cannot forward empty or deleted messages",
    "description": "Toast message shown when trying to forward an empty or deleted message"
  },
  "icu:MessageRequestWarning__learn-more": {
    "messageformat": "Learn more",
    "description": "Shown on the message request warning. Clicking this button will open a dialog with more information"
  },
  "icu:MessageRequestWarning__dialog__details": {
    "messageformat": "You have no groups in common with this person. Review requests carefully before accepting to avoid unwanted messages.",
    "description": "Shown in the message request warning dialog. Gives more information about message requests"
  },
  "icu:MessageRequestWarning__dialog__learn-even-more": {
    "messageformat": "About Message Requests",
    "description": "Shown in the message request warning dialog. Clicking this button will open a page on Signal's support site"
  },
  "icu:ContactSpoofing__same-name--link": {
    "messageformat": "Review requests carefully. Signal found another contact with the same name. <reviewRequestLink>Review request</reviewRequestLink>",
    "description": "Shown in the timeline warning when you have a message request from someone with the same name as someone else"
  },
  "icu:ContactSpoofing__same-name-in-group--link": {
    "messageformat": "{count, plural, one {# group member has} other {# group members have}} the same name. <reviewRequestLink>Review members</reviewRequestLink>",
    "description": "Shown in the timeline warning when you multiple group members have the same name"
  },
  "icu:ContactSpoofing__same-names-in-group--link": {
    "messageformat": "{count, plural, one {# name conflict was} other {# name conflicts were}} found in this group. <reviewRequestLink>Review members</reviewRequestLink>",
    "description": "Shown in the timeline warning when multiple names are shared by members of a group."
  },
  "icu:ContactSpoofingReviewDialog__title": {
    "messageformat": "Review request",
    "description": "Title for the contact name spoofing review dialog"
  },
  "icu:ContactSpoofingReviewDialog__description": {
    "messageformat": "If you're not sure who the request is from, review the contacts below and take action.",
    "description": "Description for the contact spoofing review dialog"
  },
  "icu:ContactSpoofingReviewDialog__possibly-unsafe-title": {
    "messageformat": "Request",
    "description": "Header in the contact spoofing review dialog, shown above the potentially-unsafe user"
  },
  "icu:ContactSpoofingReviewDialog__safe-title": {
    "messageformat": "Your contact",
    "description": "Header in the contact spoofing review dialog, shown above the \"safe\" user"
  },
  "icu:ContactSpoofingReviewDialog__group__title": {
    "messageformat": "Review members",
    "description": "Title for the contact name spoofing review dialog in groups"
  },
  "icu:ContactSpoofingReviewDialog__group__description": {
    "messageformat": "{count, plural, one {# group member} other {# group members}} have similar names. Review the members below or choose to take action.",
    "description": "Description for the group contact spoofing review dialog"
  },
  "icu:ContactSpoofingReviewDialog__group__multiple-conflicts__description": {
    "messageformat": "{count, plural, one {# name conflict was} other {# name conflicts were}} found in this group. Review the members below or choose to take action.",
    "description": "Description for the group contact spoofing review dialog when there are multiple shared names"
  },
  "icu:ContactSpoofingReviewDialog__group__members-header": {
    "messageformat": "Members",
    "description": "Header in the group contact spoofing review dialog. After this header, there will be a list of members"
  },
  "icu:ContactSpoofingReviewDialog__group__name-change-info": {
    "messageformat": "Recently changed their profile name from {oldName} to {newName}",
    "description": "In the group contact spoofing review dialog, this text is shown when someone has changed their name recently"
  },
  "icu:RemoveGroupMemberConfirmation__remove-button": {
    "messageformat": "Remove from group",
    "description": "When confirming the removal of a group member, show this text in the button"
  },
  "icu:RemoveGroupMemberConfirmation__description": {
    "messageformat": "Remove \"{name}\" from the group?",
    "description": "When confirming the removal of a group member, show this text in the dialog"
  },
  "icu:RemoveGroupMemberConfirmation__description__with-link": {
    "messageformat": "Remove \"{name}\" from the group? They will not be able to rejoin via the group link.",
    "description": "When confirming the removal of a group member, show this text in the dialog"
  },
  "icu:CaptchaDialog__title": {
    "messageformat": "Verify to continue messaging",
    "description": "Header in the captcha dialog"
  },
  "icu:CaptchaDialog__first-paragraph": {
    "messageformat": "To help prevent spam on Signal, please complete verification.",
    "description": "First paragraph in the captcha dialog"
  },
  "icu:CaptchaDialog__second-paragraph": {
    "messageformat": "After verifying, you can continue messaging. Any paused messages will automatically be sent.",
    "description": "First paragraph in the captcha dialog"
  },
  "icu:CaptchaDialog--can-close__title": {
    "messageformat": "Continue without verifying?",
    "description": "Header in the captcha dialog that can be closed"
  },
  "icu:CaptchaDialog--can-close__body": {
    "messageformat": "If you choose to skip verification, you may miss messages from other people and your messages may fail to send.",
    "description": "Body of the captcha dialog that can be closed"
  },
  "icu:CaptchaDialog--can_close__skip-verification": {
    "messageformat": "Skip verification",
    "description": "Skip button of the captcha dialog that can be closed"
  },
  "icu:verificationComplete": {
    "messageformat": "Verification complete.",
    "description": "Displayed after successful captcha"
  },
  "icu:verificationFailed": {
    "messageformat": "Verification failed. Please retry later.",
    "description": "Displayed after unsuccessful captcha"
  },
  "icu:deleteForEveryoneFailed": {
    "messageformat": "Failed to delete message for everyone. Please retry later.",
    "description": "Displayed when delete-for-everyone has failed to send to all recipients"
  },
  "icu:ChatColorPicker__delete--title": {
    "messageformat": "Delete color",
    "description": "Confirm title for deleting custom color"
  },
  "icu:ChatColorPicker__delete--message": {
    "messageformat": "This custom color is used in {num, plural, one {# chat} other {# chats}}. Do you want to delete it for all chats?",
    "description": "Confirm message for deleting custom color"
  },
  "icu:ChatColorPicker__global-chat-color": {
    "messageformat": "Global Chat Color",
    "description": "Modal title for the chat color picker and editor for all conversations"
  },
  "icu:ChatColorPicker__menu-title": {
    "messageformat": "Chat Color",
    "description": "View title for the chat color picker and editor"
  },
  "icu:ChatColorPicker__reset": {
    "messageformat": "Reset chat color",
    "description": "Button label for resetting chat colors"
  },
  "icu:ChatColorPicker__resetDefault": {
    "messageformat": "Reset Chat Colors",
    "description": "Confirmation dialog title for resetting all chat colors or only the global default one"
  },
  "icu:ChatColorPicker__resetAll": {
    "messageformat": "Reset all chat colors",
    "description": "Button label for resetting all chat colors"
  },
  "icu:ChatColorPicker__confirm-reset-default": {
    "messageformat": "Reset default",
    "description": "Button label for resetting only global chat color"
  },
  "icu:ChatColorPicker__confirm-reset": {
    "messageformat": "Reset",
    "description": "Confirm button label for resetting chat colors"
  },
  "icu:ChatColorPicker__confirm-reset-message": {
    "messageformat": "Would you like to override all chat colors?",
    "description": "Modal message text for confirming resetting of chat colors"
  },
  "icu:ChatColorPicker__custom-color--label": {
    "messageformat": "Show custom color editor",
    "description": "aria-label for custom color editor button"
  },
  "icu:ChatColorPicker__sampleBubble1": {
    "messageformat": "Here's a preview of the chat color.",
    "description": "An example message bubble for selecting the chat color"
  },
  "icu:ChatColorPicker__sampleBubble2": {
    "messageformat": "Another bubble.",
    "description": "An example message bubble for selecting the chat color"
  },
  "icu:ChatColorPicker__sampleBubble3": {
    "messageformat": "The color is visible to only you.",
    "description": "An example message bubble for selecting the chat color"
  },
  "icu:ChatColorPicker__context--edit": {
    "messageformat": "Edit color",
    "description": "Option in the custom color bubble context menu"
  },
  "icu:ChatColorPicker__context--duplicate": {
    "messageformat": "Duplicate",
    "description": "Option in the custom color bubble context menu"
  },
  "icu:ChatColorPicker__context--delete": {
    "messageformat": "Delete",
    "description": "Option in the custom color bubble context menu"
  },
  "icu:CustomColorEditor__solid": {
    "messageformat": "Solid",
    "description": "Tab label for selecting solid colors"
  },
  "icu:CustomColorEditor__gradient": {
    "messageformat": "Gradient",
    "description": "Tab label for selecting a gradient"
  },
  "icu:CustomColorEditor__hue": {
    "messageformat": "Hue",
    "description": "Label for the hue slider"
  },
  "icu:CustomColorEditor__saturation": {
    "messageformat": "Saturation",
    "description": "Label for the saturation slider"
  },
  "icu:CustomColorEditor__title": {
    "messageformat": "Custom Color",
    "description": "Modal title for the custom color editor"
  },
  "icu:GradientDial__knob-start": {
    "messageformat": "Gradient start",
    "description": "aria-label for the custom color gradient creator knob"
  },
  "icu:GradientDial__knob-end": {
    "messageformat": "Gradient end",
    "description": "aria-label for the custom color gradient creator knob"
  },
  "icu:customDisappearingTimeOption": {
    "messageformat": "Custom time...",
    "description": "Text for an option in Disappearing Messages menu and Conversation Details Disappearing Messages setting when no user value is available"
  },
  "icu:selectedCustomDisappearingTimeOption": {
    "messageformat": "Custom time",
    "description": "Text for an option in Conversation Details Disappearing Messages setting when user previously selected custom time"
  },
  "icu:DisappearingTimeDialog__label--value": {
    "messageformat": "Number",
    "description": "aria-label for the number select box"
  },
  "icu:DisappearingTimeDialog__label--units": {
    "messageformat": "Unit of time",
    "description": "aria-label for the units of time select box"
  },
  "icu:DisappearingTimeDialog__title": {
    "messageformat": "Custom Time",
    "description": "Title for the custom disappearing message timeout dialog"
  },
  "icu:DisappearingTimeDialog__body": {
    "messageformat": "Choose a custom time for disappearing messages.",
    "description": "Body for the custom disappearing message timeout dialog"
  },
  "icu:DisappearingTimeDialog__set": {
    "messageformat": "Set",
    "description": "Text for the dialog button confirming the custom disappearing message timeout"
  },
  "icu:DisappearingTimeDialog__seconds": {
    "messageformat": "Seconds",
    "description": "Name of the 'seconds' unit select for the custom disappearing message timeout dialog"
  },
  "icu:DisappearingTimeDialog__minutes": {
    "messageformat": "Minutes",
    "description": "Name of the 'minutes' unit select for the custom disappearing message timeout dialog"
  },
  "icu:DisappearingTimeDialog__hours": {
    "messageformat": "Hours",
    "description": "Name of the 'hours' unit select for the custom disappearing message timeout dialog"
  },
  "icu:DisappearingTimeDialog__days": {
    "messageformat": "Days",
    "description": "Name of the 'days' unit select for the custom disappearing message timeout dialog"
  },
  "icu:DisappearingTimeDialog__weeks": {
    "messageformat": "Weeks",
    "description": "Name of the 'weeks' unit select for the custom disappearing message timeout dialog"
  },
  "icu:settings__DisappearingMessages__footer": {
    "messageformat": "Set a default disappearing message timer for all new chats started by you.",
    "description": "Footer for the Disappearing Messages settings section"
  },
  "icu:settings__DisappearingMessages__timer__label": {
    "messageformat": "Default timer for new chats",
    "description": "Label for the Disappearing Messages default timer setting"
  },
  "icu:UniversalTimerNotification__text": {
    "messageformat": "The disappearing message time will be set to {timeValue} when you message them.",
    "description": "A message displayed when default disappearing message timeout is about to be applied"
  },
  "icu:ContactRemovedNotification__text": {
    "messageformat": "You have removed this person, messaging them again will add them back to your list.",
    "description": "A message displayed when contact was removed and will be added back on an outgoing message"
  },
  "icu:ErrorBoundaryNotification__text": {
    "messageformat": "Couldn't display this message. Click to submit a debug log.",
    "description": "An error notification displayed when message fails to render due to an internal error"
  },
  "icu:GroupDescription__read-more": {
    "messageformat": "read more",
    "description": "Button text when the group description is too long"
  },
  "icu:EditConversationAttributesModal__description-warning": {
    "messageformat": "Group descriptions will be visible to members of this group and people who have been invited.",
    "description": "Label text shown when editing group description"
  },
  "icu:ConversationDetailsHeader--add-group-description": {
    "messageformat": "Add group description...",
    "description": "Placeholder text in the details header for those that can edit the group description"
  },
  "icu:MediaQualitySelector--button": {
    "messageformat": "Select media quality",
    "description": "aria-label for the media quality selector button"
  },
  "icu:MediaQualitySelector--title": {
    "messageformat": "Media Quality",
    "description": "Popup selector title"
  },
  "icu:MediaQualitySelector--standard-quality-title": {
    "messageformat": "Standard",
    "description": "Title for option for standard quality"
  },
  "icu:MediaQualitySelector--standard-quality-description": {
    "messageformat": "Faster, less data",
    "description": "Description of standard quality selector"
  },
  "icu:MediaQualitySelector--high-quality-title": {
    "messageformat": "High",
    "description": "Title for option for high quality"
  },
  "icu:MediaQualitySelector--high-quality-description": {
    "messageformat": "Slower, more data",
    "description": "Description of high quality selector"
  },
  "icu:MessageDetailsHeader--Failed": {
    "messageformat": "Not sent",
    "description": "In the message details screen, shown above contacts where the message failed to deliver"
  },
  "icu:MessageDetailsHeader--Pending": {
    "messageformat": "Pending",
    "description": "In the message details screen, shown above contacts where the message is still sending"
  },
  "icu:MessageDetailsHeader--Sent": {
    "messageformat": "Sent to",
    "description": "In the message details screen, shown above contacts where the message has been sent (but not delivered, read, or viewed)"
  },
  "icu:MessageDetailsHeader--Delivered": {
    "messageformat": "Delivered to",
    "description": "In the message details screen, shown above contacts who have received your message"
  },
  "icu:MessageDetailsHeader--Read": {
    "messageformat": "Read by",
    "description": "In the message details screen, shown above contacts who have read this message"
  },
  "icu:MessageDetailsHeader--Viewed": {
    "messageformat": "Viewed by",
    "description": "In the message details screen, shown above contacts who have viewed this message"
  },
  "icu:MessageDetail--disappears-in": {
    "messageformat": "Disappears in",
    "description": "In the message details screen, shown as a label of how long it will be before the message disappears"
  },
  "icu:MessageDetail__view-edits": {
    "messageformat": "View edit history",
    "description": "Link to view a message's edit history"
  },
  "icu:ProfileEditor--about": {
    "messageformat": "About",
    "description": "Default text for about field"
  },
  "icu:ProfileEditor--username": {
    "messageformat": "Username",
    "description": "Default text for username field"
  },
  "icu:ProfileEditor--username--corrupted--body": {
    "messageformat": "Something went wrong with your username, it’s no longer assigned to your account.",
    "description": "Text of confirmation modal when the username gets corrupted"
  },
  "icu:ProfileEditor--username--corrupted--delete-button": {
    "messageformat": "Delete username",
    "description": "Button text for deletion of the username in case of corruption"
  },
  "icu:ProfileEditor--username--corrupted--create-button": {
    "messageformat": "Create username",
    "description": "Button text for creation of a new username in case of corruption"
  },
  "icu:ProfileEditor__username-link": {
    "messageformat": "QR code or link",
    "description": "Label of a profile editor row that navigates to username link and qr code modal"
  },
  "icu:ProfileEditor__username__error-icon": {
    "messageformat": "Username needs reset",
    "description": "Accessibility title of an icon in profile editor"
  },
  "icu:ProfileEditor__username-link__error-icon": {
    "messageformat": "Username link needs reset",
    "description": "Accessibility title of an icon in profile editor"
  },
  "icu:ProfileEditor__username-link__tooltip__title": {
    "messageformat": "Share your username",
    "description": "Title of tooltip displayed under 'QR code or link' button for getting username link"
  },
  "icu:ProfileEditor__username-link__tooltip__body": {
    "messageformat": "Let others start a chat with you by sharing your unique QR code or link.",
    "description": "Body of tooltip displayed under 'QR code or link' button for getting username link"
  },
  "icu:ProfileEditor--username--title": {
    "messageformat": "Choose your username",
    "description": "Title text for username modal"
  },
  "icu:ProfileEditor--username--check-characters": {
    "messageformat": "Usernames may only contain a-z, 0-9 and _",
    "description": "Shown if user has attempted to use forbidden characters in username"
  },
  "icu:ProfileEditor--username--check-starting-character": {
    "messageformat": "Usernames may not begin with a number.",
    "description": "Shown if user has attempted to begin their username with a number"
  },
  "icu:ProfileEditor--username--check-character-min": {
    "messageformat": "Usernames must have a least {min, number} characters.",
    "description": "Shown if user has attempted to enter a username with too few characters - currently min is 3"
  },
  "icu:ProfileEditor--username--check-character-max": {
    "messageformat": "Usernames must have at most {max, number} characters.",
    "description": "Shown if user has attempted to enter a username with too many characters - currently min is 25"
  },
  "icu:ProfileEditor--username--unavailable": {
    "messageformat": "This username is not available",
    "description": "Shown if the username is not available for registration"
  },
  "icu:ProfileEditor--username--check-username-taken": {
    "messageformat": "This username is taken.",
    "description": "Shown if user has attempted to save a username which is not available"
  },
  "icu:ProfileEditor--username--general-error": {
    "messageformat": "Your username couldn’t be saved. Check your connection and try again.",
    "description": "Shown if something unknown has gone wrong with username save."
  },
  "icu:ProfileEditor--username--reservation-gone": {
    "messageformat": "{username} is no longer available. A new set of digits will be paired with your username, please try saving it again.",
    "description": "Shown if username reservation has expired and new one needs to be generated."
  },
  "icu:ProfileEditor--username--delete-general-error": {
    "messageformat": "Your username couldn’t be removed. Check your connection and try again.",
    "description": "Shown if something unknown has gone wrong with username delete."
  },
  "icu:ProfileEditor--username--copied-username": {
    "messageformat": "Copied username",
    "description": "Shown when username is copied to clipboard."
  },
  "icu:ProfileEditor--username--copied-username-link": {
    "messageformat": "Copied link",
    "description": "Shown when username link is copied to clipboard."
  },
  "icu:ProfileEditor--username--deleting-username": {
    "messageformat": "Deleting username",
    "description": "Shown as aria label for spinner icon next to username"
  },
  "icu:ProfileEditor--username--delete-username": {
    "messageformat": "Delete username",
    "description": "Shown as aria label for trash icon next to username"
  },
  "icu:ProfileEditor--username--confirm-delete-body-2": {
    "messageformat": "This will remove your username and disable your QR code and link. “{username}” will be available for others to claim. Are you sure?",
    "description": "Shown in dialog body if user has saved an empty string to delete their username"
  },
  "icu:ProfileEditor--username--confirm-delete-button": {
    "messageformat": "Delete",
    "description": "Shown in dialog button if user has saved an empty string to delete their username"
  },
  "icu:ProfileEditor--username--context-menu": {
    "messageformat": "Copy or delete username",
    "description": "Shown as aria label for context menu next to username"
  },
  "icu:ProfileEditor--username--copy": {
    "messageformat": "Copy username",
    "description": "Shown as a button in context menu next to username. The action of the button is to put username into the clipboard."
  },
  "icu:ProfileEditor--username--copy-link": {
    "messageformat": "Copy link",
    "description": "Shown as a button in context menu next to username. The action of the button is to put a username link into the clipboard."
  },
  "icu:ProfileEditor--username--delete": {
    "messageformat": "Delete",
    "description": "Shown as a button in context menu next to username. The action of the button is to open a confirmation dialog for deleting username."
  },
  "icu:ProfileEditor--about-placeholder": {
    "messageformat": "Write something about yourself...",
    "description": "Placeholder text for about input field"
  },
  "icu:ProfileEditor--first-name": {
    "messageformat": "First Name (Required)",
    "description": "Placeholder text for first name field"
  },
  "icu:ProfileEditor--last-name": {
    "messageformat": "Last Name (Optional)",
    "description": "Placeholder text for last name field"
  },
  "icu:ConfirmDiscardDialog--discard": {
    "messageformat": "Would you like to discard these changes?",
    "description": "ConfirmationDialog text for discarding changes"
  },
  "icu:ProfileEditor--info--link": {
    "messageformat": "Your profile is encrypted. Your profile and changes to it will be visible to your contacts and when you start or accept new chats. <learnMoreLink>Learn More</learnMoreLink>",
    "description": "Information shown at the bottom of the profile editor section"
  },
  "icu:Bio--speak-freely": {
    "messageformat": "Speak Freely",
    "description": "A default bio option"
  },
  "icu:Bio--encrypted": {
    "messageformat": "Encrypted",
    "description": "A default bio option"
  },
  "icu:Bio--free-to-chat": {
    "messageformat": "Free to chat",
    "description": "A default bio option"
  },
  "icu:Bio--coffee-lover": {
    "messageformat": "Coffee lover",
    "description": "A default bio option"
  },
  "icu:Bio--taking-break": {
    "messageformat": "Taking a break",
    "description": "A default bio option"
  },
  "icu:ProfileEditorModal--profile": {
    "messageformat": "Profile",
    "description": "Title for profile editing"
  },
  "icu:ProfileEditorModal--name": {
    "messageformat": "Your Name",
    "description": "Title for editing your name"
  },
  "icu:ProfileEditorModal--about": {
    "messageformat": "About",
    "description": "Title for about editing"
  },
  "icu:ProfileEditorModal--avatar": {
    "messageformat": "Your Avatar",
    "description": "Title for profile avatar editing"
  },
  "icu:ProfileEditorModal--username": {
    "messageformat": "Username",
    "description": "Title for username editing"
  },
  "icu:ProfileEditorModal--error": {
    "messageformat": "Your profile could not be updated. Please try again.",
    "description": "Error message when something goes wrong updating your profile."
  },
  "icu:AnnouncementsOnlyGroupBanner--modal": {
    "messageformat": "Message an admin",
    "description": "Modal title for the list of admins in a group"
  },
  "icu:AnnouncementsOnlyGroupBanner--announcements-only": {
    "messageformat": "Only {admins} can send messages",
    "description": "Displayed if sending of messages is disabled to non-admins"
  },
  "icu:AnnouncementsOnlyGroupBanner--admins": {
    "messageformat": "admins",
    "description": "Clickable text describing administrators of a group, used in the message an admin label"
  },
  "icu:AvatarEditor--choose": {
    "messageformat": "Select an avatar",
    "description": "Label for the avatar selector"
  },
  "icu:AvatarColorPicker--choose": {
    "messageformat": "Choose a color",
    "description": "Label for when you need to choose your fighter, err color"
  },
  "icu:LeftPaneSetGroupMetadataHelper__avatar-modal-title": {
    "messageformat": "Group Avatar",
    "description": "Title for the avatar picker in the group creation flow"
  },
  "icu:Preferences__message-audio-title": {
    "messageformat": "In-chat message sounds",
    "description": "Title for message audio setting"
  },
  "icu:Preferences__message-audio-description": {
    "messageformat": "Hear a notification sound for sent and received messages while in the chat.",
    "description": "Description for message audio setting"
  },
  "icu:Preferences__button--general": {
    "messageformat": "General",
    "description": "Button to switch the settings view"
  },
  "icu:Preferences__button--appearance": {
    "messageformat": "Appearance",
    "description": "Button to switch the settings view"
  },
  "icu:Preferences__button--chats": {
    "messageformat": "Chats",
    "description": "Button to switch the settings view (and a title of pane)"
  },
  "icu:Preferences__button--calls": {
    "messageformat": "Calls",
    "description": "Button to switch the settings view"
  },
  "icu:Preferences__button--notifications": {
    "messageformat": "Notifications",
    "description": "Button to switch the settings view"
  },
  "icu:Preferences__button--privacy": {
    "messageformat": "Privacy",
    "description": "Button to switch the settings view"
  },
  "icu:Preferences--lastSynced": {
    "messageformat": "Last import at {date} {time}",
    "description": "Label for date and time of last sync operation"
  },
  "icu:Preferences--system": {
    "messageformat": "System",
    "description": "Title for system type settings"
  },
  "icu:Preferences--zoom": {
    "messageformat": "Zoom level",
    "description": "Label for changing the zoom level"
  },
  "icu:Preferences__link-previews--title": {
    "messageformat": "Generate link previews",
    "description": "Title for the generate link previews setting"
  },
  "icu:Preferences__link-previews--description": {
    "messageformat": "To change this setting, open the Signal app on your mobile device and navigate to Settings > Chats",
    "description": "Description for the generate link previews setting"
  },
<<<<<<< HEAD
  "Preferences__enter-key-sends--title": {
    "message": "Enter key sends",
    "description": "Title for the enter key sends setting"
  },
  "Preferences__enter-key-sends--description": {
    "message": "Requires restart to take effect",
    "description": "Description for the enter key sends setting"
  },
  "Preferences--advanced": {
    "message": "Advanced",
=======
  "icu:Preferences--advanced": {
    "messageformat": "Advanced",
>>>>>>> c6c07231
    "description": "Title for advanced settings"
  },
  "icu:Preferences--notification-content": {
    "messageformat": "Notification content",
    "description": "Label for the notification content setting select box"
  },
  "icu:Preferences--blocked": {
    "messageformat": "Blocked",
    "description": "Label for blocked contacts setting"
  },
  "icu:Preferences--blocked-count": {
    "messageformat": "{num, plural, one {# contact} other {# contacts}}",
    "description": "Number of contacts blocked plural"
  },
  "icu:Preferences__privacy--description": {
    "messageformat": "To change these settings, open the Signal app on your mobile device and navigate to Settings > Privacy",
    "description": "Description for the 'who can do X' setting"
  },
  "icu:Preferences__pnp__row--title": {
    "messageformat": "Phone Number",
    "description": "Title of Phone Number row in Privacy section of Preferences window"
  },
  "icu:Preferences__pnp__row--body": {
    "messageformat": "Choose who can see your phone number and who can contact you on Signal with it.",
    "description": "Body of Phone Number row in Privacy section of Preferences window"
  },
  "icu:Preferences__pnp__sharing--title": {
    "messageformat": "Who can see my number",
    "description": "Title for the phone number sharing setting row"
  },
  "icu:Preferences__pnp__sharing--description--everyone": {
    "messageformat": "Your phone number will be visible to people and groups you message. People who have your number in their phone contacts will also see it on Signal.",
    "description": "Description for the phone number sharing setting row when the value is Everyone"
  },
  "icu:Preferences__pnp__sharing--description--nobody": {
    "messageformat": "Nobody will see your phone number on Signal.",
    "description": "Description for the phone number sharing setting row when the value is Nobody"
  },
  "icu:Preferences__pnp--page-title": {
    "messageformat": "Phone Number",
    "description": "Title of the page in Phone Number Privacy settings"
  },
  "icu:Preferences__pnp__sharing__everyone": {
    "messageformat": "Everyone",
    "description": "Option for sharing phone number with everyone"
  },
  "icu:Preferences__pnp__sharing__nobody": {
    "messageformat": "Nobody",
    "description": "Option for sharing phone number with nobody"
  },
  "icu:Preferences__pnp__discoverability--title": {
    "messageformat": "Who can find me by number",
    "description": "Title for the phone number discoverability setting row"
  },
  "icu:Preferences__pnp__discoverability--description--everyone": {
    "messageformat": "Anyone who has your phone number in their contacts will see you as a contact on Signal. Others will be able to reach you with your phone number when they start a new chat or group.",
    "description": "Description for the phone number discoverability setting row wth the value is everyone"
  },
  "icu:Preferences__pnp__discoverability--description--nobody": {
    "messageformat": "Nobody on Signal will be able to reach you with your phone number.",
    "description": "Description for the phone number discoverability setting row wth the value is nobody"
  },
  "icu:Preferences__pnp__discoverability__everyone": {
    "messageformat": "Everyone",
    "description": "Option for letting everyone discover you by phone number"
  },
  "icu:Preferences__pnp__discoverability__nobody": {
    "messageformat": "Nobody",
    "description": "Option for letting nobody discover you by phone number"
  },
  "icu:Preferences--messaging": {
    "messageformat": "Messaging",
    "description": "Title for the messaging settings"
  },
  "icu:Preferences--see-me": {
    "messageformat": "See my phone number",
    "description": "Label for the see my phone number setting"
  },
  "icu:Preferences--find-me": {
    "messageformat": "Find me by my phone number",
    "description": "Label for the find me by my phone number setting"
  },
  "icu:Preferences--read-receipts": {
    "messageformat": "Read receipts",
    "description": "Label for the read receipts setting"
  },
  "icu:Preferences--typing-indicators": {
    "messageformat": "Typing indicators",
    "description": "Label for the typing indicators setting"
  },
  "icu:Preferences--updates": {
    "messageformat": "Updates",
    "description": "Header for settings having to do with updates"
  },
  "icu:Preferences__download-update": {
    "messageformat": "Automatically download updates",
    "description": "Label for checkbox for the auto download updates setting"
  },
  "icu:Preferences__enable-notifications": {
    "messageformat": "Enable notifications",
    "description": "Label for checkbox for the notifications setting"
  },
  "icu:Preferences__devices": {
    "messageformat": "Devices",
    "description": "Label for Device list in call settings pane"
  },
<<<<<<< HEAD
  "Preferences__keyboard": {
    "message": "Keyboard",
    "description": "Label for keyboard list in chat settings pane"
  },
  "Preferences__turn-stories-on": {
    "message": "Turn on stories",
=======
  "icu:Preferences__turn-stories-on": {
    "messageformat": "Turn on stories",
>>>>>>> c6c07231
    "description": "Label to enable stories"
  },
  "icu:Preferences__turn-stories-off": {
    "messageformat": "Turn off stories",
    "description": "Label to disable stories"
  },
  "icu:Preferences__turn-stories-off--action": {
    "messageformat": "Turn off",
    "description": "Label in confirmation modal to disable stories"
  },
  "icu:Preferences__turn-stories-off--body": {
    "messageformat": "You will no longer be able to share or view stories. Story updates you have recently shared will also be deleted.",
    "description": "Confirmation modal body for disabling stories"
  },
  "icu:Preferences__Language__Label": {
    "messageformat": "Language",
    "description": "Language setting label"
  },
  "icu:Preferences__Language__ModalTitle": {
    "messageformat": "Language",
    "description": "Language setting modal title"
  },
  "icu:Preferences__Language__SystemLanguage": {
    "messageformat": "System Language",
    "description": "Option for system language"
  },
  "icu:Preferences__Language__SearchLanguages": {
    "messageformat": "Search languages",
    "description": "Placholder for language preference search box"
  },
  "icu:Preferences__Language__NoResults": {
    "messageformat": "No results for “{searchTerm}”",
    "description": "When no results are found for language preference search"
  },
  "icu:Preferences__LanguageModal__Set": {
    "messageformat": "Set",
    "description": "Button to set language preference"
  },
  "icu:Preferences__LanguageModal__Restart__Title": {
    "messageformat": "Restart Signal to apply",
    "description": "Title for restart Signal modal to apply language changes"
  },
  "icu:Preferences__LanguageModal__Restart__Description": {
    "messageformat": "To change the language, the app needs to restart.",
    "description": "Description for restart Signal modal to apply language changes"
  },
  "icu:Preferences__LanguageModal__Restart__Button": {
    "messageformat": "Restart",
    "description": "Button to restart Signal to apply language changes"
  },
  "icu:DialogUpdate--version-available": {
    "messageformat": "Update to version {version} available",
    "description": "Tooltip for new update available"
  },
  "icu:DialogUpdate__downloading": {
    "messageformat": "Downloading Update...",
    "description": "The title of update dialog when update download is in progress."
  },
  "icu:DialogUpdate__downloaded": {
    "messageformat": "Update Downloaded",
    "description": "The title of update dialog when update download is completed."
  },
  "icu:InstallScreenUpdateDialog--unsupported-os__title": {
    "messageformat": "Update Required",
    "description": "The title of update dialog on install screen when user OS is unsupported"
  },
  "icu:InstallScreenUpdateDialog--auto-update__body": {
    "messageformat": "To continue using Signal, you must update to the latest version.",
    "description": "The body of update dialog on install screen when auto update is downloaded and available."
  },
  "icu:InstallScreenUpdateDialog--manual-update__action": {
    "messageformat": "Download {downloadSize}",
    "description": "The text of a confirmation button in update dialog on install screen when manual update is ready to be downloaded."
  },
  "icu:InstallScreenUpdateDialog--downloaded__body": {
    "messageformat": "Restart Signal to install the update.",
    "description": "The body of the update dialog on install screen when manual update was downloaded."
  },
  "icu:InstallScreenUpdateDialog--cannot-update__body": {
    "messageformat": "Signal Desktop failed to update, but there is a new version available. Go to {downloadUrl} and install the new version manually, then either contact support or file a bug about this problem.",
    "description": "The body of the update dialog on install screen when update cannot be installed."
  },
  "icu:NSIS__retry-dialog--first-line": {
    "messageformat": "Signal cannot be closed.",
    "description": "First line of the dialog displayed when Windows installer can't close application automatically and needs user intervention to complete the installation."
  },
  "icu:NSIS__retry-dialog--second-line": {
    "messageformat": "Please close it manually and click Retry to continue.",
    "description": "Second line of the dialog displayed when Windows installer can't close application automatically and needs user intervention to complete the installation."
  },
  "icu:NSIS__appRunning": {
    "messageformat": "{appName} is running.\nClick OK to close it.\nIf it doesn't close, try closing it manually.",
    "description": "The contents of a dialog displayed when Windows installer detect that the application is running and asks user to close it. Note: please keep the line breaks so that the text occupies three separate lines"
  },
  "icu:NSIS__decompressionFailed": {
    "messageformat": "Failed to decompress files. Please try running the installer again.",
    "description": "Displayed when Windows installer cannot decompress application files"
  },
  "icu:NSIS__uninstallFailed": {
    "messageformat": "Failed to uninstall old application files. Please try running the installer again.",
    "description": "Displayed when Windows installer cannot uninstall the old application"
  },
  "icu:NSIS__semver-downgrade": {
    "messageformat": "A newer version of Signal is already installed. Are you sure you want to continue?",
    "description": "A text of the dialog displayed when user tries to overwrite Signal installation with an older version."
  },
  "icu:CrashReportDialog__title": {
    "messageformat": "Application crashed",
    "description": "A title of the dialog displayed when starting an application after a recent crash"
  },
  "icu:CrashReportDialog__body": {
    "messageformat": "Signal restarted after a crash. You can submit a crash report to help Signal investigate the issue.",
    "description": "The body of the dialog displayed when starting an application after a recent crash"
  },
  "icu:CrashReportDialog__submit": {
    "messageformat": "Send",
    "description": "A button label for submission of the crash reporter data after a recent crash"
  },
  "icu:CrashReportDialog__erase": {
    "messageformat": "Don't Send",
    "description": "A button label for erasure of the crash reporter data after a recent crash and continuing to start the app"
  },
  "icu:CustomizingPreferredReactions__title": {
    "messageformat": "Customize reactions",
    "description": "Shown in the header of the modal for customizing the preferred reactions. Also shown in the tooltip for the button that opens this modal."
  },
  "icu:CustomizingPreferredReactions__subtitle": {
    "messageformat": "Click to replace an emoji",
    "description": "Instructions in the modal for customizing the preferred reactions."
  },
  "icu:CustomizingPreferredReactions__had-save-error": {
    "messageformat": "There was an error when saving your settings. Please try again.",
    "description": "Shown if there is an error when saving your preferred reaction settings. Should be very rare to see this message."
  },
  "icu:MediaEditor__input-placeholder": {
    "messageformat": "Message",
    "description": "Placeholder for the input in the media editor"
  },
  "icu:MediaEditor__clock-more-styles": {
    "messageformat": "More styles",
    "description": "Action button for switching up the clock styles"
  },
  "icu:MediaEditor__control--draw": {
    "messageformat": "Draw",
    "description": "Label for the draw button in the media editor"
  },
  "icu:MediaEditor__control--text": {
    "messageformat": "Add text",
    "description": "Label for the text button in the media editor"
  },
  "icu:MediaEditor__control--sticker": {
    "messageformat": "Stickers",
    "description": "Label for the sticker button in the media editor"
  },
  "icu:MediaEditor__control--crop": {
    "messageformat": "Crop and rotate",
    "description": "Label for the crop & rotate button in the media editor"
  },
  "icu:MediaEditor__control--undo": {
    "messageformat": "Undo",
    "description": "Label for the undo button in the media editor"
  },
  "icu:MediaEditor__control--redo": {
    "messageformat": "Redo",
    "description": "Label for the redo button in the media editor"
  },
  "icu:MediaEditor__text--regular": {
    "messageformat": "Regular",
    "description": "Describes what attribute the color picker will change on the text"
  },
  "icu:MediaEditor__text--highlight": {
    "messageformat": "Highlight",
    "description": "Describes what attribute the color picker will change on the text"
  },
  "icu:MediaEditor__text--outline": {
    "messageformat": "Outline",
    "description": "Describes what attribute the color picker will change on the text"
  },
  "icu:MediaEditor__text--underline": {
    "messageformat": "Underline",
    "description": "Describes what attribute the color picker will change on the text"
  },
  "icu:MediaEditor__draw--pen": {
    "messageformat": "Pen",
    "description": "Type of brush to free draw"
  },
  "icu:MediaEditor__draw--highlighter": {
    "messageformat": "Highlighter",
    "description": "Type of brush to free draw"
  },
  "icu:MediaEditor__draw--thin": {
    "messageformat": "Thin",
    "description": "Tip width of the brush"
  },
  "icu:MediaEditor__draw--regular": {
    "messageformat": "Regular",
    "description": "Tip width of the brush"
  },
  "icu:MediaEditor__draw--medium": {
    "messageformat": "Medium",
    "description": "Tip width of the brush"
  },
  "icu:MediaEditor__draw--heavy": {
    "messageformat": "Heavy",
    "description": "Tip width of the brush"
  },
  "icu:MediaEditor__crop--reset": {
    "messageformat": "Reset",
    "description": "Reset the crop state"
  },
  "icu:MediaEditor__crop--rotate": {
    "messageformat": "Rotate",
    "description": "Rotate the canvas"
  },
  "icu:MediaEditor__crop--flip": {
    "messageformat": "Flip",
    "description": "Flip/mirror the canvas"
  },
  "icu:MediaEditor__crop--lock": {
    "messageformat": "Lock",
    "description": "Lock the aspect ratio"
  },
  "icu:MediaEditor__crop--crop": {
    "messageformat": "Crop",
    "description": "Performs the crop"
  },
  "icu:MediaEditor__caption-button": {
    "messageformat": "Add a message",
    "description": "Label of the button on the bottom of the media editor that trigger the add-caption dialog"
  },
  "icu:MyStories__title": {
    "messageformat": "My Stories",
    "description": "Title for the my stories list"
  },
  "icu:MyStories__list_item": {
    "messageformat": "My Stories",
    "description": "Label for the my stories in the list of all stories"
  },
  "icu:MyStories__story": {
    "messageformat": "Your story",
    "description": "aria-label for each one of your stories"
  },
  "icu:MyStories__download": {
    "messageformat": "Download story",
    "description": "aria-label for the download button"
  },
  "icu:MyStories__more": {
    "messageformat": "More options",
    "description": "aria-label for the more button"
  },
  "icu:MyStories__views": {
    "messageformat": "{views, plural, one {# view} other {# views}}",
    "description": "Number of views your story has"
  },
  "icu:MyStories__views--strong": {
    "messageformat": "{views, plural, one {<strong>#</strong> view} other {<strong>#</strong> views}}",
    "description": "Number of views your story has"
  },
  "icu:MyStories__views-off": {
    "messageformat": "Views off",
    "description": "Shown next to the user's story when the user has read receipts turned off"
  },
  "icu:MyStories__replies": {
    "messageformat": "{replyCount, plural, one {<strong>1</strong> reply} other {<strong>#</strong> replies}}",
    "description": "Number of replies your story has"
  },
  "icu:MyStories__delete": {
    "messageformat": "Delete this story? It will also be deleted for everyone who received it.",
    "description": "Confirmation dialog description text for deleting a story"
  },
  "icu:payment-event-notification-message-you-label": {
    "messageformat": "You started a payment to {receiver}",
    "description": "Payment event notification from you message bubble label"
  },
  "icu:payment-event-notification-message-you-label-without-receiver": {
    "messageformat": "You started a payment",
    "description": "Payment event notification from you message bubble label"
  },
  "icu:payment-event-notification-message-label": {
    "messageformat": "{sender} started a payment to you",
    "description": "Payment event notification from contact message bubble label"
  },
  "icu:payment-event-activation-request-label": {
    "messageformat": "{sender} wants you to activate Payments. Only send payments to people you trust. Payments can be activated on your mobile device by going to Settings -> Payments.",
    "description": "Payment event activation request from contact label"
  },
  "icu:payment-event-activation-request-you-label": {
    "messageformat": "You sent {receiver} a request to activate Payments.",
    "description": "Payment event activation request from you label"
  },
  "icu:payment-event-activation-request-you-label-without-receiver": {
    "messageformat": "You sent a request to activate Payments.",
    "description": "Payment event activation request from you label"
  },
  "icu:payment-event-activated-label": {
    "messageformat": "{sender} can now accept Payments.",
    "description": "Payment event activation from contact label"
  },
  "icu:payment-event-activated-you-label": {
    "messageformat": "You activated Payments.",
    "description": "Payment event activation from you label"
  },
  "icu:payment-event-notification-label": {
    "messageformat": "Payment",
    "description": "Payment event notification label"
  },
  "icu:payment-event-notification-check-primary-device": {
    "messageformat": "Check your primary device for this payment’s status",
    "description": "Payment event notification check device label"
  },
  "icu:SignalConnectionsModal__title": {
    "messageformat": "Signal Connections",
    "description": "The phrase/term: 'Signal Connections'"
  },
  "icu:SignalConnectionsModal__header": {
    "messageformat": "{connections} are people you've chosen to trust, either by:",
    "description": "The beginning sentence to list the different ways a signal connection is formed"
  },
  "icu:SignalConnectionsModal__bullet--1": {
    "messageformat": "Starting a chat",
    "description": "A way that signal connection is formed"
  },
  "icu:SignalConnectionsModal__bullet--2": {
    "messageformat": "Accepting a message request",
    "description": "A way that signal connection is formed"
  },
  "icu:SignalConnectionsModal__bullet--3": {
    "messageformat": "Having them in your system contacts",
    "description": "A way that signal connection is formed"
  },
  "icu:SignalConnectionsModal__footer": {
    "messageformat": "Your connections can see your name and photo, and can see posts to \"My Story\" unless you hide it from them",
    "description": "Additional information about signal connections and the stories they can see"
  },
  "icu:Stories__title": {
    "messageformat": "Stories",
    "description": "Title for the stories list"
  },
  "icu:Stories__mine": {
    "messageformat": "My Story",
    "description": "Label for your stories"
  },
  "icu:Stories__add": {
    "messageformat": "Add a story",
    "description": "Description hint to add a story"
  },
  "icu:Stories__add-story--text": {
    "messageformat": "Text story",
    "description": "Label to create a new text story"
  },
  "icu:Stories__add-story--media": {
    "messageformat": "Photo or video",
    "description": "Label to create a new multimedia story"
  },
  "icu:Stories__hidden-stories": {
    "messageformat": "Hidden stories",
    "description": "Button label to go to hidden stories pane"
  },
  "icu:Stories__list-empty": {
    "messageformat": "No recent stories to show right now",
    "description": "Description for when there are no stories to show"
  },
  "icu:Stories__list--sending": {
    "messageformat": "Sending...",
    "description": "Pending text for story being sent in list view"
  },
  "icu:Stories__list--send_failed": {
    "messageformat": "Send failed",
    "description": "Error text for story failed to send in list view"
  },
  "icu:Stories__list--partially-sent": {
    "messageformat": "Partially sent",
    "description": "Error text for story failed partially to send"
  },
  "icu:Stories__list--retry-send": {
    "messageformat": "Click to retry",
    "description": "Actionable link to retry a send"
  },
  "icu:Stories__placeholder--text": {
    "messageformat": "Click to view a story",
    "description": "Placeholder label for the story view"
  },
  "icu:Stories__from-to-group": {
    "messageformat": "{name} to {group}",
    "description": "Title for someone sending a story to a group"
  },
  "icu:Stories__toast--sending-reply": {
    "messageformat": "Sending reply...",
    "description": "Toast message"
  },
  "icu:Stories__toast--sending-reaction": {
    "messageformat": "Sending reaction...",
    "description": "Toast message"
  },
  "icu:Stories__toast--hasNoSound": {
    "messageformat": "This story has no sound",
    "description": "Toast message"
  },
  "icu:Stories__failed-send": {
    "messageformat": "This story could not be sent to some people. Check your connection and try again.",
    "description": "Alert error message when unable to send a story"
  },
  "icu:StoriesSettings__title": {
    "messageformat": "Story privacy",
    "description": "Title for the story settings modal"
  },
  "icu:StoriesSettings__description": {
    "messageformat": "Stories automatically disappear after 24 hours. Choose who can view your story or create new stories with specific viewers or groups.",
    "description": "Description for story settings modal"
  },
  "icu:StoriesSettings__my_stories": {
    "messageformat": "My Stories",
    "description": "Title of distribution lists section in stories settings modal"
  },
  "icu:StoriesSettings__new-list": {
    "messageformat": "New Story",
    "description": "Label to create a new custom distribution list"
  },
  "icu:StoriesSettings__new-list--visibility": {
    "messageformat": "Only you can see the name of this story.",
    "description": "Explanation about the visibility of custom distribution list names"
  },
  "icu:StoriesSettings__custom-story-subtitle": {
    "messageformat": "Custom story",
    "description": "Story settings modal custom story distribution list selection subtitle"
  },
  "icu:StoriesSettings__group-story-subtitle": {
    "messageformat": "Group story",
    "description": "Story settings modal group story selection subtitle"
  },
  "icu:StoriesSettings__viewers": {
    "messageformat": "{count, plural, one {# viewer} other {# viewers}}",
    "description": "The number of viewers for a story distribution list"
  },
  "icu:StoriesSettings__who-can-see": {
    "messageformat": "Who can view this story",
    "description": "Title for the who can see this story section"
  },
  "icu:StoriesSettings__add-viewer": {
    "messageformat": "Add viewer",
    "description": "Button label to add a viewer to a story"
  },
  "icu:StoriesSettings__remove--action": {
    "messageformat": "Remove",
    "description": "Button to remove a member from a custom list"
  },
  "icu:StoriesSettings__remove--title": {
    "messageformat": "Remove {title}",
    "description": "Title of the confirmation dialog, has a person's name"
  },
  "icu:StoriesSettings__remove--body": {
    "messageformat": "This person will no longer see your story.",
    "description": "Body of the confirmation dialog to remove someone from a custom distribution list"
  },
  "icu:StoriesSettings__replies-reactions--title": {
    "messageformat": "Replies & reactions",
    "description": "Title for the replies & reactions section"
  },
  "icu:StoriesSettings__replies-reactions--label": {
    "messageformat": "Allow replies & reactions",
    "description": "Checkbox label to allow or disallow replies to your stories"
  },
  "icu:StoriesSettings__replies-reactions--description": {
    "messageformat": "Let people who can view your story react and reply.",
    "description": "Description of checkbox to allow or disallow replies to your stories"
  },
  "icu:StoriesSettings__delete-list": {
    "messageformat": "Delete custom story",
    "description": "Button label to delete a custom distribution list"
  },
  "icu:StoriesSettings__delete-list--confirm": {
    "messageformat": "Are you sure you want to delete \"{name}\"? Updates shared to this story will also be deleted.",
    "description": "Confirmation text to delete a custom distribution list"
  },
  "icu:StoriesSettings__choose-viewers": {
    "messageformat": "Choose Viewers",
    "description": "Modal title when choosing to add a viewer to a custom distribution list"
  },
  "icu:StoriesSettings__name-story": {
    "messageformat": "Name story",
    "description": "Modal title when naming a custom distribution list"
  },
  "icu:StoriesSettings__name-placeholder": {
    "messageformat": "Story name (required)",
    "description": "Placeholder for input field"
  },
  "icu:StoriesSettings__hide-story": {
    "messageformat": "Hide story from",
    "description": "Modal title when hiding people from my stories"
  },
  "icu:StoriesSettings__mine__all--label": {
    "messageformat": "All Signal connections",
    "description": "Input label to describe all signal connections"
  },
  "icu:StoriesSettings__mine__all--description": {
    "messageformat": "Share with all connections",
    "description": "Description of button StoriesSettings__mine__all--label"
  },
  "icu:StoriesSettings__mine__exclude--label": {
    "messageformat": "All except...",
    "description": "Input label to create a block list"
  },
  "icu:StoriesSettings__mine__exclude--description": {
    "messageformat": "{num, plural, other {#}} people excluded",
    "description": "Description of how many people are excluded in a list"
  },
  "icu:StoriesSettings__mine__only--label": {
    "messageformat": "Only share with...",
    "description": "Input label to create an exclude list"
  },
  "icu:StoriesSettings__mine__only--description": {
    "messageformat": "Only share with selected people",
    "description": "Description of button StoriesSettings__mine__only--label"
  },
  "icu:StoriesSettings__mine__only--description--people": {
    "messageformat": "{num, number} people",
    "description": "Description of how many people are in the exclusive allow list"
  },
  "icu:StoriesSettings__mine__disclaimer--link": {
    "messageformat": "Choose who can view your story. Changes won't affect stories you've already sent. <learnMoreLink>Learn more.</learnMoreLink>",
    "description": "Disclaimer on how changes to story settings work"
  },
  "icu:StoriesSettings__context-menu": {
    "messageformat": "Story privacy",
    "description": "Button label to get to story settings"
  },
  "icu:StoriesSettings__view-receipts--label": {
    "messageformat": "View Receipts",
    "description": "Label of view receipts checkbox in story settings"
  },
  "icu:StoriesSettings__view-receipts--description": {
    "messageformat": "To change this setting, open the Signal app on your mobile device and navigate to Settings -> Stories",
    "description": "Description of how view receipts can be changed in story settings"
  },
  "icu:GroupStorySettingsModal__members_title": {
    "messageformat": "Who can view this story",
    "description": "Stories settings > Group Story > members list title"
  },
  "icu:GroupStorySettingsModal__members_help": {
    "messageformat": "Members of the group chat “{groupTitle}” can view and reply to this story. You can update the membership for this chat in the group.",
    "description": "Stories settings > Group Story > group story help text"
  },
  "icu:GroupStorySettingsModal__remove_group": {
    "messageformat": "Remove group story",
    "description": "Stories settings > Group Story > button to remove group story"
  },
  "icu:StoriesSettings__remove_group--confirm": {
    "messageformat": "Are you sure you want to remove “{groupTitle}”?",
    "description": "Stories settings > Group Story > confirm to remove group story"
  },
  "icu:SendStoryModal__choose-who-can-view": {
    "messageformat": "Choose who can view your story",
    "description": "Shown during the first time posting a story"
  },
  "icu:SendStoryModal__title": {
    "messageformat": "Send to",
    "description": "Title for the send story modal"
  },
  "icu:SendStoryModal__send": {
    "messageformat": "Send story",
    "description": "aria-label for the send story button"
  },
  "icu:SendStoryModal__custom-story": {
    "messageformat": "Custom story",
    "description": "Subtitle for custom stories in the 'send to' list - shown next to the viewer count"
  },
  "icu:SendStoryModal__group-story": {
    "messageformat": "Group story",
    "description": "Subtitle for group stories in the 'send to' list - shown next to the member count"
  },
  "icu:SendStoryModal__only-share-with": {
    "messageformat": "Only share with",
    "description": "Subtitle for My Story when the user has chosen an exclude list"
  },
  "icu:SendStoryModal__excluded": {
    "messageformat": "{count, plural, one {# excluded} other {# excluded}}",
    "description": "Label for excluded count for My Story as an exclude list"
  },
  "icu:SendStoryModal__new": {
    "messageformat": "New",
    "description": "button to create a new distribution list to send story to"
  },
  "icu:SendStoryModal__new-custom--title": {
    "messageformat": "New custom story",
    "description": "Create a new distribution list"
  },
  "icu:SendStoryModal__new-custom--name-visibility": {
    "messageformat": "Only you can see the name of this story.",
    "description": "Clarification below the text box to name your story distribution list"
  },
  "icu:SendStoryModal__new-custom--description": {
    "messageformat": "Visible only to specific people",
    "description": "Description of what a distribution list would do"
  },
  "icu:SendStoryModal__new-group--title": {
    "messageformat": "New group story",
    "description": "Select a group to send a story to"
  },
  "icu:SendStoryModal__new-group--description": {
    "messageformat": "Share to an existing group",
    "description": "Description of what selecting a group would do"
  },
  "icu:SendStoryModal__choose-groups": {
    "messageformat": "Choose groups",
    "description": "Modal title when choosing groups"
  },
  "icu:SendStoryModal__my-stories-privacy": {
    "messageformat": "My Story privacy",
    "description": "Modal title for setting privacy for My Story"
  },
  "icu:SendStoryModal__privacy-disclaimer--link": {
    "messageformat": "Choose which Signal connections can view your story. You can always change this in privacy settings. <learnMoreLink>Learn more.</learnMoreLink>",
    "description": "Disclaimer on how changes to story settings work"
  },
  "icu:SendStoryModal__delete-story": {
    "messageformat": "Delete story",
    "description": "Button label to delete a story"
  },
  "icu:SendStoryModal__confirm-remove-group": {
    "messageformat": "Remove story? This will remove the story from your list, but you will still be able to view stories from this group.",
    "description": "Confirmation body for removing a group story"
  },
  "icu:SendStoryModal__announcements-only": {
    "messageformat": "Only admins can send stories to this group.",
    "description": "Alert body for groups that non-admins cannot send stories to"
  },
  "icu:SendStoryModal__my-stories-description-all": {
    "messageformat": "All Signal connections · {viewersCount, plural, one {# viewer} other {# viewers}}",
    "description": "Shown as a subtitle under My Stories option in the send-story-to dialog when not exluding anyone"
  },
  "icu:SendStoryModal__my-stories-description-excluding": {
    "messageformat": "All Signal connections · {excludedCount, plural, one {# excluded} other {# excluded}}",
    "description": "Shown as a subtitle under My Stories option in the send-story-to dialog when excluding some"
  },
  "icu:SendStoryModal__private-story-description": {
    "messageformat": "Private story · {viewersCount, plural, one {# viewer} other {# viewers}}",
    "description": "Shown as a subtitle of each private story in the send-story-to dialog"
  },
  "icu:SendStoryModal__group-story-description": {
    "messageformat": "Group story · {membersCount, plural, one {# member} other {# members}}",
    "description": "Shown as a subtitle of each group story in the send-story-to dialog"
  },
  "icu:Stories__settings-toggle--title": {
    "messageformat": "Share & View Stories",
    "description": "Select box title for the stories on/off toggle"
  },
  "icu:Stories__settings-toggle--description": {
    "messageformat": "If you opt out of stories you will no longer be able to share or view stories.",
    "description": "Select box description for the stories on/off toggle"
  },
  "icu:Stories__settings-toggle--button": {
    "messageformat": "Turn off stories",
    "description": "Button to turn off stories in stories settings modal"
  },
  "icu:StoryViewer__pause": {
    "messageformat": "Pause",
    "description": "Aria label for pausing a story"
  },
  "icu:StoryViewer__play": {
    "messageformat": "Play",
    "description": "Aria label for playing a story"
  },
  "icu:StoryViewer__reply": {
    "messageformat": "Reply",
    "description": "Button label to reply to a story"
  },
  "icu:StoryViewer__reply-placeholder": {
    "messageformat": "Reply to {firstName}",
    "description": "Button label to reply to a story"
  },
  "icu:StoryViewer__reply-group": {
    "messageformat": "Reply to Group",
    "description": "Button label to reply to a group story"
  },
  "icu:StoryViewer__mute": {
    "messageformat": "Mute",
    "description": "Aria label for muting stories"
  },
  "icu:StoryViewer__unmute": {
    "messageformat": "Unmute",
    "description": "Aria label for unmuting stories"
  },
  "icu:StoryViewer__views-off": {
    "messageformat": "Views off",
    "description": "When the user has read receipts turned off"
  },
  "icu:StoryViewer__sending": {
    "messageformat": "Sending...",
    "description": "Label for when a story is sending"
  },
  "icu:StoryViewer__failed": {
    "messageformat": "Send failed. Click to retry",
    "description": "Label for when a send failed"
  },
  "icu:StoryViewer__partial-fail": {
    "messageformat": "Partially sent. Click to retry",
    "description": "Label for when a send partially failed"
  },
  "icu:StoryDetailsModal__sent-time": {
    "messageformat": "Sent {time}",
    "description": "Sent timestamp"
  },
  "icu:StoryDetailsModal__file-size": {
    "messageformat": "File size {size}",
    "description": "File size description"
  },
  "icu:StoryDetailsModal__disappears-in": {
    "messageformat": "Disappears in {countdown}",
    "description": "File size description"
  },
  "icu:StoryDetailsModal__copy-timestamp": {
    "messageformat": "Copy timestamp",
    "description": "Context menu item to help debugging"
  },
  "icu:StoryDetailsModal__download-attachment": {
    "messageformat": "Download attachment",
    "description": "Context menu item to help debugging"
  },
  "icu:StoryViewsNRepliesModal__read-receipts-off": {
    "messageformat": "Enable view receipts to see who’s viewed your stories. Open the Signal app on your mobile device and navigate to Settings > Stories.",
    "description": "Instructions on how to enable read receipts"
  },
  "icu:StoryViewsNRepliesModal__no-replies": {
    "messageformat": "No replies yet",
    "description": "Placeholder text for when there are no replies"
  },
  "icu:StoryViewsNRepliesModal__no-views": {
    "messageformat": "No views yet",
    "description": "Placeholder text for when there are no views"
  },
  "icu:StoryViewsNRepliesModal__tab--views": {
    "messageformat": "Views",
    "description": "Title for views tab"
  },
  "icu:StoryViewsNRepliesModal__tab--replies": {
    "messageformat": "Replies",
    "description": "Title for replies tab"
  },
  "icu:StoryViewsNRepliesModal__reacted": {
    "messageformat": "Reacted to the story",
    "description": "Description of someone reacting to a story"
  },
  "icu:StoryViewsNRepliesModal__not-a-member": {
    "messageformat": "You can’t reply to this story because you’re no longer a member of this group.",
    "description": "Shown in the composer area of the reply-to-story modal when a user can't make a reply because they are no longer a member"
  },
  "icu:StoryViewsNRepliesModal__delete-reply": {
    "messageformat": "Delete for me",
    "description": "Shown as a menu item in the context menu of a story reply, to the author of the reply, for deleting the reply just for the author"
  },
  "icu:StoryViewsNRepliesModal__delete-reply-for-everyone": {
    "messageformat": "Delete for everyone",
    "description": "Shown as a menu item in the context menu of a story reply, to the author of the reply, for deleting the reply for everyone"
  },
  "icu:StoryViewsNRepliesModal__copy-reply-timestamp": {
    "messageformat": "Copy timestamp",
    "description": "Shown for internal users as a menu item in the context menu of a story reply, to the author of the reply, for copying the reply timestamp"
  },
  "icu:StoryListItem__label": {
    "messageformat": "Story",
    "description": "aria-label for the story list button"
  },
  "icu:StoryListItem__unhide": {
    "messageformat": "Show stories",
    "description": "Label for menu item to un-hide the story"
  },
  "icu:StoryListItem__hide": {
    "messageformat": "Hide story",
    "description": "Label for menu item to hide the story"
  },
  "icu:StoryListItem__go-to-chat": {
    "messageformat": "Go to chat",
    "description": "Label for menu item to go to conversation"
  },
  "icu:StoryListItem__delete": {
    "messageformat": "Delete",
    "description": "Label for menu item to delete a story"
  },
  "icu:StoryListItem__info": {
    "messageformat": "Info",
    "description": "Label for menu item to get a story's information"
  },
  "icu:StoryListItem__hide-modal--body": {
    "messageformat": "Hide story? New story updates from {name} won’t appear at the top of the stories list anymore.",
    "description": "Body for the confirmation dialog for hiding a story"
  },
  "icu:StoryListItem__hide-modal--confirm": {
    "messageformat": "Hide",
    "description": "Action button for the confirmation dialog to hide a story"
  },
  "icu:StoryImage__error2": {
    "messageformat": "Can’t download story. {name} will need to share it again.",
    "description": "Description for image errors"
  },
  "icu:StoryImage__error--you": {
    "messageformat": "Can’t download story. You will need to share it again.",
    "description": "Description for image errors but when it is your own image"
  },
  "icu:StoryCreator__error--video-unsupported": {
    "messageformat": "Cannot post video to story as it is an unsupported file format",
    "description": "Error string for when a video post to story fails"
  },
  "icu:StoryCreator__error--video-too-long": {
    "messageformat": "Cannot post video to story because it is longer than {maxDurationInSec, plural, one {# second} other {# seconds}}.",
    "description": "Error string for when a video post to story fails because video's duration is too long"
  },
  "icu:StoryCreator__error--video-too-big": {
    "messageformat": "Cannot post video to story because it is larger than {limit, number}{units}.",
    "description": "Error string for when a video post to story fails because video's file size is too big"
  },
  "icu:StoryCreator__error--video-error": {
    "messageformat": "Failed to load video",
    "description": "Error string for when a video post to story fails"
  },
  "icu:StoryCreator__text-bg--background": {
    "messageformat": "Text has a white background color",
    "description": "Button label"
  },
  "icu:StoryCreator__text-bg--inverse": {
    "messageformat": "Text has selected color as the background color",
    "description": "Button label"
  },
  "icu:StoryCreator__text-bg--none": {
    "messageformat": "Text has no background color",
    "description": "Button label"
  },
  "icu:StoryCreator__story-bg": {
    "messageformat": "Change story background color",
    "description": "Button label"
  },
  "icu:StoryCreator__next": {
    "messageformat": "Next",
    "description": "Button label text to advance to next step of story creation"
  },
  "icu:StoryCreator__add-link": {
    "messageformat": "Add link",
    "description": "Button label to apply the link preview to story"
  },
  "icu:StoryCreator__input-placeholder": {
    "messageformat": "Add text",
    "description": "Placeholder to add text"
  },
  "icu:StoryCreator__text--regular": {
    "messageformat": "Regular",
    "description": "Label for font"
  },
  "icu:StoryCreator__text--bold": {
    "messageformat": "Bold",
    "description": "Label for font"
  },
  "icu:StoryCreator__text--serif": {
    "messageformat": "Serif",
    "description": "Label for font"
  },
  "icu:StoryCreator__text--script": {
    "messageformat": "Script",
    "description": "Label for font"
  },
  "icu:StoryCreator__text--condensed": {
    "messageformat": "Condensed",
    "description": "Label for font"
  },
  "icu:StoryCreator__control--text": {
    "messageformat": "Add story text",
    "description": "aria-label for edit text button"
  },
  "icu:StoryCreator__control--link": {
    "messageformat": "Add a link",
    "description": "aria-label for adding a link preview"
  },
  "icu:StoryCreator__link-preview-placeholder": {
    "messageformat": "Type or paste a URL",
    "description": "Placeholder for the URL input for link previews"
  },
  "icu:StoryCreator__link-preview-empty": {
    "messageformat": "Add a link for viewers of your story",
    "description": "Empty state for the link preview"
  },
  "icu:Stories__failed-send--full": {
    "messageformat": "Story failed to send",
    "description": "Notification text whenever a story fails to send"
  },
  "icu:Stories__failed-send--partial": {
    "messageformat": "Story couldn't be sent to all recipients",
    "description": "Notification text whenever a story partially fails to send"
  },
  "icu:TextAttachment__placeholder": {
    "messageformat": "Add text",
    "description": "Placeholder for the add text input"
  },
  "icu:TextAttachment__preview__link": {
    "messageformat": "Visit link",
    "description": "Title for the link preview tooltip"
  },
  "icu:Quote__story": {
    "messageformat": "Story",
    "description": "Title for replies to stories"
  },
  "icu:Quote__story-reaction": {
    "messageformat": "Reacted to a story from {name}",
    "description": "Label for when a person reacts to a story"
  },
  "icu:Quote__story-reaction--single": {
    "messageformat": "Reacted to a story",
    "description": "Used whenever we can't find a user's first name"
  },
  "icu:Quote__story-reaction-notification--incoming": {
    "messageformat": "Reacted {emoji} to your story",
    "description": "Notification test for incoming story reactions"
  },
  "icu:Quote__story-reaction-notification--outgoing": {
    "messageformat": "You reacted {emoji} to a story from {name}",
    "description": "Notification test for outgoing story reactions"
  },
  "icu:Quote__story-reaction-notification--outgoing--nameless": {
    "messageformat": "You reacted {emoji} to a story",
    "description": "Notification test for outgoing story reactions but no name"
  },
  "icu:Quote__story-unavailable": {
    "messageformat": "No longer available",
    "description": "Label for when a story is not found"
  },
  "icu:ContextMenu--button": {
    "messageformat": "Context menu",
    "description": "Default aria-label for the context menu buttons"
  },
  "icu:EditUsernameModalBody__username-placeholder": {
    "messageformat": "Username",
    "description": "Placeholder for the username field"
  },
  "icu:EditUsernameModalBody__username-helper": {
    "messageformat": "Usernames let others message you without needing your phone number. They are paired with a set of digits to help keep your address private.",
    "description": "Shown on the edit username screen"
  },
  "icu:EditUsernameModalBody__learn-more": {
    "messageformat": "Learn More",
    "description": "Text that open a popup with information about discriminator in username"
  },
  "icu:EditUsernameModalBody__learn-more__title": {
    "messageformat": "What is this number?",
    "description": "Title of the popup with information about discriminator in username"
  },
  "icu:EditUsernameModalBody__learn-more__body": {
    "messageformat": "These digits help keep your username private so you can avoid unwanted messages. Share your username with only the people and groups you’d like to chat with. If you change usernames you’ll get a new set of digits.",
    "description": "Body of the popup with information about discriminator in username"
  },
  "icu:EditUsernameModalBody__change-confirmation": {
    "messageformat": "Changing your username will reset your existing QR code and link. Are you sure?",
    "description": "Body of the confirmation dialog displayed when user is about to change their username"
  },
  "icu:EditUsernameModalBody__change-confirmation__continue": {
    "messageformat": "Continue",
    "description": "Text of the primary button on username change confirmation modal"
  },
  "icu:UsernameLinkModalBody__save": {
    "messageformat": "Save",
    "description": "Name of the button for saving username link QR code to disk in the username link modal"
  },
  "icu:UsernameLinkModalBody__color": {
    "messageformat": "Color",
    "description": "Name of the button for changing the username link QR code color in the username link modal"
  },
  "icu:UsernameLinkModalBody__copy": {
    "messageformat": "Copy to Clipboard",
    "description": "ARIA label of the button for copying the username link to clipboard in the username link modal"
  },
  "icu:UsernameLinkModalBody__help": {
    "messageformat": "Only share your QR code and link with people you trust. When shared others will be able to view your username and start a chat with you.",
    "description": "Text of disclaimer at the bottom of the username link modal"
  },
  "icu:UsernameLinkModalBody__reset": {
    "messageformat": "Reset",
    "description": "Text of button at the bottom of the username link modal"
  },
  "icu:UsernameLinkModalBody__done": {
    "messageformat": "Done",
    "description": "Text of button at the bottom of the username link modal"
  },
  "icu:UsernameLinkModalBody__color__radio": {
    "messageformat": "Username link color, {index, number} of {total, number}",
    "description": "ARIA label of button for selecting username link color"
  },
  "icu:UsernameLinkModalBody__reset__confirm": {
    "messageformat": "If you reset your QR code, your existing QR code and link will no longer work.",
    "description": "Text of confirmation modal when resetting the username link"
  },
  "icu:UsernameLinkModalBody__resetting-link": {
    "messageformat": "Resetting link...",
    "description": "Text shown when resetting the username link"
  },
  "icu:UsernameLinkModalBody__error__text": {
    "messageformat": "QR code and link not set. Check your network connection and try again.",
    "description": "Text of the confirmation dialog shown on username link error"
  },
  "icu:UsernameOnboardingModalBody__title": {
    "messageformat": "Set up your Signal username",
    "description": "Title of username onboarding modal"
  },
  "icu:UsernameOnboardingModalBody__row__number": {
    "messageformat": "Usernames are paired with a set of digits and aren’t shared on your profile",
    "description": "Content of the first row of username onboarding modal"
  },
  "icu:UsernameOnboardingModalBody__row__link": {
    "messageformat": "Each username has a unique QR code and link you can share with friends to start a chat with you",
    "description": "Content of the second row of username onboarding modal"
  },
  "icu:UsernameOnboardingModalBody__row__lock": {
    "messageformat": "Turn off phone number discovery under Settings > Privacy > Phone Number > Who can find my number, to use your username as the primary way others can contact you.",
    "description": "Content of the third row of username onboarding modal"
  },
  "icu:UsernameOnboardingModalBody__learn-more": {
    "messageformat": "Learn More",
    "description": "Text that open a popup with information about username onboarding"
  },
  "icu:UsernameOnboardingModalBody__continue": {
    "messageformat": "Continue",
    "description": "Text of the primary button on username onboarding modal"
  },
  "icu:UnsupportedOSWarningDialog__body": {
    "messageformat": "Signal desktop will no longer support your computer’s version of {OS} soon. To keep using Signal, update your computer’s operating system by {expirationDate}. <learnMoreLink>Learn more</learnMoreLink>",
    "description": "Body of a dialog displayed on unsupported operating systems"
  },
  "icu:UnsupportedOSErrorDialog__body": {
    "messageformat": "Signal desktop no longer works on this computer. To use Signal desktop again, update your computer’s version of {OS}. <learnMoreLink>Learn more</learnMoreLink>",
    "description": "Body of a dialog displayed on unsupported operating systems"
  },
  "icu:UnsupportedOSErrorToast": {
    "messageformat": "Signal desktop no longer works on this computer. To use Signal desktop again, update your computer’s version of {OS}.",
    "description": "Body of a dialog displayed on unsupported operating systems"
  },
  "icu:MessageMetadata__edited": {
    "messageformat": "Edited",
    "description": "label for an edited message"
  },
  "icu:EditHistoryMessagesModal__title": {
    "messageformat": "Edit history",
    "description": "Modal title for the edit history messages modal"
  },
  "icu:ResendMessageEdit__body": {
    "messageformat": "This edit could not be sent. Check your connection and try again",
    "description": "Modal body for the confirmation dialog shown to user when attempting to resend message edit"
  },
  "icu:ResendMessageEdit__button": {
    "messageformat": "Send again",
    "description": "Button text for the confirmation dialog shown to user when attempting to resend message edit"
  },
  "icu:StoriesTab__MoreActionsLabel": {
    "messageformat": "More actions",
    "description": "Stories Tab > More Actions Button (opens context menu) > Accessibility Label"
  },
  "icu:CallsTab__HeaderTitle--CallsList": {
    "messageformat": "Calls",
    "description": "Calls Tab > Header > Title > On Calls List screen"
  },
  "icu:CallsTab__HeaderTitle--NewCall": {
    "messageformat": "New Call",
    "description": "Calls Tab > Header > Title > On New Call screen"
  },
  "icu:CallsTab__NewCallActionLabel": {
    "messageformat": "New Call",
    "description": "Calls Tab > New Call Action Button > Accessibility Label"
  },
  "icu:CallsTab__MoreActionsLabel": {
    "messageformat": "More actions",
    "description": "Calls Tab > More Actions Button (opens context menu) > Accessibility Label"
  },
  "icu:CallsTab__ClearCallHistoryLabel": {
    "messageformat": "Clear call history",
    "description": "Calls Tab > More Actions Context Menu > Clear Call History Button Label"
  },
  "icu:CallsTab__ConfirmClearCallHistory__Title": {
    "messageformat": "Clear call history?",
    "description": "Calls Tab > Confirm Clear Call History Dialog > Title"
  },
  "icu:CallsTab__ConfirmClearCallHistory__Body": {
    "messageformat": "This will permanently delete all call history",
    "description": "Calls Tab > Confirm Clear Call History Dialog > Body Text"
  },
  "icu:CallsTab__ConfirmClearCallHistory__ConfirmButton": {
    "messageformat": "Clear",
    "description": "Calls Tab > Confirm Clear Call History Dialog > Confirm Button"
  },
  "icu:CallsTab__ToastCallHistoryCleared": {
    "messageformat": "Call history cleared",
    "description": "Calls Tab > Clear Call History > Toast"
  },
  "icu:CallsTab__EmptyStateText": {
    "messageformat": "Click to view or start a call",
    "description": "Calls Tab > When no call is selected > Empty state > Call to action text"
  },
  "icu:CallsList__SearchInputPlaceholder": {
    "messageformat": "Search",
    "description": "Calls Tab > Calls List > Search Input > Placeholder"
  },
  "icu:CallsList__ToggleFilterByMissedLabel": {
    "messageformat": "Filter by missed",
    "description": "Calls Tab > Calls List > Toggle search filter by missed > Accessibility label"
  },
  "icu:CallsList__ToggleFilterByMissed__RoleDescription": {
    "messageformat": "Toggle",
    "description": "Calls Tab > Calls List > Toggle search filter by missed > Accessibility role description ('A toggle button')"
  },
  "icu:CallsList__EmptyState--noQuery": {
    "messageformat": "No recent calls. Get started by calling a friend.",
    "description": "Calls Tab > Calls List > When no results found > With no search query"
  },
  "icu:CallsList__EmptyState--hasQuery": {
    "messageformat": "No results for “{query}”",
    "description": "Calls Tab > Calls List > When no results found > With a search query"
  },
  "icu:CallsList__ItemCallInfo--Incoming": {
    "messageformat": "Incoming",
    "description": "Calls Tab > Calls List > Call Item > Call Status > When call was accepted and was incoming"
  },
  "icu:CallsList__ItemCallInfo--Outgoing": {
    "messageformat": "Outgoing",
    "description": "Calls Tab > Calls List > Call Item > Call Status > When call was accepted and was outgoing"
  },
  "icu:CallsList__ItemCallInfo--Missed": {
    "messageformat": "Missed",
    "description": "Calls Tab > Calls List > Call Item > Call Status > When call was missed"
  },
  "icu:CallsList__ItemCallInfo--GroupCall": {
    "messageformat": "Group call",
    "description": "Calls Tab > Calls List > Call Item > Call Status > When group call is in its default state"
  },
  "icu:CallsNewCall__EmptyState--noQuery": {
    "messageformat": "No recent conversations.",
    "description": "Calls Tab > New Call > Conversations List > When no results found > With no search query"
  },
  "icu:CallsNewCall__EmptyState--hasQuery": {
    "messageformat": "No results for “{query}”",
    "description": "Calls Tab > New Call > Conversations List > When no results found > With a search query"
  },
  "icu:CallHistory__Description--Default": {
    "messageformat": "{direction, select, Outgoing {Outgoing} other {Incoming}} {type, select, Audio {voice} Video {video} Group {group} other {}} call",
    "description": "Call History > Short description of call > When call was not missed or declined (generally accepted)"
  },
  "icu:CallHistory__Description--Missed": {
    "messageformat": "Missed {type, select, Audio {voice} Video {video} Group {group} other {}} call",
    "description": "Call History > Short description of call > When incoming call was missed"
  },
  "icu:CallHistory__Description--Unanswered": {
    "messageformat": "Unanswered {type, select, Audio {voice} Video {video} Group {group} other {}} call",
    "description": "Call History > Short description of call > When outgoing call was unanswered"
  },
  "icu:CallHistory__Description--Declined": {
    "messageformat": "Declined {type, select, Audio {voice} Video {video} Group {group} other {}} call",
    "description": "Call History > Short description of call > When call was declined"
  },
  "icu:TypingBubble__avatar--overflow-count": {
    "messageformat": "{count, plural, one {# other is} other {# others are}} typing.",
    "description": "Group chat multiple person typing indicator when space isn't available to show every avatar, this is the count of avatars hidden."
  },
  "icu:WhatsNew__modal-title": {
    "messageformat": "What's New",
    "description": "Title for the whats new modal"
  },
  "icu:WhatsNew__bugfixes": {
    "messageformat": "This version contains a number of small tweaks and bug fixes to keep Signal running smoothly.",
    "description": "Release notes for releases that only include bug fixes"
  },
  "icu:WhatsNew__bugfixes--1": {
    "messageformat": "Additional small tweaks, bug fixes, and performance enhancements. Thanks for using Signal!",
    "description": "Release notes for releases that only include bug fixes"
  },
  "icu:WhatsNew__bugfixes--2": {
    "messageformat": "Handful of bug fixes to keep your app running smoothly. More exciting changes on the horizon! ",
    "description": "Release notes for releases that only include bug fixes"
  },
  "icu:WhatsNew__bugfixes--3": {
    "messageformat": "Tweaks, bug fixes, and performance enhancements. Keep on texting, calling, and video chatting as usual.",
    "description": "Release notes for releases that only include bug fixes"
  },
  "icu:WhatsNew__bugfixes--4": {
    "messageformat": "Hard at work fixing bugs and making other performance improvements to keep the app running smoothly for you. ",
    "description": "Release notes for releases that only include bug fixes"
  },
  "icu:WhatsNew__bugfixes--5": {
    "messageformat": "Additional small tweaks, bug fixes, and assorted plans for the future.",
    "description": "Release notes for releases that only include bug fixes"
  },
  "icu:WhatsNew__bugfixes--6": {
    "messageformat": "Small tweaks, bug fixes, and performance enhancements. Thanks for using Signal!",
    "description": "Release notes for releases that only include bug fixes"
  },
  "icu:WhatsNew__v6.42--0": {
    "messageformat": "We fixed a bug that displayed quoted replies to videos as though they were quoted replies to photos, even though every video is really just a sequence of photos if you think about it."
  },
  "icu:WhatsNew__v6.42--1": {
    "messageformat": "Thanks to {linkToGithub1} and {linkToGithub2} for their help with this release."
  },
  "icu:WhatsNew__v6.43--0": {
    "messageformat": "Turn a missed call into something that won't be missed. Now you can right-click on any call event and delete it from a chat."
  },
  "icu:WhatsNew__v6.43--1": {
    "messageformat": "The default font for Persian has been updated to Vazirmatn to improve readability when that language is selected (Signal Settings > Appearance > Language). Thanks, {linkToGithub1}!"
  },
  "icu:WhatsNew__v6.43--2": {
    "messageformat": "The playback speed indicators in voice messages have a slightly new look. X marks the spot. Thanks, {linkToGithub1}!"
  },
  "icu:WhatsNew__v6.43--3": {
    "messageformat": "We would also like to thank {linkToGithub1}, {linkToGithub2}, and {linkToGithub3} for their contributions to this release."
  }
}<|MERGE_RESOLUTION|>--- conflicted
+++ resolved
@@ -5723,21 +5723,16 @@
     "messageformat": "To change this setting, open the Signal app on your mobile device and navigate to Settings > Chats",
     "description": "Description for the generate link previews setting"
   },
-<<<<<<< HEAD
-  "Preferences__enter-key-sends--title": {
-    "message": "Enter key sends",
+  "icu:Preferences__enter-key-sends--title": {
+    "messageformat": "Enter key sends",
     "description": "Title for the enter key sends setting"
   },
-  "Preferences__enter-key-sends--description": {
-    "message": "Requires restart to take effect",
+  "icu:Preferences__enter-key-sends--description": {
+    "messageformat": "Requires restart to take effect",
     "description": "Description for the enter key sends setting"
   },
-  "Preferences--advanced": {
-    "message": "Advanced",
-=======
   "icu:Preferences--advanced": {
     "messageformat": "Advanced",
->>>>>>> c6c07231
     "description": "Title for advanced settings"
   },
   "icu:Preferences--notification-content": {
@@ -5844,17 +5839,12 @@
     "messageformat": "Devices",
     "description": "Label for Device list in call settings pane"
   },
-<<<<<<< HEAD
-  "Preferences__keyboard": {
-    "message": "Keyboard",
+  "icu:Preferences__keyboard": {
+    "messageformat": "Keyboard",
     "description": "Label for keyboard list in chat settings pane"
   },
-  "Preferences__turn-stories-on": {
-    "message": "Turn on stories",
-=======
   "icu:Preferences__turn-stories-on": {
     "messageformat": "Turn on stories",
->>>>>>> c6c07231
     "description": "Label to enable stories"
   },
   "icu:Preferences__turn-stories-off": {
