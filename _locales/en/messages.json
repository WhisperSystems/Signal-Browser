{
  "privacyPolicy": {
    "message": "Terms & Privacy Policy",
    "description":
      "Shown in the about box for the link to https://signal.org/legal"
  },
  "copyErrorAndQuit": {
    "message": "Copy error and quit",
    "description":
      "Shown in the top-level error popup, allowing user to copy the error text and close the app"
  },
  "unknownGroup": {
    "message": "Unknown group",
    "description":
      "Shown as the name of a group if we don't have any information about it"
  },
  "databaseError": {
    "message": "Database Error",
    "description": "Shown in a popup if the database cannot start up properly"
  },
  "deleteAndRestart": {
    "message": "Delete all data and restart",
    "description":
      "Shown in a popup if the database cannot start up properly; allows user to dalete database and restart"
  },
  "mainMenuFile": {
    "message": "&File",
    "description":
      "The label that is used for the File menu in the program main menu. The '&' indicates that the following letter will be used as the keyboard 'shortcut letter' for accessing the menu with the Alt-<letter> combination."
  },
  "mainMenuEdit": {
    "message": "&Edit",
    "description":
      "The label that is used for the Edit menu in the program main menu. The '&' indicates that the following letter will be used as the keyboard 'shortcut letter' for accessing the menu with the Alt-<letter> combination."
  },
  "mainMenuView": {
    "message": "&View",
    "description":
      "The label that is used for the View menu in the program main menu. The '&' indicates that the following letter will be used as the keyboard 'shortcut letter' for accessing the menu with the Alt-<letter> combination."
  },
  "mainMenuWindow": {
    "message": "&Window",
    "description":
      "The label that is used for the Window menu in the program main menu. The '&' indicates that the following letter will be used as the keyboard 'shortcut letter' for accessing the menu with the Alt-<letter> combination."
  },
  "mainMenuHelp": {
    "message": "&Help",
    "description":
      "The label that is used for the Help menu in the program main menu. The '&' indicates that the following letter will be used as the keyboard 'shortcut letter' for accessing the menu with the Alt-<letter> combination."
  },
  "mainMenuSettings": {
    "message": "Preferences…",
    "description":
      "The label that is used for the Preferences menu in the program main menu. This should be consistent with the standard naming for ‘Preferences’ on the operating system."
  },
  "appMenuHide": {
    "message": "Hide",
    "description": "Application menu command to hide the window"
  },
  "appMenuHideOthers": {
    "message": "Hide Others",
    "description": "Application menu command to hide all other windows"
  },
  "appMenuUnhide": {
    "message": "Show All",
    "description": "Application menu command to show all application windows"
  },
  "appMenuQuit": {
    "message": "Quit Session Messenger",
    "description": "Application menu command to close the application"
  },
  "editMenuUndo": {
    "message": "Undo",
    "description": "Edit menu command to remove recently-typed text"
  },
  "editMenuRedo": {
    "message": "Redo",
    "description": "Edit menu command to restore previously undone typed text"
  },
  "editMenuCut": {
    "message": "Cut",
    "description":
      "Edit menu command to remove selected text and add it to clipboard"
  },
  "editMenuCopy": {
    "message": "Copy",
    "description": "Edit menu command to add selected text to clipboard"
  },
  "editMenuPaste": {
    "message": "Paste",
    "description":
      "Edit menu command to insert text from clipboard at cursor location"
  },
  "editMenuPasteAndMatchStyle": {
    "message": "Paste and Match Style",
    "description":
      "Edit menu command to insert text from clipboard at cursor location, taking only text and not style information"
  },
  "editMenuDelete": {
    "message": "Delete",
    "description": "Edit menu command to remove the selected text"
  },
  "editMenuSelectAll": {
    "message": "Select All",
    "description":
      "Edit menu comand to select all of the text in selected text box"
  },
  "editMenuStartSpeaking": {
    "message": "Start speaking",
    "description": "Edit menu item under 'speech' to start dictation"
  },
  "editMenuStopSpeaking": {
    "message": "Stop speaking",
    "description": "Edit menu item under 'speech' to stop dictation"
  },
  "windowMenuClose": {
    "message": "Close Window",
    "description": "Window menu command to close the current window"
  },
  "windowMenuMinimize": {
    "message": "Minimize",
    "description": "Window menu command to minimize the current window"
  },
  "windowMenuZoom": {
    "message": "Zoom",
    "description":
      "Window menu command to make the current window the size of the whole screen"
  },
  "windowMenuBringAllToFront": {
    "message": "Bring All to Front",
    "description":
      "Window menu command to bring all windows of current applicatinon to front"
  },
  "viewMenuResetZoom": {
    "message": "Actual Size",
    "description": "View menu command to go back to the default zoom"
  },
  "viewMenuZoomIn": {
    "message": "Zoom In",
    "description": "View menu command to make everything bigger"
  },
  "viewMenuZoomOut": {
    "message": "Zoom Out",
    "description": "View menu command to make everything smaller"
  },
  "viewMenuToggleFullScreen": {
    "message": "Toggle Full Screen",
    "description": "View menu command to enter or leave Full Screen mode"
  },
  "viewMenuToggleDevTools": {
    "message": "Toggle Developer Tools",
    "description": "View menu command to show or hide the developer tools"
  },
  "menuSetupWithImport": {
    "message": "Set Up with Import",
    "description":
      "When the application is not yet set up, menu option to start up the import sequence"
  },
  "menuSetupAsNewDevice": {
    "message": "Set Up as New Device",
    "description":
      "When the application is not yet set up, menu option to start up the set up as fresh device"
  },
  "menuSetupAsStandalone": {
    "message": "Set Up as Standalone Device",
    "description":
      "Only available on development modes, menu option to open up the standalone device setup sequence"
  },
  "connectingLoad": {
    "message": "Connecting To Server",
    "description":
      "Message shown on the as a loading screen while we are connecting to something"
  },
  "loading": {
    "message": "Loading...",
    "description":
      "Message shown on the loading screen before we've loaded any messages"
  },
  "optimizingApplication": {
    "message": "Optimizing application...",
    "description":
      "Message shown on the loading screen while we are doing application optimizations"
  },
  "migratingToSQLCipher": {
    "message": "Optimizing messages... $status$ complete.",
    "description":
      "Message shown on the loading screen while we are doing application optimizations",
    "placeholders": {
      "status": {
        "content": "$1",
        "example": "45/200"
      }
    }
  },
  "archivedConversations": {
    "message": "Archived Conversations",
    "description":
      "Shown in place of the search box when showing archived conversation list"
  },
  "archiveHelperText": {
    "message":
      "These conversations are archived and will only appear in the Inbox if new messages are received.",
    "description":
      "Shown at the top of the archived converations list in the left pane"
  },
  "archiveConversation": {
    "message": "Archive Conversation",
    "description":
      "Shown in menu for conversation, and moves conversation out of main conversation list"
  },
  "moveConversationToInbox": {
    "message": "Move Conversation to Inbox",
    "description":
      "Undoes Archive Conversation action, and moves archived conversation back to the main conversation list"
  },
  "chooseDirectory": {
    "message": "Choose folder",
    "description": "Button to allow the user to find a folder on disk"
  },
  "chooseFile": {
    "message": "Choose file",
    "description": "Button to allow the user to find a file on disk"
  },
  "loadDataHeader": {
    "message": "Load your data",
    "description": "Header shown on the first screen in the data import process"
  },
  "loadDataDescription": {
    "message":
      "You've just gone through the export process, and your contacts and messages are waiting patiently on your computer. Select the folder that contains your saved Signal data.",
    "description":
      "Introduction to the process of importing messages and contacts from disk"
  },
  "importChooserTitle": {
    "message": "Choose directory with exported data",
    "description":
      "Title of the popup window used to select data previously exported"
  },
  "importErrorHeader": {
    "message": "Something went wrong!",
    "description": "Header of the error screen after a failed import"
  },
  "importingHeader": {
    "message": "Loading contacts and messages",
    "description": "Header of screen shown as data is import"
  },
  "importErrorFirst": {
    "message":
      "Make sure you have chosen the correct directory that contains your saved Signal data. Its name should begin with 'Signal Export.' You can also save a new copy of your data from the Chrome App.",
    "description": "Message shown if the import went wrong; first paragraph"
  },
  "importErrorSecond": {
    "message":
      "If these steps don't work for you, please submit a debug log (View -> Debug Log) so that we can help you get migrated!",
    "description": "Message shown if the import went wrong; second paragraph"
  },
  "importAgain": {
    "message": "Choose folder and try again",
    "description":
      "Button shown if the user runs into an error during import, allowing them to start over"
  },
  "importCompleteHeader": {
    "message": "Success!",
    "description":
      "Header shown on the screen at the end of a successful import process"
  },
  "importCompleteStartButton": {
    "message": "Start using Session Messenger",
    "description":
      "Button shown at end of successful import process, nothing left but a restart"
  },
  "importCompleteLinkButton": {
    "message": "Link this device to your phone",
    "description":
      "Button shown at end of successful 'light' import process, so the standard linking process still needs to happen"
  },
  "selectedLocation": {
    "message": "your selected location",
    "description":
      "Message shown as the export location if we didn't capture the target directory"
  },
  "upgradingDatabase": {
    "message": "Upgrading database. This may take some time...",
    "description":
      "Message shown on the loading screen when we're changing database structure on first run of a new version"
  },
  "loadingMessages": {
    "message": "Loading messages. $count$ so far...",
    "description":
      "Message shown on the loading screen when we're catching up on the backlog of messages",
    "placeholders": {
      "count": {
        "content": "$1",
        "example": "5"
      }
    }
  },
  "me": {
    "message": "Me",
    "description": "The label for yourself when shown in a group member list"
  },
  "view": {
    "message": "View",
    "description":
      "Used as a label on a button allowing user to see more information"
  },
  "youLeftTheGroup": {
    "message": "You left the group",
    "description":
      "Displayed when a user can't send a message because they have left the group"
  },
  "youGotKickedFromGroup": {
    "message": "You were removed from the group",
    "description":
      "Displayed when a user can't send a message because they have left the group"
  },
  "scrollDown": {
    "message": "Scroll to bottom of conversation",
    "description":
      "Alt text for button to take user down to bottom of conversation, shown when user scrolls up"
  },
  "messageBelow": {
    "message": "New message below",
    "description":
      "Alt text for button to take user down to bottom of conversation with a new message out of screen"
  },
  "messagesBelow": {
    "message": "New messages below",
    "description":
      "Alt text for button to take user down to bottom of conversation with more than one message out of screen"
  },
  "unreadMessage": {
    "message": "1 Unread Message",
    "description": "Text for unread message separator, just one message"
  },
  "unreadMessages": {
    "message": "$count$ Unread Messages",
    "description": "Text for unread message separator, with count",
    "placeholders": {
      "count": {
        "content": "$1",
        "example": "5"
      }
    }
  },
  "youMarkedAsVerified": {
    "message": "You marked your Safety Number with $name$ as verified",
    "description":
      "Shown in the conversation history when the user marks a contact as verified.",
    "placeholders": {
      "name": {
        "content": "$1",
        "example": "Bob"
      }
    }
  },
  "youMarkedAsNotVerified": {
    "message": "You marked your Safety Number with $name$ as not verified",
    "description":
      "Shown in the conversation history when the user marks a contact as not verified, whether on the Safety Number screen or by dismissing a banner or dialog.",
    "placeholders": {
      "name": {
        "content": "$1",
        "example": "Bob"
      }
    }
  },
  "youMarkedAsVerifiedOtherDevice": {
    "message":
      "You marked your Safety Number with $name$ as verified from another device",
    "description":
      "Shown in the conversation history when we discover that the user marked a contact as verified on another device.",
    "placeholders": {
      "name": {
        "content": "$1",
        "example": "Bob"
      }
    }
  },
  "youMarkedAsNotVerifiedOtherDevice": {
    "message":
      "You marked your Safety Number with $name$ as not verified from another device",
    "description":
      "Shown in the conversation history when we discover that the user marked a contact as not verified on another device.",
    "placeholders": {
      "name": {
        "content": "$1",
        "example": "Bob"
      }
    }
  },
  "membersNeedingVerification": {
    "message":
      "Your safety numbers with these group members have changed since you last verified. Click a group member to see your new safety number with them.",
    "description":
      "When there are multiple previously-verified group members with safety number changes, a banner will be shown. The list of contacts with safety number changes is shown, and this text introduces that list."
  },
  "changedSinceVerifiedTitle": {
    "message": "Safety Number Changed"
  },
  "changedSinceVerifiedMultiple": {
    "message":
      "Your safety numbers with multiple group members have changed since you last verified. This could mean that someone is trying to intercept your communication or that they have simply reinstalled Signal.",
    "description":
      "Shown on confirmation dialog when user attempts to send a message"
  },
  "changedSinceVerified": {
    "message":
      "Your safety number with $name$ has changed since you last verified. This could mean that someone is trying to intercept your communication or that $name$ has simply reinstalled Signal.",
    "description":
      "Shown on confirmation dialog when user attempts to send a message",
    "placeholders": {
      "name": {
        "content": "$1",
        "example": "Bob"
      }
    }
  },
  "changedRightAfterVerify": {
    "message":
      "The safety number you are trying to verify has changed. Please review your new safety number with $name$. Remember, this change could mean that someone is trying to intercept your communication or that $name$ has simply reinstalled Signal.",
    "description":
      "Shown on the safety number screen when the user has selected to verify/unverify a contact's safety number, and we immediately discover a safety number change",
    "placeholders": {
      "name": {
        "content": "$1",
        "example": "Bob"
      }
    }
  },
  "changedRecentlyMultiple": {
    "message":
      "Your safety numbers with multiple group members have changed recently. This could mean that someone is trying to intercept your communication or that they have simply reinstalled Signal.",
    "description":
      "Shown on confirmation dialog when user attempts to send a message"
  },
  "changedRecently": {
    "message":
      "Your safety number with $name$ has changed recently. This could mean that someone is trying to intercept your communication or that $name$ has simply reinstalled Signal.",
    "description":
      "Shown on confirmation dialog when user attempts to send a message",
    "placeholders": {
      "name": {
        "content": "$1",
        "example": "Bob"
      }
    }
  },
  "identityKeyErrorOnSend": {
    "message":
      "Your safety number with $name$ has changed. This could either mean that someone is trying to intercept your communication or that $name$ has simply reinstalled Signal. You may wish to verify your saftey number with this contact.",
    "description":
      "Shown when user clicks on a failed recipient in the message detail view after an identity key change",
    "placeholders": {
      "name": {
        "content": "$1",
        "example": "Bob"
      }
    }
  },
  "sendAnyway": {
    "message": "Send Anyway",
    "description":
      "Used on a warning dialog to make it clear that it might be risky to send the message."
  },
  "noLongerVerified": {
    "message":
      "Your safety number with $name$ has changed and is no longer verified. Click to show.",
    "description":
      "Shown in converation banner when user's safety number has changed, but they were previously verified.",
    "placeholders": {
      "name": {
        "content": "$1",
        "example": "Bob"
      }
    }
  },
  "multipleNoLongerVerified": {
    "message":
      "Your safety numbers with multiple members of this group have changed and are no longer verified. Click to show.",
    "description":
      "Shown in conversation banner when more than one group member's safety number has changed, but they were previously verified."
  },
  "debugLogExplanation": {
    "message":
      "This log will be posted publicly online for contributors to view. You may examine and edit it before submitting."
  },
  "debugLogError": {
    "message":
      "Something went wrong with the upload! Please consider manually adding your log to the bug you file."
  },
  "reportIssue": {
    "message": "Report an issue",
    "description": "Link to open the issue tracker"
  },
  "gotIt": {
    "message": "Got it!",
    "description":
      "Label for a button that dismisses a dialog. The user clicks it to confirm that they understand the message in the dialog."
  },
  "submit": {
    "message": "Submit"
  },
  "acceptNewKey": {
    "message": "Accept",
    "description": "Label for a button to accept a new safety number"
  },
  "verify": {
    "message": "Mark as verified"
  },
  "unverify": {
    "message": "Mark as not verified"
  },
  "isVerified": {
    "message": "You have verified your safety number with $name$.",
    "description":
      "Summary state shown at top of the safety number screen if user has verified contact.",
    "placeholders": {
      "name": {
        "content": "$1",
        "example": "Bob"
      }
    }
  },
  "isNotVerified": {
    "message": "You have not verified your safety number with $name$.",
    "description":
      "Summary state shown at top of the safety number screen if user has not verified contact.",
    "placeholders": {
      "name": {
        "content": "$1",
        "example": "Bob"
      }
    }
  },
  "verified": {
    "message": "Verified"
  },
  "newIdentity": {
    "message": "New safety number",
    "description": "Header for a key change dialog"
  },
  "identityChanged": {
    "message":
      "Your safety number with this contact has changed. This could either mean that someone is trying to intercept your communication, or this contact simply reinstalled Signal. You may wish to verify the new safety number below."
  },
  "incomingError": {
    "message": "Error handling incoming message"
  },
  "media": {
    "message": "Media",
    "description":
      "Header of the default pane in the media gallery, showing images and videos"
  },
  "mediaEmptyState": {
    "message": "You don’t have any media in this conversation",
    "description":
      "Message shown to user in the media gallery when there are no messages with media attachments (images or video)"
  },
  "documents": {
    "message": "Documents",
    "description":
      "Header of the secondary pane in the media gallery, showing every non-media attachment"
  },
  "documentsEmptyState": {
    "message": "You don’t have any documents in this conversation",
    "description":
      "Message shown to user in the media gallery when there are no messages with document attachments (anything other than images or video)"
  },
  "today": {
    "message": "Today",
    "description": "Section header in the media gallery"
  },
  "yesterday": {
    "message": "Yesterday",
    "description": "Section header in the media gallery"
  },
  "thisWeek": {
    "message": "This Week",
    "description": "Section header in the media gallery"
  },
  "thisMonth": {
    "message": "This Month",
    "description": "Section header in the media gallery"
  },
  "unsupportedAttachment": {
    "message": "Unsupported attachment type. Click to save.",
    "description": "Displayed for incoming unsupported attachment"
  },
  "clickToSave": {
    "message": "Click to save",
    "description": "Hover text for attachment filenames"
  },
  "unnamedFile": {
    "message": "Unnamed File",
    "description": "Hover text for attachment filenames"
  },
  "voiceMessage": {
    "message": "Voice Message",
    "description": "Name for a voice message attachment"
  },
  "dangerousFileType": {
    "message": "Attachment type not allowed for security reasons",
    "description":
      "Shown in toast when user attempts to send .exe file, for example"
  },
  "loadingPreview": {
    "message": "Loading Preview...",
    "description":
      "Shown while Signal Desktop is fetching metadata for a url in composition area"
  },
  "stagedPreviewThumbnail": {
    "message": "Draft thumbnail link preview for $domain$",
    "description":
      "Shown while Signal Desktop is fetching metadata for a url in composition area",
    "placeholders": {
      "path": {
        "content": "$1",
        "example": "instagram.com"
      }
    }
  },
  "previewThumbnail": {
    "message": "Thumbnail link preview for $domain$",
    "description":
      "Shown while Signal Desktop is fetching metadata for a url in composition area",
    "placeholders": {
      "path": {
        "content": "$1",
        "example": "instagram.com"
      }
    }
  },
  "stagedImageAttachment": {
    "message": "Draft image attachment: $path$",
    "description": "Alt text for staged attachments",
    "placeholders": {
      "path": {
        "content": "$1",
        "example": "dog.jpg"
      }
    }
  },
  "oneNonImageAtATimeToast": {
    "message":
      "When including a non-image attachment, the limit is one attachment per message.",
    "description":
      "An error popup when the user has attempted to add an attachment"
  },
  "cannotMixImageAdnNonImageAttachments": {
    "message": "You cannot mix non-image and image attachments in one message.",
    "description":
      "An error popup when the user has attempted to add an attachment"
  },
  "maximumAttachments": {
    "message": "You cannot add any more attachments to this message.",
    "description":
      "An error popup when the user has attempted to add an attachment"
  },
  "fileSizeWarning": {
    "message": "Sorry, the selected file exceeds message size restrictions."
  },
  "unableToLoadAttachment": {
    "message": "Unable to load selected attachment."
  },
  "connect": {
    "message": "Connect"
  },
  "disconnected": {
    "message": "Disconnected",
    "description":
      "Displayed when the desktop client cannot connect to the server."
  },
  "connecting": {
    "message": "Connecting",
    "description":
      "Displayed when the desktop client is currently connecting to the server."
  },
  "offline": {
    "message": "Offline",
    "description":
      "Displayed when the desktop client has no network connection."
  },
  "checkNetworkConnection": {
    "message": "Check your network connection.",
    "description":
      "Obvious instructions for when a user's computer loses its network connection"
  },
  "attemptingReconnection": {
    "message":
      "Attempting reconnect in $reconnect_duration_in_seconds$ seconds",
    "placeholders": {
      "reconnect_duration_in_seconds": {
        "content": "$1",
        "example": "10"
      }
    }
  },
  "submitDebugLog": {
    "message": "Debug log",
    "description":
      "Menu item and header text for debug log modal (sentence case)"
  },
  "debugLog": {
    "message": "Debug Log",
    "description": "View menu item to open the debug log (title case)"
  },
  "goToReleaseNotes": {
    "message": "Go to Release Notes",
    "description": ""
  },
  "goToSupportPage": {
    "message": "Go to Support Page",
    "description": "Item under the Help menu, takes you to the support page"
  },
  "menuReportIssue": {
    "message": "Report an Issue",
    "description":
      "Item under the Help menu, takes you to GitHub new issue form (title case)"
  },
  "signalDesktopPreferences": {
    "message": "Session Messenger Preferences",
    "description":
      "Title of the window that pops up with Signal Desktop preferences in it"
  },
  "aboutSignalDesktop": {
    "message": "About Session Messenger",
    "description": "Item under the Help menu, which opens a small about window"
  },
  "speech": {
    "message": "Speech",
    "description":
      "Item under the Edit menu, with 'start/stop speaking' items below it"
  },
  "show": {
    "message": "Show",
    "description": "Command under Window menu, to show the window"
  },
  "hide": {
    "message": "Hide",
    "description": "Command in the tray icon menu, to hide the window"
  },
  "quit": {
    "message": "Quit",
    "description": "Command in the tray icon menu, to quit the application"
  },
  "lokiMessenger": {
    "message": "Session Messenger"
  },
  "search": {
    "message": "Search",
    "description": "Placeholder text in the search input"
  },
  "noSearchResults": {
    "message": "No results for \"$searchTerm$\"",
    "description": "Shown in the search left pane when no results were found",
    "placeholders": {
      "searchTerm": {
        "content": "$1",
        "example": "dog"
      }
    }
  },
  "conversationsHeader": {
    "message": "Conversations",
    "description": "Shown to separate the types of search results"
  },
  "friendsHeader": {
    "message": "Friends",
    "description": "Shown to separate the types of search results"
  },
  "contactsHeader": {
    "message": "Contacts",
    "description": "Shown to separate the types of search results"
  },
  "messagesHeader": {
    "message": "Messages",
    "description": "Shown to separate the types of search results"
  },
  "settingsHeader": {
    "message": "Settings",
    "description": "Shown to separate the types of search results"
  },
  "welcomeToSignal": {
    "message": "Welcome to Session"
  },
  "selectAContact": {
    "message": "Select a contact or group to start chatting."
  },
  "typingAlt": {
    "message": "Typing animation for this conversation",
    "description": "Used as the 'title' attibute for the typing animation"
  },
  "contactAvatarAlt": {
    "message": "Avatar for contact $name$",
    "description": "Used in the alt tag for the image avatar of a contact",
    "placeholders": {
      "name": {
        "content": "$1",
        "example": "John"
      }
    }
  },
  "sendMessageToContact": {
    "message": "Send Message",
    "description":
      "Shown when you are sent a contact and that contact has a signal account"
  },
  "home": {
    "message": "home",
    "description":
      "Shown on contact detail screen as a label for an address/phone/email"
  },
  "work": {
    "message": "work",
    "description":
      "Shown on contact detail screen as a label for an address/phone/email"
  },
  "mobile": {
    "message": "mobile",
    "description":
      "Shown on contact detail screen as a label for aa phone or email"
  },
  "email": {
    "message": "email",
    "description":
      "Generic label shown if contact email has custom type but no label"
  },
  "phone": {
    "message": "phone",
    "description":
      "Generic label shown if contact phone has custom type but no label"
  },
  "address": {
    "message": "address",
    "description":
      "Generic label shown if contact address has custom type but no label"
  },
  "poBox": {
    "message": "PO Box",
    "description":
      "When rendering an address, used to provide context to a post office box"
  },
  "downloading": {
    "message": "Downloading",
    "description":
      "Shown in the message bubble while a long message attachment is being downloaded"
  },
  "downloadAttachment": {
    "message": "Download Attachment",
    "description":
      "Shown in a message's triple-dot menu if there isn't room for a dedicated download button"
  },
  "replyToMessage": {
    "message": "Reply to Message",
    "description":
      "Shown in triple-dot menu next to message to allow user to start crafting a message with a quotation"
  },
  "originalMessageNotFound": {
    "message": "Original message not found",
    "description":
      "Shown in quote if reference message was not found as message was initially downloaded and processed"
  },
  "originalMessageNotAvailable": {
    "message": "Original message no longer available",
    "description":
      "Shown in toast if user clicks on quote that references message no longer in database"
  },
  "messageFoundButNotLoaded": {
    "message": "Original message found, but not loaded. Scroll up to load it.",
    "description":
      "Shown in toast if user clicks on quote references messages not loaded in view, but in database"
  },
  "voiceNoteMustBeOnlyAttachment": {
    "message":
      "A voice note must be the only attachment included in a message.",
    "description":
      "Shown in toast if tries to record a voice note with any staged attachments"
  },
  "you": {
    "message": "You",
    "description":
      "In Android theme, shown in quote if you or someone else replies to you"
  },
  "replyingTo": {
    "message": "Replying to $name$",
    "description":
      "Shown in iOS theme when you or someone quotes to a message which is not from you",
    "placeholders": {
      "name": {
        "content": "$1",
        "example": "John"
      }
    }
  },
  "audioPermissionNeeded": {
    "message":
      "To send audio messages, allow Session Messenger to access your microphone.",
    "description":
      "Shown if the user attempts to send an audio message without audio permssions turned on"
  },
  "allowAccess": {
    "message": "Allow Access",
    "description":
      "Button shown in popup asking to enable microphon/video permissions to send audio messages"
  },
  "showSettings": {
    "message": "Show Settings",
    "description":
      "A button shown in dialog requesting the user to turn on audio permissions"
  },
  "audio": {
    "message": "Audio",
    "description":
      "Shown in a quotation of a message containing an audio attachment if no text was originally provided with that attachment"
  },
  "video": {
    "message": "Video",
    "description":
      "Shown in a quotation of a message containing a video if no text was originally provided with that video"
  },
  "photo": {
    "message": "Photo",
    "description":
      "Shown in a quotation of a message containing a photo if no text was originally provided with that image"
  },
  "cannotUpdate": {
    "message": "Cannot Update",
    "description": "Shown as the title of our update error dialogs on windows"
  },
  "cannotUpdateDetail": {
    "message":
      "Signal Desktop failed to update, but there is a new version available. Please go to https://signal.org/download and install the new version manually, then either contact support or file a bug about this problem.",
    "description":
      "Shown if a general error happened while trying to install update package"
  },
  "readOnlyVolume": {
    "message":
      "Signal Desktop is likely in a macOS quarantine, and will not be able to auto-update. Please try moving Signal.app to /Applications with Finder.",
    "description":
      "Shown on MacOS if running on a read-only volume and we cannot update"
  },
  "ok": {
    "message": "OK"
  },
  "enter": {
    "message": "Enter"
  },
  "yes": {
    "message": "Yes"
  },
  "cancel": {
    "message": "Cancel"
  },
  "copy": {
    "message": "Copy"
  },
  "skip": {
    "message": "Skip"
  },
  "close": {
    "message": "Close"
  },
  "pairNewDevice": {
    "message": "Pair New Device"
  },
  "devicePairingAccepted": {
    "message": "Device Pairing Accepted"
  },
  "devicePairingReceived": {
    "message": "Device Pairing Received"
  },
  "waitingForDeviceToRegister": {
    "message": "Waiting for device to register..."
  },
  "pairNewDevicePrompt": {
    "message": "Scan the QR Code on your secondary device"
  },
  "pairedDevices": {
    "message": "Paired Devices"
  },
  "noPairedDevices": {
    "message": "No paired devices"
  },
  "allowPairing": {
    "message": "Allow Pairing"
  },
  "allowPairingWithDevice": {
    "message": "Allow pairing with this device?"
  },
  "provideDeviceAlias": {
    "message": "Please provide an alias for this paired device"
  },
  "showPairingWordsTitle": {
    "message": "Pairing Secret Words"
  },
  "confirmUnpairingTitle": {
    "message": "Please confirm you want to unpair the following device:"
  },
  "unpairDevice": {
    "message": "Unpair Device"
  },
  "deviceUnpaired": {
    "message": "Device Unpaired"
  },
  "clear": {
    "message": "Clear"
  },
  "copySeed": {
    "message": "Copy Seed"
  },
  "confirm": {
    "message": "Confirm"
  },
  "failedToSend": {
    "message":
      "Failed to send to some recipients. Check your network connection."
  },
  "error": {
    "message": "Error"
  },
  "messageDetail": {
    "message": "Message Detail"
  },
  "delete": {
    "message": "Delete"
  },
  "forwardMessage": {
    "message": "Forward",
    "description": "Text of Forward Message button"
  },
  "deletePublicWarning": {
    "message":
      "Are you sure? Clicking 'delete' will permanently remove this message for everyone in this channel."
  },
  "deleteMultiplePublicWarning": {
    "message":
      "Are you sure? Clicking 'delete' will permanently remove these messages for everyone in this channel."
  },
  "deleteWarning": {
    "message":
      "Are you sure? Clicking 'delete' will permanently remove this message from this device only."
  },
  "deleteMultipleWarning": {
    "message":
      "Are you sure? Clicking 'delete' will permanently remove these messages from this device only."
  },
  "messageDeletionForbidden": {
    "message": "You don't have permission to delete others' messages.",
    "description":
      "Toast message explaining that the user doens't have the rights to delete other people's messages."
  },
  "deleteThisMessage": {
    "message": "Delete this message"
  },
  "from": {
    "message": "From",
    "description": "Label for the sender of a message"
  },
  "to": {
    "message": "to",
    "description": "Label for the receiver of a message"
  },
  "sent": {
    "message": "Sent",
    "description": "Label for the time a message was sent"
  },
  "received": {
    "message": "Received",
    "description": "Label for the time a message was received"
  },
  "sendMessage": {
    "message": "Send a message",
    "description": "Placeholder text in the message entry field"
  },
  "secondaryDeviceDefaultFR": {
    "message": "Please accept to enable messages to be synced across devices",
    "description":
      "Placeholder text in the message entry field when it is disabled because a secondary device conversation is visible"
  },
  "sendMessageDisabledSecondary": {
    "message":
      "This pubkey belongs to a secondary device. You should never see this message",
    "description":
      "Placeholder text in the message entry field when it is disabled because a secondary device conversation is visible"
  },
  "sendMessageDisabled": {
    "message": "Waiting for friend request approval",
    "description":
      "Placeholder text in the message entry field when it is disabled while we are waiting for a friend request approval"
  },
  "sendMessageFriendRequest": {
    "message": "Hi there! This is <insert name here> !",
    "description":
      "Placeholder text in the message entry field when it is the first message sent to that contact"
  },
  "sendMessageLeftGroup": {
    "message": "You left this group"
  },
  "groupMembers": {
    "message": "Group members"
  },
  "showMembers": {
    "message": "Show members"
  },
  "resetSession": {
    "message": "Reset session",
    "description":
      "This is a menu item for resetting the session, using the imperative case, as in a command."
  },
  "showSafetyNumber": {
    "message": "View safety number"
  },
  "viewAllMedia": {
    "message": "View all media",
    "description":
      "This is a menu item for viewing all media (images + video) in a conversation, using the imperative case, as in a command."
  },
  "verifyHelp": {
    "message":
      "If you wish to verify the security of your end-to-end encryption with $name$, compare the numbers above with the numbers on their device.",
    "placeholders": {
      "name": {
        "content": "$1",
        "example": "John"
      }
    }
  },
  "theirIdentityUnknown": {
    "message":
      "You haven't exchanged any messages with this contact yet. Your safety number with them will be available after the first message."
  },
  "moreInfo": {
    "message": "More Info...",
    "description":
      "Shown on the drop-down menu for an individual message, takes you to message detail screen"
  },
  "retrySend": {
    "message": "Retry Send",
    "description":
      "Shown on the drop-down menu for an indinvidaul message, but only if it is an outgoing message that failed to send"
  },
  "deleteMessage": {
    "message": "Delete Message",
    "description":
      "Shown on the drop-down menu for an individual message, deletes single message"
  },
  "deleteMessages": {
    "message": "Delete Messages",
    "description": "Menu item for deleting messages, title case."
  },
  "deletePublicConversationConfirmation": {
    "message":
      "Permanently delete the messages locally from this public channel?",
    "description":
      "Confirmation dialog text that asks the user if they really wish to delete the public channel messages locally. Answer buttons use the strings 'ok' and 'cancel'. The deletion is permanent, i.e. it cannot be undone."
  },
  "deleteConversationConfirmation": {
    "message": "Permanently delete the messages in this conversation?",
    "description":
      "Confirmation dialog text that asks the user if they really wish to delete the conversation. Answer buttons use the strings 'ok' and 'cancel'. The deletion is permanent, i.e. it cannot be undone."
  },
  "deletePublicChannel": {
    "message": "Leave Channel",
    "description":
      "Confirmation dialog title that asks the user if they really wish to delete a public channel. Answer buttons use the strings 'ok' and 'cancel'. The deletion is permanent, i.e. it cannot be undone."
  },
  "deletePublicChannelConfirmation": {
    "message": "Leave this public channel?",
    "description":
      "Confirmation dialog text that tells the user what will happen if they leave the public channel."
  },
  "deleteAccount": {
    "message": "Delete Account",
    "description": "Text for button in settings view to delete account"
  },
  "deleteAccountWarning": {
    "message": "Are you sure you want to delete your account?",
    "description": "Warning for account deletion in settings view"
  },
  "deleteAccountWarningSub": {
    "message": "This is completely irreversible and will leave no trace.",
    "description": "Warning for account deletion in settings view"
  },
  "deleteContact": {
    "message": "Delete Contact",
    "description":
      "Confirmation dialog title that asks the user if they really wish to delete the contact. Answer buttons use the strings 'ok' and 'cancel'. The deletion is permanent, i.e. it cannot be undone."
  },
  "deleteContactConfirmation": {
    "message": "Permanently delete this contact and destroy all sessions?",
    "description":
      "Confirmation dialog text that tells the user what will happen if they delete the contact."
  },
  "sessionResetFailed": {
    "message": "Secure session reset failed",
    "description":
      "your secure session could not been transmitted to the other participant."
  },
  "sessionResetOngoing": {
    "message": "Secure session reset in progress",
    "description":
      "your secure session is currently being reset, waiting for the reset acknowledgment."
  },
  "sessionEnded": {
    "message": "Secure session reset succeeded",
    "description":
      "This is a past tense, informational message. In other words, your secure session has been reset."
  },
  "betaDisclaimerTitle": {
    "message": "Thanks for using Session Messenger!",
    "description": "Title for beta disclaimer modal"
  },
  "betaDisclaimerSubtitle": {
    "message": "This software is still in its beta phase.",
    "description": "Subtitle for beta disclaimer modal"
  },
  "betaDisclaimerDescription": {
    "message":
      "While your messages are secured with end-to-end encryption, third parties like your ISP can see who you're talking to while in the beta version. It is also possible that third parties could correlate your public key to your IP address and real identity if they learn your public key.",
    "description": "Description for beta disclaimer modal"
  },
  "quoteThumbnailAlt": {
    "message": "Thumbnail of image from quoted message",
    "description":
      "Used in alt tag of thumbnail images inside of an embedded message quote"
  },
  "imageAttachmentAlt": {
    "message": "Image attached to message",
    "description": "Used in alt tag of image attachment"
  },
  "videoAttachmentAlt": {
    "message": "Screenshot of video attached to message",
    "description": "Used in alt tag of video attachment preview"
  },
  "lightboxImageAlt": {
    "message": "Image sent in conversation",
    "description":
      "Used in the alt tag for the image shown in a full-screen lightbox view"
  },
  "imageCaptionIconAlt": {
    "message": "Icon showing that this image has a caption",
    "description":
      "Used for the icon layered on top of an image in message bubbles"
  },
  "addACaption": {
    "message": "Add a caption...",
    "descripton":
      "Used as the placeholder text in the caption editor text field"
  },
  "save": {
    "message": "Save",
    "descripton":
      "Used as a 'commit changes' button in the Caption Editor for outgoing image attachments"
  },
  "fileIconAlt": {
    "message": "File icon",
    "description":
      "Used in the media gallery documents tab to visually represent a file"
  },
  "emojiAlt": {
    "message": "Emoji image of '$title$'",
    "description": "Used in the alt tag of all emoji images",
    "placeholders": {
      "title": {
        "content": "$1",
        "example": "grinning"
      }
    }
  },
  "installWelcome": {
    "message": "Welcome to Session Messenger",
    "description": "Welcome title on the install page"
  },
  "installTagline": {
    "message": "Privacy is possible. Signal makes it easy.",
    "description":
      "Tagline displayed under 'installWelcome' string on the install page"
  },
  "linkYourPhone": {
    "message": "Link your phone to Session Messenger",
    "description":
      "Shown on the front page when the application first starst, above the QR code"
  },
  "signalSettings": {
    "message": "Session Messenger Settings",
    "description":
      "Used in the guidance to help people find the 'link new device' area of their Signal mobile app"
  },
  "linkedDevices": {
    "message": "Linked Devices",
    "description":
      "Used in the guidance to help people find the 'link new device' area of their Signal mobile app"
  },
  "plusButton": {
    "message": "'+' Button",
    "description":
      "The button used in Signal Android to add a new linked device"
  },
  "linkNewDevice": {
    "message": "Link New Device",
    "description":
      "The menu option shown in Signal iOS to add a new linked device"
  },
  "deviceName": {
    "message": "Device name",
    "description":
      "The label in settings panel shown for the user-provided name for this desktop instance"
  },
  "chooseDeviceName": {
    "message": "Choose this device's name",
    "description":
      "The header shown on the 'choose device name' screen in the device linking process"
  },
  "finishLinkingPhone": {
    "message": "Finish linking phone",
    "description":
      "The text on the button to finish the linking process, after choosing the device name"
  },
  "initialSync": {
    "message": "Syncing contacts and groups",
    "description":
      "Shown during initial link while contacts and groups are being pulled from mobile device"
  },
  "installConnectionFailed": {
    "message": "Failed to connect to server.",
    "description": "Displayed when we can't connect to the server."
  },
  "installTooManyDevices": {
    "message":
      "Sorry, you have too many devices linked already. Try removing some."
  },
  "settings": {
    "message": "Settings",
    "description": "Menu item and header for global settings"
  },
  "theme": {
    "message": "Theme",
    "description": "Header for theme settings"
  },
  "permissions": {
    "message": "Permissions",
    "description": "Header for permissions section of settings"
  },
  "general": {
    "message": "General",
    "description": "Header for general options on the settings screen"
  },
  "linkPreviewsTitle": {
    "message": "Link Previews",
    "description":
      "Option to control creation and send of link previews in setting screen"
  },
  "linkPreviewDescription": {
    "message": "Enable link previews",
    "description": "Description shown for the Link Preview option "
  },
  "mediaPermissionsTitle": {
    "message": "Microphone and Camera"
  },
  "mediaPermissionsDescription": {
    "message": "Allow access to camera and microphone",
    "description": "Description of the media permission description"
  },
  "spellCheckTitle": {
    "message": "Spell Check",
    "description": "Description of the media permission description"
  },
  "spellCheckDescription": {
    "message": "Enable spell check of text entered in message composition box",
    "description": "Description of the media permission description"
  },
  "clearDataHeader": {
    "message": "Clear Data",
    "description":
      "Header in the settings dialog for the section dealing with data deletion"
  },
  "clearDataExplanation": {
    "message":
      "This will clear all data in the application, removing all messages and saved account information.",
    "description": "Text describing what the clear data button will do."
  },
  "clearDataButton": {
    "message": "Clear Data",
    "description":
      "Button in the settings dialog starting process to delete all data"
  },
  "deleteAllDataHeader": {
    "message": "Delete all data?",
    "description": "Header of the full-screen delete data confirmation screen"
  },
  "deleteAllDataBody": {
    "message":
      "You are about to delete all of this application's saved account information, including all contacts and all messages. You can always register with your seed again, but that will not restore deleted messages.",
    "description":
      "Text describing what exactly will happen if the user clicks the button to delete all data"
  },
  "deleteAllDataButton": {
    "message": "Delete all data",
    "description": "Text of the button that deletes all data"
  },
  "deleteAllDataProgress": {
    "message": "Disconnecting and deleting all data",
    "description":
      "Message shown to user when app is disconnected and data deleted"
  },
  "notifications": {
    "message": "Notifications",
    "description": "Header for notification settings"
  },
  "readReceiptSettingDescription": {
    "message": "Enable the sending and receiving of read receipts",
    "description": "Description of the read receipts setting"
  },
  "typingIndicatorsSettingDescription": {
    "message": "Enable the sending and receiving of typing indicators",
    "description": "Description of the typing indicators setting"
  },
  "messageTTL": {
    "message": "Message TTL",
    "description": "Title of the Message TTL setting"
  },
  "messageTTLSettingDescription": {
    "message":
      "Time to live (how long the recipient will have to collect their messages)",
    "description": "Description of the time to live setting"
  },
  "messageTTLSettingWarning": {
    "message":
      "Warning! Lowering the TTL could result in messages being lost if the recipient doesn't collect them in time!",
    "description": "Warning for the time to live setting"
  },
  "notificationSettingsDialog": {
    "message": "When messages arrive, display notifications that reveal...",
    "description": "Explain the purpose of the notification settings"
  },
  "disableNotifications": {
    "message": "Disable notifications",
    "description": "Label for disabling notifications"
  },
  "nameAndMessage": {
    "message": "Both sender name and message",
    "description":
      "Label for setting notifications to display name and message text"
  },
  "noNameOrMessage": {
    "message": "Neither name nor message",
    "description":
      "Label for setting notifications to display no name and no message text"
  },
  "nameOnly": {
    "message": "Only sender name",
    "description": "Label for setting notifications to display sender name only"
  },
  "newMessage": {
    "message": "New Message",
    "description": "Displayed in notifications for only 1 message"
  },
  "newMessages": {
    "message": "New Messages",
    "description": "Displayed in notifications for multiple messages"
  },
  "notificationMostRecentFrom": {
    "message": "Most recent from:",
    "description":
      "Displayed in notifications when setting is 'name only' and more than one message is waiting"
  },
  "notificationFrom": {
    "message": "From:",
    "description":
      "Displayed in notifications when setting is 'name only' and one message is waiting"
  },
  "notificationMostRecent": {
    "message": "Most recent:",
    "description":
      "Displayed in notifications when setting is 'name and message' and more than one message is waiting"
  },
  "sendFailed": {
    "message": "Send failed",
    "description": "Shown on outgoing message if it fails to send"
  },
  "showMore": {
    "message": "Details",
    "description": "Displays the details of a key change"
  },
  "showLess": {
    "message": "Hide details",
    "description": "Hides the details of a key change"
  },
  "learnMore": {
    "message": "Learn more about verifying safety numbers",
    "description":
      "Text that links to a support article on verifying safety numbers"
  },
  "expiredWarning": {
    "message":
      "This version of Session Messenger has expired. Please upgrade to the latest version to continue messaging.",
    "description":
      "Warning notification that this version of the app has expired"
  },
  "clockOutOfSync": {
    "message":
      "Your clock is out of sync. Please update your clock and try again.",
    "description":
      "Notifcation that user's clock is out of sync with Loki's servers."
  },
  "upgrade": {
    "message": "Upgrade",
    "description":
      "Label text for button to upgrade the app to the latest version"
  },
  "mediaMessage": {
    "message": "Media message",
    "description":
      "Description of a message that has an attachment and no text, displayed in the conversation list as a preview."
  },
  "unregisteredUser": {
    "message": "Number is not registered",
    "description":
      "Error message displayed when sending to an unregistered user."
  },
  "sync": {
    "message": "Contacts",
    "description": "Label for contact and group sync settings"
  },
  "syncExplanation": {
    "message": "Import all Signal groups and contacts from your mobile device.",
    "description": "Explanatory text for sync settings"
  },
  "lastSynced": {
    "message": "Last import at",
    "description": "Label for date and time of last sync operation"
  },
  "syncNow": {
    "message": "Import now",
    "description":
      "Label for a button that syncs contacts and groups from your phone"
  },
  "syncing": {
    "message": "Importing...",
    "description": "Label for a disabled sync button while sync is in progress."
  },
  "syncFailed": {
    "message":
      "Import failed. Make sure your computer and your phone are connected to the internet.",
    "description": "Informational text displayed if a sync operation times out."
  },
  "timestamp_s": {
    "message": "now",
    "description":
      "Brief timestamp for messages sent less than a minute ago. Displayed in the conversation list and message bubble."
  },
  "timestamp_m": {
    "message": "1 minute",
    "description":
      "Brief timestamp for messages sent about one minute ago. Displayed in the conversation list and message bubble."
  },
  "timestamp_h": {
    "message": "1 hour",
    "description":
      "Brief timestamp for messages sent about one hour ago. Displayed in the conversation list and message bubble."
  },
  "hoursAgoShort": {
    "message": "$hours$ hr",
    "description":
      "Even further contracted form of 'X hours ago' which works both for singular and plural, used in the left pane",
    "placeholders": {
      "hours": {
        "content": "$1",
        "example": "2"
      }
    }
  },
  "hoursAgo": {
    "message": "$hours$ hr ago",
    "description":
      "Contracted form of 'X hours ago' which works both for singular and plural",
    "placeholders": {
      "hours": {
        "content": "$1",
        "example": "2"
      }
    }
  },
  "minutesAgoShort": {
    "message": "$minutes$ min",
    "description":
      "Even further contracted form of 'X minutes ago' which works both for singular and plural, used in the left pane",
    "placeholders": {
      "minutes": {
        "content": "$1",
        "example": "10"
      }
    }
  },
  "minutesAgo": {
    "message": "$minutes$ min ago",
    "description":
      "Contracted form of 'X minutes ago' which works both for singular and plural",
    "placeholders": {
      "minutes": {
        "content": "$1",
        "example": "10"
      }
    }
  },
  "justNow": {
    "message": "now",
    "description": "Shown if a message is very recent, less than 60 seconds old"
  },
  "timestampFormat_M": {
    "message": "MMM D",
    "description":
      "Timestamp format string for displaying month and day (but not the year) of a date within the current year, ex: use 'MMM D' for 'Aug 8', or 'D MMM' for '8 Aug'."
  },
  "messageBodyTooLong": {
    "message": "Message body is too long.",
    "description": "Shown if the user tries to send more than 64kb of text"
  },
  "unblockToSend": {
    "message": "Unblock this contact to send a message.",
    "description": "Brief message shown when trying to message a blocked number"
  },
  "unblockGroupToSend": {
    "message": "Unblock this group to send a message.",
    "description": "Brief message shown when trying to message a blocked group"
  },
  "youChangedTheTimer": {
    "message": "You set the disappearing message timer to $time$",
    "description":
      "Message displayed when you change the message expiration timer in a conversation.",
    "placeholders": {
      "time": {
        "content": "$1",
        "example": "10m"
      }
    }
  },
  "timerSetOnSync": {
    "message": "Updated disappearing message timer to $time$",
    "description":
      "Message displayed when timer is set on initial link of desktop device.",
    "placeholders": {
      "time": {
        "content": "$1",
        "example": "10m"
      }
    }
  },
  "theyChangedTheTimer": {
    "message": "$name$ set the disappearing message timer to $time$",
    "description":
      "Message displayed when someone else changes the message expiration timer in a conversation.",
    "placeholders": {
      "name": {
        "content": "$1",
        "example": "Bob"
      },
      "time": {
        "content": "$2",
        "example": "10m"
      }
    }
  },
  "timerOption_0_seconds": {
    "message": "off",
    "description":
      "Label for option to turn off message expiration in the timer menu"
  },
  "timerOption_5_seconds": {
    "message": "5 seconds",
    "description":
      "Label for a selectable option in the message expiration timer menu"
  },
  "timerOption_10_seconds": {
    "message": "10 seconds",
    "description":
      "Label for a selectable option in the message expiration timer menu"
  },
  "timerOption_30_seconds": {
    "message": "30 seconds",
    "description":
      "Label for a selectable option in the message expiration timer menu"
  },
  "timerOption_1_minute": {
    "message": "1 minute",
    "description":
      "Label for a selectable option in the message expiration timer menu"
  },
  "timerOption_5_minutes": {
    "message": "5 minutes",
    "description":
      "Label for a selectable option in the message expiration timer menu"
  },
  "timerOption_30_minutes": {
    "message": "30 minutes",
    "description":
      "Label for a selectable option in the message expiration timer menu"
  },
  "timerOption_1_hour": {
    "message": "1 hour",
    "description":
      "Label for a selectable option in the message expiration timer menu"
  },
  "timerOption_6_hours": {
    "message": "6 hours",
    "description":
      "Label for a selectable option in the message expiration timer menu"
  },
  "timerOption_12_hours": {
    "message": "12 hours",
    "description":
      "Label for a selectable option in the message expiration timer menu"
  },
  "timerOption_1_day": {
    "message": "1 day",
    "description":
      "Label for a selectable option in the message expiration timer menu"
  },
  "timerOption_1_week": {
    "message": "1 week",
    "description":
      "Label for a selectable option in the message expiration timer menu"
  },
  "disappearingMessages": {
    "message": "Disappearing messages",
    "description": "Conversation menu option to enable disappearing messages"
  },
  "changeNickname": {
    "message": "Change nickname",
    "description": "Conversation menu option to change user nickname"
  },
  "clearNickname": {
    "message": "Clear nickname",
    "description": "Conversation menu option to clear user nickname"
  },
  "timerOption_0_seconds_abbreviated": {
    "message": "off",
    "description":
      "Short format indicating current timer setting in the conversation list snippet"
  },
  "timerOption_5_seconds_abbreviated": {
    "message": "5s",
    "description":
      "Very short format indicating current timer setting in the conversation header"
  },
  "timerOption_10_seconds_abbreviated": {
    "message": "10s",
    "description":
      "Very short format indicating current timer setting in the conversation header"
  },
  "timerOption_30_seconds_abbreviated": {
    "message": "30s",
    "description":
      "Very short format indicating current timer setting in the conversation header"
  },
  "timerOption_1_minute_abbreviated": {
    "message": "1m",
    "description":
      "Very short format indicating current timer setting in the conversation header"
  },
  "timerOption_5_minutes_abbreviated": {
    "message": "5m",
    "description":
      "Very short format indicating current timer setting in the conversation header"
  },
  "timerOption_30_minutes_abbreviated": {
    "message": "30m",
    "description":
      "Very short format indicating current timer setting in the conversation header"
  },
  "timerOption_1_hour_abbreviated": {
    "message": "1h",
    "description":
      "Very short format indicating current timer setting in the conversation header"
  },
  "timerOption_6_hours_abbreviated": {
    "message": "6h",
    "description":
      "Very short format indicating current timer setting in the conversation header"
  },
  "timerOption_12_hours_abbreviated": {
    "message": "12h",
    "description":
      "Very short format indicating current timer setting in the conversation header"
  },
  "timerOption_1_day_abbreviated": {
    "message": "1d",
    "description":
      "Very short format indicating current timer setting in the conversation header"
  },
  "timerOption_1_week_abbreviated": {
    "message": "1w",
    "description":
      "Very short format indicating current timer setting in the conversation header"
  },
  "disappearingMessagesDisabled": {
    "message": "Disappearing messages disabled",
    "description": "Displayed in the left pane when the timer is turned off"
  },
  "disabledDisappearingMessages": {
    "message": "$name$ disabled disappearing messages",
    "description":
      "Displayed in the conversation list when the timer is turned off",
    "placeholders": {
      "name": {
        "content": "$1",
        "example": "John"
      }
    }
  },
  "youDisabledDisappearingMessages": {
    "message": "You disabled disappearing messages",
    "description":
      "Displayed in the conversation list when the timer is turned off"
  },
  "timerSetTo": {
    "message": "Timer set to $time$",
    "description":
      "Displayed in the conversation list when the timer is updated by some automatic action, or in the left pane",
    "placeholders": {
      "time": {
        "content": "$1",
        "example": "1w"
      }
    }
  },
  "audioNotificationDescription": {
    "message": "Play audio notification",
    "description": "Description for audio notification setting"
  },
  "safetyNumberChanged": {
    "message": "Safety Number has changed",
    "description":
      "A notification shown in the conversation when a contact reinstalls"
  },
  "safetyNumberChangedGroup": {
    "message": "Safety Number with $name$ has changed",
    "description":
      "A notification shown in a group conversation when a contact reinstalls, showing the contact name",
    "placeholders": {
      "name": {
        "content": "$1",
        "example": "John"
      }
    }
  },
  "verifyNewNumber": {
    "message": "Verify Safety Number",
    "description":
      "Label on button included with safety number change notification in the conversation"
  },
  "yourSafetyNumberWith": {
    "message": "Your safety number with $name$:",
    "description": "Heading for safety number view",
    "placeholders": {
      "name": {
        "content": "$1",
        "example": "John"
      }
    }
  },
  "themeLight": {
    "message": "Light",
    "description": "Label text for light theme (normal)"
  },
  "themeDark": {
    "message": "Dark",
    "description": "Label text for dark theme"
  },
  "themeToggleTitle": {
    "message": "Light Mode"
  },
  "themeToggleDescription": {
    "message": "Choose the theme best suited to you"
  },
  "noteToSelf": {
    "message": "Note to Self",
    "description": "Name for the conversation with your own phone number"
  },
  "hideMenuBarTitle": {
    "message": "Hide Menu Bar",
    "description": "Label text for menu bar visibility setting"
  },
  "hideMenuBarDescription": {
    "message": "Toggle system menu bar visibility",
    "description": "Label text for menu bar visibility setting"
  },
  "startConversation": {
    "message": "Start New Conversation",
    "description":
      "Label underneath number a user enters that is not an existing contact"
  },
  "newPhoneNumber": {
    "message": "Enter a phone number to add a contact.",
    "description": "Placeholder for adding a new number to a contact"
  },
  "invalidNumberError": {
    "message": "Invalid public key",
    "description": "When a person inputs a public key that is invalid"
  },
  "unlinkedWarning": {
    "message":
      "Relink Signal Desktop to your mobile device to continue messaging."
  },
  "unlinked": {
    "message": "Unlinked"
  },
  "relink": {
    "message": "Relink"
  },
  "autoUpdateNewVersionTitle": {
    "message": "Signal update available"
  },
  "autoUpdateNewVersionMessage": {
    "message": "There is a new version of Signal available."
  },
  "autoUpdateNewVersionInstructions": {
    "message": "Press Restart Signal to apply the updates."
  },
  "autoUpdateRestartButtonLabel": {
    "message": "Restart Signal"
  },
  "autoUpdateLaterButtonLabel": {
    "message": "Later"
  },
  "leftTheGroup": {
    "message": "$name$ left the group",
    "description":
      "Shown in the conversation history when a single person leaves the group",
    "placeholders": {
      "name": {
        "content": "$1",
        "example": "Bob"
      }
    }
  },
  "multipleLeftTheGroup": {
    "message": "$name$ left the group",
    "description":
      "Shown in the conversation history when multiple people leave the group",
    "placeholders": {
      "name": {
        "content": "$1",
        "example": "Alice, Bob"
      }
    }
  },
  "updatedTheGroup": {
    "message": "Group updated",
    "description":
      "Shown in the conversation history when someone updates the group"
  },
  "titleIsNow": {
    "message": "Title is now '$name$'",
    "description":
      "Shown in the conversation history when someone changes the title of the group",
    "placeholders": {
      "name": {
        "content": "$1",
        "example": "Book Club"
      }
    }
  },
  "joinedTheGroup": {
    "message": "$name$ joined the group",
    "description":
      "Shown in the conversation history when a single person joins the group",
    "placeholders": {
      "name": {
        "content": "$1",
        "example": "Alice"
      }
    }
  },
  "multipleJoinedTheGroup": {
    "message": "$names$ joined the group",
    "description":
      "Shown in the conversation history when more than one person joins the group",
    "placeholders": {
      "names": {
        "content": "$1",
        "example": "Alice, Bob"
      }
    }
  },
  "kickedFromTheGroup": {
    "message": "$name$ was removed from the group",
    "description":
      "Shown in the conversation history when a single person is removed from the group",
    "placeholders": {
      "name": {
        "content": "$1",
        "example": "Alice"
      }
    }
  },
  "multipleKickedFromTheGroup": {
    "message": "$names$ were removed from the group",
    "description":
      "Shown in the conversation history when more than one person is removed from the group",
    "placeholders": {
      "names": {
        "content": "$1",
        "example": "Alice, Bob"
      }
    }
  },
  "friendRequestPending": {
    "message": "Friend request",
    "description":
      "Shown in the conversation history when the user sends or recieves a friend request"
  },
  "friendRequestAccepted": {
    "message": "Friend request accepted",
    "description":
      "Shown in the conversation history when the user accepts a friend request"
  },
  "friendRequestDeclined": {
    "message": "Friend request declined",
    "description":
      "Shown in the conversation history when the user declines a friend request"
  },
  "friendRequestExpired": {
    "message": "Friend request expired",
    "description":
      "Shown in the conversation history when the users friend request expires"
  },
  "friendRequestNotificationTitle": {
    "message": "Friend request",
    "description":
      "Shown in a notification title when receiving a friend request"
  },
  "friendRequestNotificationMessage": {
    "message": "$name$ sent you a friend request",
    "description":
      "Shown in a notification body when receiving a friend request",
    "placeholders": {
      "name": {
        "content": "$1",
        "example": "Bob"
      }
    }
  },
  "friendRequestAcceptedNotificationTitle": {
    "message": "Friend request accepted",
    "description":
      "Shown in a notification title when friend request was accepted by the other user"
  },
  "friendRequestAcceptedNotificationMessage": {
    "message": "$name$ accepted your friend request",
    "description":
      "Shown in a notification body when friend request was accepted by the other user",
    "placeholders": {
      "name": {
        "content": "$1",
        "example": "Bob"
      }
    }
  },
  "blockUser": {
    "message": "Block user"
  },
  "unblockUser": {
    "message": "Unblock user"
  },
  "settingsUnblockHeader": {
    "message": "Blocked Users",
    "description":
      "Shown in the settings page as the heading for the blocked user settings"
  },
  "editProfileTitle": {
    "message": "Change your own display name",
    "description": "The title shown when user edits their own profile"
  },
  "editProfileDisplayNameWarning": {
    "message": "Note: Your display name will be visible to your contacts",
    "description": "Shown to the user as a warning about setting display name"
  },
  "copyPublicKey": {
    "message": "Copy Public Key",
    "description":
      "Button action that the user can click to copy their public keys"
  },
  "banUser": {
    "message": "Ban User",
    "description": "Ban user from public chat by public key."
  },
  "banUserConfirm": {
    "message": "Are you sure you want to ban user?",
    "description": "Message shown when confirming user ban."
  },
  "userBanned": {
    "message": "User successfully banned",
    "description": "Toast on succesful user ban."
  },
  "userBanFailed": {
    "message": "User ban failed!",
    "description": "Toast on unsuccesful user ban."
  },
  "copyChatId": {
    "message": "Copy Chat ID"
  },
  "updateGroup": {
    "message": "Update Group",
    "description":
      "Button action that the user can click to rename the group or add a new member"
  },
  "leaveGroup": {
    "message": "Leave Group",
    "description": "Button action that the user can click to leave the group"
  },
  "leaveGroupDialogTitle": {
    "message": "Are you sure you want to leave this group?",
    "description":
      "Title shown to the user to confirm they want to leave the group"
  },
  "copiedPublicKey": {
    "message": "Copied public key",
    "description": "A toast message telling the user that the key was copied"
  },
  "copyMessage": {
    "message": "Copy message text",
    "description":
      "Button action that the user can click to copy their public keys"
  },
  "selectMessage": {
    "message": "Select message",
    "description": "Button action that the user can click to select the message"
  },
  "copiedMessage": {
    "message": "Copied message text",
    "description":
      "A toast message telling the user that the message text was copied"
  },
  "editProfile": {
    "message": "Edit Profile",
    "description": "Button action that the user can click to edit their profile"
  },
  "createGroupDialogTitle": {
    "message": "Creating a Private Group Chat",
    "description": "Title for the dialog box used to create a new private group"
  },
  "updateGroupDialogTitle": {
    "message": "Updating a Private Group Chat",
    "description":
      "Title for the dialog box used to update an existing private group"
  },
  "updatePublicGroupDialogTitle": {
    "message": "Updating a Public Chat Channel",
    "description":
      "Title for the dialog box used to update an existing public chat channel"
  },
  "showSeed": {
    "message": "Show Seed",
    "description":
      "Button action that the user can click to view their unique seed"
  },
  "yourSessionID": {
    "message": "Your Session ID"
  },
  "setAccountPasswordTitle": {
    "message": "Set Account Password",
    "description": "Prompt for user to set account password in settings view"
  },
  "setAccountPasswordDescription": {
    "message": "Secure your account and public key with a password",
    "description": "Description for set account password setting view"
  },
  "changeAccountPasswordTitle": {
    "message": "Change Account Password",
    "description": "Prompt for user to change account password in settings view"
  },
  "changeAccountPasswordDescription": {
    "message": "Change your password",
    "description": "Description for change account password setting view"
  },
  "removeAccountPasswordTitle": {
    "message": "Remove Account Password",
    "description": "Prompt for user to remove account password in settings view"
  },
  "removeAccountPasswordDescription": {
    "message": "Remove the password associated with your account",
    "description": "Description for remove account password setting view"
  },
  "enterPassword": {
    "message": "Please enter your password"
  },
  "confirmPassword": {
    "message": "Confirm password"
  },
  "showSeedPasswordRequest": {
    "message": "Please enter your password",
    "description": "Request for user to enter password to show seed."
  },
  "seedSavePromptMain": {
    "message": "Please save the seed below in a safe location.",
    "description":
      "Prompt on seed modal requesting user to save their seed. Line one"
  },
  "seedSavePromptAlt": {
    "message":
      "They can be used to restore your account if you lose access or migrate to a new device.",
    "description":
      "Prompt on seed modal requesting user to save their seed. Line two"
  },
  "QRCodeTitle": {
    "message": "View My QR Code",
    "description": "Title given to QR Code modal"
  },
  "QRCodeDescription": {
    "message":
      "This is <strong>your unique public QR Code.</strong><br/>Other users may scan this in order to begin a conversation with you.",
    "description": "Description given to QRCode modal"
  },
  "showQRCode": {
    "message": "Show QR Code",
    "description": "Button action that the user can click to view their QR code"
  },
  "showAddServer": {
    "message": "Add Public Server",
    "description":
      "Button action that the user can click to connect to a new public server"
  },
  "serverUrl": {
    "message": "Server URL",
    "description": "Placeholder for server URL input"
  },
  "noServerUrl": {
    "message": "Please enter a server URL",
    "description": "Error message when no server url entered"
  },
  "addServerDialogTitle": {
    "message": "Connect To New Public Server",
    "description":
      "Title for the dialog box used to connect to a new public server"
  },
  "createPrivateGroup": {
    "message": "Create Private Group",
    "description":
      "Button action that the user can click to show a dialog for creating a new private group chat"
  },
  "seedViewTitle": {
    "message":
      "Please save the seed below in a safe location. They can be used to restore your account if you lose access or migrate to a new device.",
    "description": "The title shown when the user views their seeds"
  },
  "copiedMnemonic": {
    "message": "Copied seed to clipboard",
    "description":
      "A toast message telling the user that the mnemonic seed was copied"
  },
<<<<<<< HEAD
=======
  "copiedSessionID": {
    "message": "Copied Session ID to clipboard",
    "description":
      "A toast message telling the user that their Session ID was copied"
  },

>>>>>>> 57f4f922
  "passwordViewTitle": {
    "message": "Type in your password",
    "description":
      "The title shown when user needs to type in a password to unlock the messenger"
  },
  "unlock": {
    "message": "Unlock"
  },
  "resetDatabase": {
    "message": "Reset Database",
    "description":
      "A button action that the user can click to reset the database"
  },
  "password": {
    "message": "Password",
    "description": "Placeholder for password input"
  },
  "setPassword": {
    "message": "Set Password",
    "description": "Button action that the user can click to set a password"
  },
  "changePassword": {
    "message": "Change Password",
    "description": "Button action that the user can click to change a password"
  },
  "removePassword": {
    "message": "Remove Password",
    "description": "Button action that the user can click to remove a password"
  },
  "typeInOldPassword": {
    "message": "Please type in your old password"
  },
  "invalidOldPassword": {
    "message": "Old password is invalid"
  },
  "invalidPassword": {
    "message": "Invalid password"
  },
  "noGivenPassword": {
    "message": "Please enter your password"
  },
  "passwordsDoNotMatch": {
    "message": "Passwords do not match"
  },
  "setPasswordInvalid": {
    "message": "Passwords do not match"
  },
  "changePasswordInvalid": {
    "message": "The old password you entered is incorrect"
  },
  "removePasswordInvalid": {
    "message": "Incorrect password"
  },
  "setPasswordTitle": {
    "message": "Set Password"
  },
  "changePasswordTitle": {
    "message": "Changed Password"
  },
  "removePasswordTitle": {
    "message": "Removed Password"
  },
  "setPasswordToastDescription": {
    "message": "Your password has been set. Please keep it safe."
  },
  "changePasswordToastDescription": {
    "message": "Your password has been changed. Please keep it safe."
  },
  "removePasswordToastDescription": {
    "message": "You have removed your password."
  },
  "publicChatExists": {
    "message": "You are already connected to this public channel"
  },
  "connectToServerFail": {
    "message": "Failed to connect to server. Check URL"
  },
  "connectToServerSuccess": {
    "message": "Successfully connected to new public chat server"
  },
  "setPasswordFail": {
    "message": "Failed to set password"
  },
  "removePasswordFail": {
    "message": "Failed to remove password"
  },
  "changePasswordFail": {
    "message": "Failed to change password"
  },
  "setPasswordSuccess": {
    "message": "Password set"
  },
  "removePasswordSuccess": {
    "message": "Password removed"
  },
  "changePasswordSuccess": {
    "message": "Password changed"
  },
  "passwordLengthError": {
    "message": "Password must be between 6 and 50 characters long",
    "description":
      "Error string shown to the user when password doesn't meet length criteria"
  },
  "passwordTypeError": {
    "message": "Password must be a string",
    "description":
      "Error string shown to the user when password is not a string"
  },
  "passwordCharacterError": {
    "message": "Password must only contain letters, numbers and symbols",
    "description":
      "Error string shown to the user when password contains an invalid character"
  },
  "change": {
    "message": "Change"
  },
  "set": {
    "message": "Set"
  },
  "remove": {
    "message": "Remove"
  },
  "invalidHexId": {
    "message": "Invalid Hex ID",
    "description":
      "Error string shown when user type an invalid pubkey hex string"
  },
  "invalidPubkeyFormat": {
    "message": "Invalid Pubkey Format",
    "description": "Error string shown when user types an invalid pubkey format"
  },
  "conversationsTab": {
    "message": "Conversations",
    "description": "conversation tab title"
  },
  "friendsTab": {
    "message": "Friends",
    "description": "friend tab title"
  },
  "pendingAcceptance": {
    "message": "Pending Acceptance",
    "description": "Indicates that a friend request is pending"
  },
  "notFriends": {
    "message": "not friends",
    "description": "Indicates that a conversation is not friends with us"
  },
  "emptyGroupNameError": {
    "message": "Group Name cannot be empty",
    "description": "Error message displayed on empty group name"
  },
  "emptyProfileNameError": {
    "message": "Profile name cannot be empty",
    "description": "Error message displayed on empty profile name"
  },
  "maxGroupMembersError": {
    "message": "Max number of members for small group chats is: "
  },
  "nonAdminDeleteMember": {
    "message": "Only group admin can remove members!"
  },
  "editProfileDialogTitle": {
    "message": "Editing Profile"
  },

  "editProfileModalTitle": {
    "message": "Profile",
    "description": "Title for the Edit Profile modal"
  },

  "profileName": {
    "message": "Profile Name"
  },
  "groupNamePlaceholder": {
    "message": "Group Name"
  },
  "inviteFriends": {
    "message": "Invite Friends"
  },
  "manageModerators": {
    "message": "Manage Moderators"
  },
  "addModerators": {
    "message": "Add Moderators"
  },
  "removeModerators": {
    "message": "Remove Moderators"
  },
  "add": {
    "message": "Add"
  },
  "groupInvitation": {
    "message": "Group Invitation"
  },
  "addingFriends": {
    "message": "Adding friends to"
  },
  "noFriendsToAdd": {
    "message": "No friends to add"
  },
  "noModeratorsToRemove": {
    "message": "no moderators to remove"
  },
  "couldNotDecryptMessage": {
    "message": "Couldn't decrypt a message"
  },
  "confirmSessionRestore": {
    "message":
      "Would you like to start a new session with $pubkey$? Only do so if you know this pubkey.",
    "placeholders": {
      "pubkey": {
        "content": "$1",
        "example": ""
      }
    }
  },
  "createAccount": {
    "message": "Create Account"
  },
  "signIn": {
    "message": "Sign In"
  },
  "yourUniqueSessionID": {
    "message": "Your Unique Session ID"
  },
  "allUsersAreRandomly...": {
    "message":
      "All users are randomly generated a set of numbers that act as their unique Session ID. Share your Session ID in order to chat with your friends!"
  },
  "getStarted": {
    "message": "Get started"
  },
  "generateSessionID": {
    "message": "Generate Session ID"
  },
  "mnemonicSeed": {
    "message": "Mnemonic Seed"
  },
  "enterSeed": {
    "message": "Enter Seed"
  },
  "displayName": {
    "message": "Display Name"
  },
  "enterDisplayName": {
    "message": "Enter Display Name / Alias"
  },
  "optionalPassword": {
    "message": "Optional Password"
  },
  "enterOptionalPassword": {
    "message": "Enter Optional Password"
  },
  "verifyPassword": {
    "message": "Verify Password"
  },
  "devicePairingHeader": {
    "message":
      "Open the Session Messenger App on your primary device and select Device Pairing from the main menu. Then, enter your Session ID below to sign in."
  },
  "enterSessionIDHere": {
    "message": "Enter your Session ID here"
  },
  "continueYourSession": {
    "message": "Continue Your Session"
  },
  "restoreUsingSeed": {
    "message": "Restore Using Seed"
  },
  "linkDeviceToExistingAccount": {
    "message": "Link Device To Existing Account"
  },
  "or": {
    "message": "or"
  },
  "ByUsingThisService...": {
    "message":
      "By using this service, you agree to our <a href=\"https://getsession.org/privacy-policy/\">Terms and Conditions</a> and <a href=\"https://getsession.org/privacy-policy/\" target=\"_blank\">Privacy Statement</a>"
  },
  "beginYourSession": {
    "message": "Begin<br />your<br />Session."
  },
  "welcomeToYourSession": {
    "message": "Welcome to your Session!"
  },
  "completeSignUp": {
    "message": "Complete Sign Up"
  },
  "compose": {
    "message": "Compose"
  },
  "searchForAKeyPhrase": {
    "message": "Search for a key phrase or contact"
  },
  "enterRecipient": {
    "message": "Enter Recipient"
  },
  "enterSessionID": {
    "message": "Enter Session ID"
  },
  "pasteSessionIDRecipient": {
    "message": "Paste Session ID of recipient"
  },
  "usersCanShareTheir...": {
    "message":
      "Users can share their Session ID by going into their account settings and clicking \"Share Public Key\"."
  },
  "searchByIDOrDisplayName": {
    "message": "Search by ID # or Display Name"
  },
  "message": {
    "message": "Message"
  },
  "lists": {
    "message": "Lists"
  },
  "edit": {
    "message": "Edit"
  },
  "addContact": {
    "message": "Add Contact"
  },
  "createGroup": {
    "message": "Create Group"
  },
  "yourPublicKey": {
    "message": "Your Public Key"
  },
  "accept": {
    "message": "Accept"
  },
  "decline": {
    "message": "Decline"
  },
  "generalSettingsTitle": {
    "message": "General"
  },
  "generalSettingsDescription": {
    "message": "General settings and configuration"
  },
  "accountSettingsTitle": {
    "message": "Account"
  },
  "accountSettingsDescription": {
    "message": "Manage your account"
  },
  "permissionSettingsTitle": {
    "message": "Permissions"
  },
  "permissionSettingsDescription": {
    "message": "Set Session's permissions"
  },
  "privacySettingsTitle": {
    "message": "Privacy"
  },
  "privacySettingsDescription": {
    "message": "Manage your privacy settings"
  },
  "notificationSettingsTitle": {
    "message": "Notifications"
  },
  "notificationSettingsDescription": {
    "message": "Choose what you're notified about"
  },
  "devicesSettingsTitle": {
    "message": "Devices"
  },
  "devicesSettingsDescription": {
    "message": "Manage linked devices"
  },
  "mnemonicEmpty": {
    "message": "Seed is mandatory"
  },
  "displayNameEmpty": {
    "message": "Display Name Is Mandatory"
  },
  "youHaveFriendRequestFrom": {
    "message": "You have friend requests from..."
  },
  "members": {
    "message": "$count$ members",
    "placeholders": {
      "count": {
        "content": "$1",
        "example": "26"
      }
    }
  },
  "channels": {
    "message": "Channels"
  },
  "addChannel": {
    "message": "Add channel"
  },
  "enterChannelURL": {
    "message": "Enter Channel URL"
  },
  "channelUrlPlaceholder": {
    "message": "https://yourchannel.lokinet.org"
  },
  "addChannelDescription": {
    "message":
      "Enter the URL of the public channel you'd like to join in the format above."
  },
  "joinChannel": {
    "message": "Join Channel"
  },
  "next": {
    "message": "Next"
  },
  "description": {
    "message": "Description"
  },
  "filterReceivedRequests": {
    "message": "Filter received requests"
  },
  "secretWords": {
    "message": "Secret words:"
  },
  "pairingDevice": {
    "message": "Pairing Device"
  },
  "gotPairingRequest": {
    "message": "Got a pairing request"
  },
  "devicePairedSuccessfully": {
    "message": "Device paired successfully"
  }
}<|MERGE_RESOLUTION|>--- conflicted
+++ resolved
@@ -2250,15 +2250,11 @@
     "description":
       "A toast message telling the user that the mnemonic seed was copied"
   },
-<<<<<<< HEAD
-=======
   "copiedSessionID": {
     "message": "Copied Session ID to clipboard",
     "description":
       "A toast message telling the user that their Session ID was copied"
   },
-
->>>>>>> 57f4f922
   "passwordViewTitle": {
     "message": "Type in your password",
     "description":
