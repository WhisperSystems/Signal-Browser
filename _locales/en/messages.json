--- conflicted
+++ resolved
@@ -710,13 +710,8 @@
   "lokiMessenger": {
     "message": "Loki Messenger"
   },
-<<<<<<< HEAD
-  "searchForPeopleOrGroups": {
+  "search": {
     "message": "Enter name or public key",
-=======
-  "search": {
-    "message": "Search",
->>>>>>> b3ac1373
     "description": "Placeholder text in the search input"
   },
   "noSearchResults": {
