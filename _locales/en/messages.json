{
  "privacyPolicy": {
    "message": "Terms & Privacy Policy",
    "description":
      "Shown in the about box for the link to https://signal.org/legal"
  },
  "copyErrorAndQuit": {
    "message": "Copy error and quit",
    "description":
      "Shown in the top-level error popup, allowing user to copy the error text and close the app"
  },
  "databaseError": {
    "message": "Database Error",
    "description": "Shown in a popup if the database cannot start up properly"
  },
  "deleteAndRestart": {
    "message": "Delete all data and restart",
    "description":
      "Shown in a popup if the database cannot start up properly; allows user to dalete database and restart"
  },
  "mainMenuFile": {
    "message": "&File",
    "description":
      "The label that is used for the File menu in the program main menu. The '&' indicates that the following letter will be used as the keyboard 'shortcut letter' for accessing the menu with the Alt-<letter> combination."
  },
  "mainMenuEdit": {
    "message": "&Edit",
    "description":
      "The label that is used for the Edit menu in the program main menu. The '&' indicates that the following letter will be used as the keyboard 'shortcut letter' for accessing the menu with the Alt-<letter> combination."
  },
  "mainMenuView": {
    "message": "&View",
    "description":
      "The label that is used for the View menu in the program main menu. The '&' indicates that the following letter will be used as the keyboard 'shortcut letter' for accessing the menu with the Alt-<letter> combination."
  },
  "mainMenuWindow": {
    "message": "&Window",
    "description":
      "The label that is used for the Window menu in the program main menu. The '&' indicates that the following letter will be used as the keyboard 'shortcut letter' for accessing the menu with the Alt-<letter> combination."
  },
  "mainMenuHelp": {
    "message": "&Help",
    "description":
      "The label that is used for the Help menu in the program main menu. The '&' indicates that the following letter will be used as the keyboard 'shortcut letter' for accessing the menu with the Alt-<letter> combination."
  },
  "mainMenuSettings": {
    "message": "Preferences…",
    "description":
      "The label that is used for the Preferences menu in the program main menu. This should be consistent with the standard naming for ‘Preferences’ on the operating system."
  },
  "appMenuHide": {
    "message": "Hide",
    "description": "Application menu command to hide the window"
  },
  "appMenuHideOthers": {
    "message": "Hide Others",
    "description": "Application menu command to hide all other windows"
  },
  "appMenuUnhide": {
    "message": "Show All",
    "description": "Application menu command to show all application windows"
  },
  "appMenuQuit": {
    "message": "Quit Loki Messenger",
    "description": "Application menu command to close the application"
  },
  "editMenuUndo": {
    "message": "Undo",
    "description": "Edit menu command to remove recently-typed text"
  },
  "editMenuRedo": {
    "message": "Redo",
    "description": "Edit menu command to restore previously undone typed text"
  },
  "editMenuCut": {
    "message": "Cut",
    "description":
      "Edit menu command to remove selected text and add it to clipboard"
  },
  "editMenuCopy": {
    "message": "Copy",
    "description": "Edit menu command to add selected text to clipboard"
  },
  "editMenuPaste": {
    "message": "Paste",
    "description":
      "Edit menu command to insert text from clipboard at cursor location"
  },
  "editMenuPasteAndMatchStyle": {
    "message": "Paste and Match Style",
    "description":
      "Edit menu command to insert text from clipboard at cursor location, taking only text and not style information"
  },
  "editMenuDelete": {
    "message": "Delete",
    "description": "Edit menu command to remove the selected text"
  },
  "editMenuSelectAll": {
    "message": "Select All",
    "description":
      "Edit menu comand to select all of the text in selected text box"
  },
  "editMenuStartSpeaking": {
    "message": "Start speaking",
    "description": "Edit menu item under 'speech' to start dictation"
  },
  "editMenuStopSpeaking": {
    "message": "Stop speaking",
    "description": "Edit menu item under 'speech' to stop dictation"
  },
  "windowMenuClose": {
    "message": "Close Window",
    "description": "Window menu command to close the current window"
  },
  "windowMenuMinimize": {
    "message": "Minimize",
    "description": "Window menu command to minimize the current window"
  },
  "windowMenuZoom": {
    "message": "Zoom",
    "description":
      "Window menu command to make the current window the size of the whole screen"
  },
  "windowMenuBringAllToFront": {
    "message": "Bring All to Front",
    "description":
      "Window menu command to bring all windows of current applicatinon to front"
  },
  "viewMenuResetZoom": {
    "message": "Actual Size",
    "description": "View menu command to go back to the default zoom"
  },
  "viewMenuZoomIn": {
    "message": "Zoom In",
    "description": "View menu command to make everything bigger"
  },
  "viewMenuZoomOut": {
    "message": "Zoom Out",
    "description": "View menu command to make everything smaller"
  },
  "viewMenuToggleFullScreen": {
    "message": "Toggle Full Screen",
    "description": "View menu command to enter or leave Full Screen mode"
  },
  "viewMenuToggleDevTools": {
    "message": "Toggle Developer Tools",
    "description": "View menu command to show or hide the developer tools"
  },
  "menuSetupWithImport": {
    "message": "Set Up with Import",
    "description":
      "When the application is not yet set up, menu option to start up the import sequence"
  },
  "menuSetupAsNewDevice": {
    "message": "Set Up as New Device",
    "description":
      "When the application is not yet set up, menu option to start up the set up as fresh device"
  },
  "menuSetupAsStandalone": {
    "message": "Set Up as Standalone Device",
    "description":
      "Only available on development modes, menu option to open up the standalone device setup sequence"
  },
  "loading": {
    "message": "Loading...",
    "description":
      "Message shown on the loading screen before we've loaded any messages"
  },
  "optimizingApplication": {
    "message": "Optimizing application...",
    "description":
      "Message shown on the loading screen while we are doing application optimizations"
  },
  "migratingToSQLCipher": {
    "message": "Optimizing messages... $status$ complete.",
    "description":
      "Message shown on the loading screen while we are doing application optimizations",
    "placeholders": {
      "status": {
        "content": "$1",
        "example": "45/200"
      }
    }
  },
  "chooseDirectory": {
    "message": "Choose folder",
    "description": "Button to allow the user to find a folder on disk"
  },
  "chooseFile": {
    "message": "Choose file",
    "description": "Button to allow the user to find a file on disk"
  },
  "loadDataHeader": {
    "message": "Load your data",
    "description": "Header shown on the first screen in the data import process"
  },
  "loadDataDescription": {
    "message":
      "You've just gone through the export process, and your contacts and messages are waiting patiently on your computer. Select the folder that contains your saved Signal data.",
    "description":
      "Introduction to the process of importing messages and contacts from disk"
  },
  "importChooserTitle": {
    "message": "Choose directory with exported data",
    "description":
      "Title of the popup window used to select data previously exported"
  },
  "importErrorHeader": {
    "message": "Something went wrong!",
    "description": "Header of the error screen after a failed import"
  },
  "importingHeader": {
    "message": "Loading contacts and messages",
    "description": "Header of screen shown as data is import"
  },
  "importErrorFirst": {
    "message":
      "Make sure you have chosen the correct directory that contains your saved Signal data. Its name should begin with 'Signal Export.' You can also save a new copy of your data from the Chrome App.",
    "description": "Message shown if the import went wrong; first paragraph"
  },
  "importErrorSecond": {
    "message":
      "If these steps don't work for you, please submit a debug log (View -> Debug Log) so that we can help you get migrated!",
    "description": "Message shown if the import went wrong; second paragraph"
  },
  "importAgain": {
    "message": "Choose folder and try again",
    "description":
      "Button shown if the user runs into an error during import, allowing them to start over"
  },
  "importCompleteHeader": {
    "message": "Success!",
    "description":
      "Header shown on the screen at the end of a successful import process"
  },
  "importCompleteStartButton": {
    "message": "Start using Loki Messenger",
    "description":
      "Button shown at end of successful import process, nothing left but a restart"
  },
  "importCompleteLinkButton": {
    "message": "Link this device to your phone",
    "description":
      "Button shown at end of successful 'light' import process, so the standard linking process still needs to happen"
  },
  "selectedLocation": {
    "message": "your selected location",
    "description":
      "Message shown as the export location if we didn't capture the target directory"
  },
  "upgradingDatabase": {
    "message": "Upgrading database. This may take some time...",
    "description":
      "Message shown on the loading screen when we're changing database structure on first run of a new version"
  },
  "loadingMessages": {
    "message": "Loading messages. $count$ so far...",
    "description":
      "Message shown on the loading screen when we're catching up on the backlog of messages",
    "placeholders": {
      "count": {
        "content": "$1",
        "example": "5"
      }
    }
  },
  "me": {
    "message": "Me",
    "description": "The label for yourself when shown in a group member list"
  },
  "view": {
    "message": "View",
    "description":
      "Used as a label on a button allowing user to see more information"
  },
  "youLeftTheGroup": {
    "message": "You left the group",
    "description":
      "Displayed when a user can't send a message because they have left the group"
  },
  "scrollDown": {
    "message": "Scroll to bottom of conversation",
    "description":
      "Alt text for button to take user down to bottom of conversation, shown when user scrolls up"
  },
  "messageBelow": {
    "message": "New message below",
    "description":
      "Alt text for button to take user down to bottom of conversation with a new message out of screen"
  },
  "messagesBelow": {
    "message": "New messages below",
    "description":
      "Alt text for button to take user down to bottom of conversation with more than one message out of screen"
  },
  "unreadMessage": {
    "message": "1 Unread Message",
    "description": "Text for unread message separator, just one message"
  },
  "unreadMessages": {
    "message": "$count$ Unread Messages",
    "description": "Text for unread message separator, with count",
    "placeholders": {
      "count": {
        "content": "$1",
        "example": "5"
      }
    }
  },
  "youMarkedAsVerified": {
    "message": "You marked your Safety Number with $name$ as verified",
    "description":
      "Shown in the conversation history when the user marks a contact as verified.",
    "placeholders": {
      "name": {
        "content": "$1",
        "example": "Bob"
      }
    }
  },
  "youMarkedAsNotVerified": {
    "message": "You marked your Safety Number with $name$ as not verified",
    "description":
      "Shown in the conversation history when the user marks a contact as not verified, whether on the Safety Number screen or by dismissing a banner or dialog.",
    "placeholders": {
      "name": {
        "content": "$1",
        "example": "Bob"
      }
    }
  },
  "youMarkedAsVerifiedOtherDevice": {
    "message":
      "You marked your Safety Number with $name$ as verified from another device",
    "description":
      "Shown in the conversation history when we discover that the user marked a contact as verified on another device.",
    "placeholders": {
      "name": {
        "content": "$1",
        "example": "Bob"
      }
    }
  },
  "youMarkedAsNotVerifiedOtherDevice": {
    "message":
      "You marked your Safety Number with $name$ as not verified from another device",
    "description":
      "Shown in the conversation history when we discover that the user marked a contact as not verified on another device.",
    "placeholders": {
      "name": {
        "content": "$1",
        "example": "Bob"
      }
    }
  },
  "membersNeedingVerification": {
    "message":
      "Your safety numbers with these group members have changed since you last verified. Click a group member to see your new safety number with them.",
    "description":
      "When there are multiple previously-verified group members with safety number changes, a banner will be shown. The list of contacts with safety number changes is shown, and this text introduces that list."
  },
  "changedSinceVerifiedMultiple": {
    "message":
      "Your safety numbers with multiple group members have changed since you last verified. This could mean that someone is trying to intercept your communication or that they have simply reinstalled Signal.",
    "description":
      "Shown on confirmation dialog when user attempts to send a message"
  },
  "changedSinceVerified": {
    "message":
      "Your safety number with $name$ has changed since you last verified. This could mean that someone is trying to intercept your communication or that $name$ has simply reinstalled Signal.",
    "description":
      "Shown on confirmation dialog when user attempts to send a message",
    "placeholders": {
      "name": {
        "content": "$1",
        "example": "Bob"
      }
    }
  },
  "changedRightAfterVerify": {
    "message":
      "The safety number you are trying to verify has changed. Please review your new safety number with $name$. Remember, this change could mean that someone is trying to intercept your communication or that $name$ has simply reinstalled Signal.",
    "description":
      "Shown on the safety number screen when the user has selected to verify/unverify a contact's safety number, and we immediately discover a safety number change",
    "placeholders": {
      "name": {
        "content": "$1",
        "example": "Bob"
      }
    }
  },
  "changedRecentlyMultiple": {
    "message":
      "Your safety numbers with multiple group members have changed recently. This could mean that someone is trying to intercept your communication or that they have simply reinstalled Signal.",
    "description":
      "Shown on confirmation dialog when user attempts to send a message"
  },
  "changedRecently": {
    "message":
      "Your safety number with $name$ has changed recently. This could mean that someone is trying to intercept your communication or that $name$ has simply reinstalled Signal.",
    "description":
      "Shown on confirmation dialog when user attempts to send a message",
    "placeholders": {
      "name": {
        "content": "$1",
        "example": "Bob"
      }
    }
  },
  "identityKeyErrorOnSend": {
    "message":
      "Your safety number with $name$ has changed. This could either mean that someone is trying to intercept your communication or that $name$ has simply reinstalled Signal. You may wish to verify your saftey number with this contact.",
    "description":
      "Shown when user clicks on a failed recipient in the message detail view after an identity key change",
    "placeholders": {
      "name": {
        "content": "$1",
        "example": "Bob"
      }
    }
  },
  "sendAnyway": {
    "message": "Send Anyway",
    "description":
      "Used on a warning dialog to make it clear that it might be risky to send the message."
  },
  "noLongerVerified": {
    "message":
      "Your safety number with $name$ has changed and is no longer verified. Click to show.",
    "description":
      "Shown in converation banner when user's safety number has changed, but they were previously verified.",
    "placeholders": {
      "name": {
        "content": "$1",
        "example": "Bob"
      }
    }
  },
  "multipleNoLongerVerified": {
    "message":
      "Your safety numbers with multiple members of this group have changed and are no longer verified. Click to show.",
    "description":
      "Shown in conversation banner when more than one group member's safety number has changed, but they were previously verified."
  },
  "debugLogExplanation": {
    "message":
      "This log will be posted publicly online for contributors to view. You may examine and edit it before submitting."
  },
  "debugLogError": {
    "message":
      "Something went wrong with the upload! Please consider manually adding your log to the bug you file."
  },
  "reportIssue": {
    "message": "Report an issue",
    "description": "Link to open the issue tracker"
  },
  "gotIt": {
    "message": "Got it!",
    "description":
      "Label for a button that dismisses a dialog. The user clicks it to confirm that they understand the message in the dialog."
  },
  "submit": {
    "message": "Submit"
  },
  "acceptNewKey": {
    "message": "Accept",
    "description": "Label for a button to accept a new safety number"
  },
  "verify": {
    "message": "Mark as verified"
  },
  "unverify": {
    "message": "Mark as not verified"
  },
  "isVerified": {
    "message": "You have verified your safety number with $name$.",
    "description":
      "Summary state shown at top of the safety number screen if user has verified contact.",
    "placeholders": {
      "name": {
        "content": "$1",
        "example": "Bob"
      }
    }
  },
  "isNotVerified": {
    "message": "You have not verified your safety number with $name$.",
    "description":
      "Summary state shown at top of the safety number screen if user has not verified contact.",
    "placeholders": {
      "name": {
        "content": "$1",
        "example": "Bob"
      }
    }
  },
  "verified": {
    "message": "Verified"
  },
  "newIdentity": {
    "message": "New safety number",
    "description": "Header for a key change dialog"
  },
  "identityChanged": {
    "message":
      "Your safety number with this contact has changed. This could either mean that someone is trying to intercept your communication, or this contact simply reinstalled Signal. You may wish to verify the new safety number below."
  },
  "incomingError": {
    "message": "Error handling incoming message"
  },
  "media": {
    "message": "Media",
    "description":
      "Header of the default pane in the media gallery, showing images and videos"
  },
  "mediaEmptyState": {
    "message": "You don’t have any media in this conversation",
    "description":
      "Message shown to user in the media gallery when there are no messages with media attachments (images or video)"
  },
  "documents": {
    "message": "Documents",
    "description":
      "Header of the secondary pane in the media gallery, showing every non-media attachment"
  },
  "documentsEmptyState": {
    "message": "You don’t have any documents in this conversation",
    "description":
      "Message shown to user in the media gallery when there are no messages with document attachments (anything other than images or video)"
  },
  "today": {
    "message": "Today",
    "description": "Section header in the media gallery"
  },
  "yesterday": {
    "message": "Yesterday",
    "description": "Section header in the media gallery"
  },
  "thisWeek": {
    "message": "This Week",
    "description": "Section header in the media gallery"
  },
  "thisMonth": {
    "message": "This Month",
    "description": "Section header in the media gallery"
  },
  "unsupportedAttachment": {
    "message": "Unsupported attachment type. Click to save.",
    "description": "Displayed for incoming unsupported attachment"
  },
  "clickToSave": {
    "message": "Click to save",
    "description": "Hover text for attachment filenames"
  },
  "unnamedFile": {
    "message": "Unnamed File",
    "description": "Hover text for attachment filenames"
  },
  "voiceMessage": {
    "message": "Voice Message",
    "description": "Name for a voice message attachment"
  },
  "dangerousFileType": {
    "message": "Attachment type not allowed for security reasons",
    "description":
      "Shown in toast when user attempts to send .exe file, for example"
  },
  "loadingPreview": {
    "message": "Loading Preview...",
    "description":
      "Shown while Signal Desktop is fetching metadata for a url in composition area"
  },
  "stagedPreviewThumbnail": {
    "message": "Draft thumbnail link preview for $domain$",
    "description":
      "Shown while Signal Desktop is fetching metadata for a url in composition area",
    "placeholders": {
      "path": {
        "content": "$1",
        "example": "instagram.com"
      }
    }
  },
  "previewThumbnail": {
    "message": "Thumbnail link preview for $domain$",
    "description":
      "Shown while Signal Desktop is fetching metadata for a url in composition area",
    "placeholders": {
      "path": {
        "content": "$1",
        "example": "instagram.com"
      }
    }
  },
  "stagedImageAttachment": {
    "message": "Draft image attachment: $path$",
    "description": "Alt text for staged attachments",
    "placeholders": {
      "path": {
        "content": "$1",
        "example": "dog.jpg"
      }
    }
  },
  "oneNonImageAtATimeToast": {
    "message":
      "When including a non-image attachment, the limit is one attachment per message.",
    "description":
      "An error popup when the user has attempted to add an attachment"
  },
  "cannotMixImageAdnNonImageAttachments": {
    "message": "You cannot mix non-image and image attachments in one message.",
    "description":
      "An error popup when the user has attempted to add an attachment"
  },
  "maximumAttachments": {
    "message": "You cannot add any more attachments to this message.",
    "description":
      "An error popup when the user has attempted to add an attachment"
  },
  "fileSizeWarning": {
    "message": "Sorry, the selected file exceeds message size restrictions."
  },
  "unableToLoadAttachment": {
    "message": "Unable to load selected attachment."
  },
  "disconnected": {
    "message": "Disconnected",
    "description":
      "Displayed when the desktop client cannot connect to the server."
  },
  "connecting": {
    "message": "Connecting",
    "description":
      "Displayed when the desktop client is currently connecting to the server."
  },
  "offline": {
    "message": "Offline",
    "description":
      "Displayed when the desktop client has no network connection."
  },
  "checkNetworkConnection": {
    "message": "Check your network connection.",
    "description":
      "Obvious instructions for when a user's computer loses its network connection"
  },
  "attemptingReconnection": {
    "message":
      "Attempting reconnect in $reconnect_duration_in_seconds$ seconds",
    "placeholders": {
      "reconnect_duration_in_seconds": {
        "content": "$1",
        "example": "10"
      }
    }
  },
  "submitDebugLog": {
    "message": "Debug log",
    "description":
      "Menu item and header text for debug log modal (sentence case)"
  },
  "debugLog": {
    "message": "Debug Log",
    "description": "View menu item to open the debug log (title case)"
  },
  "goToReleaseNotes": {
    "message": "Go to Release Notes",
    "description": ""
  },
  "goToSupportPage": {
    "message": "Go to Support Page",
    "description": "Item under the Help menu, takes you to the support page"
  },
  "menuReportIssue": {
    "message": "Report an Issue",
    "description":
      "Item under the Help menu, takes you to GitHub new issue form (title case)"
  },
  "signalDesktopPreferences": {
    "message": "Loki Messenger Preferences",
    "description":
      "Title of the window that pops up with Signal Desktop preferences in it"
  },
  "aboutSignalDesktop": {
    "message": "About Loki Messenger",
    "description": "Item under the Help menu, which opens a small about window"
  },
  "speech": {
    "message": "Speech",
    "description":
      "Item under the Edit menu, with 'start/stop speaking' items below it"
  },
  "show": {
    "message": "Show",
    "description": "Command under Window menu, to show the window"
  },
  "hide": {
    "message": "Hide",
    "description": "Command in the tray icon menu, to hide the window"
  },
  "quit": {
    "message": "Quit",
    "description": "Command in the tray icon menu, to quit the application"
  },
<<<<<<< HEAD
  "trayTooltip": {
    "message": "Loki Messenger",
=======
  "signalDesktop": {
    "message": "Signal Desktop",
>>>>>>> bf904ddd
    "description": "Tooltip for the tray icon"
  },
  "searchForPeopleOrGroups": {
    "message": "Enter name or public key",
    "description": "Placeholder text in the search input"
  },
  "welcomeToSignal": {
    "message": "Welcome to Loki Messenger"
  },
  "selectAContact": {
    "message": "Select a contact or group to start chatting."
  },
  "typingAlt": {
    "message": "Typing animation for this conversation",
    "description": "Used as the 'title' attibute for the typing animation"
  },
  "contactAvatarAlt": {
    "message": "Avatar for contact $name$",
    "description": "Used in the alt tag for the image avatar of a contact",
    "placeholders": {
      "name": {
        "content": "$1",
        "example": "John"
      }
    }
  },
  "sendMessageToContact": {
    "message": "Send Message",
    "description":
      "Shown when you are sent a contact and that contact has a signal account"
  },
  "home": {
    "message": "home",
    "description":
      "Shown on contact detail screen as a label for an address/phone/email"
  },
  "work": {
    "message": "work",
    "description":
      "Shown on contact detail screen as a label for an address/phone/email"
  },
  "mobile": {
    "message": "mobile",
    "description":
      "Shown on contact detail screen as a label for aa phone or email"
  },
  "email": {
    "message": "email",
    "description":
      "Generic label shown if contact email has custom type but no label"
  },
  "phone": {
    "message": "phone",
    "description":
      "Generic label shown if contact phone has custom type but no label"
  },
  "address": {
    "message": "address",
    "description":
      "Generic label shown if contact address has custom type but no label"
  },
  "poBox": {
    "message": "PO Box",
    "description":
      "When rendering an address, used to provide context to a post office box"
  },
  "downloadAttachment": {
    "message": "Download Attachment",
    "description":
      "Shown in a message's triple-dot menu if there isn't room for a dedicated download button"
  },
  "replyToMessage": {
    "message": "Reply to Message",
    "description":
      "Shown in triple-dot menu next to message to allow user to start crafting a message with a quotation"
  },
  "originalMessageNotFound": {
    "message": "Original message not found",
    "description":
      "Shown in quote if reference message was not found as message was initially downloaded and processed"
  },
  "originalMessageNotAvailable": {
    "message": "Original message no longer available",
    "description":
      "Shown in toast if user clicks on quote that references message no longer in database"
  },
  "messageFoundButNotLoaded": {
    "message": "Original message found, but not loaded. Scroll up to load it.",
    "description":
      "Shown in toast if user clicks on quote references messages not loaded in view, but in database"
  },
  "voiceNoteMustBeOnlyAttachment": {
    "message":
      "A voice note must be the only attachment included in a message.",
    "description":
      "Shown in toast if tries to record a voice note with any staged attachments"
  },
  "you": {
    "message": "You",
    "description":
      "In Android theme, shown in quote if you or someone else replies to you"
  },
  "replyingTo": {
    "message": "Replying to $name$",
    "description":
      "Shown in iOS theme when you or someone quotes to a message which is not from you",
    "placeholders": {
      "name": {
        "content": "$1",
        "example": "John"
      }
    }
  },
  "audioPermissionNeeded": {
    "message":
      "To send audio messages, allow Loki Messenger to access your microphone.",
    "description":
      "Shown if the user attempts to send an audio message without audio permssions turned on"
  },
  "allowAccess": {
    "message": "Allow Access",
    "description":
      "Button shown in popup asking to enable microphon/video permissions to send audio messages"
  },
  "showSettings": {
    "message": "Show Settings",
    "description":
      "A button shown in dialog requesting the user to turn on audio permissions"
  },
  "audio": {
    "message": "Audio",
    "description":
      "Shown in a quotation of a message containing an audio attachment if no text was originally provided with that attachment"
  },
  "video": {
    "message": "Video",
    "description":
      "Shown in a quotation of a message containing a video if no text was originally provided with that video"
  },
  "photo": {
    "message": "Photo",
    "description":
      "Shown in a quotation of a message containing a photo if no text was originally provided with that image"
  },
  "ok": {
    "message": "OK"
  },
  "cancel": {
    "message": "Cancel"
  },
  "clear": {
    "message": "Clear"
  },
  "copySeed": {
    "message": "Copy Seed"
  },
  "confirm": {
    "message": "Confirm"
  },
  "failedToSend": {
    "message":
      "Failed to send to some recipients. Check your network connection."
  },
  "error": {
    "message": "Error"
  },
  "messageDetail": {
    "message": "Message Detail"
  },
  "delete": {
    "message": "Delete"
  },
  "deleteWarning": {
    "message":
      "Are you sure? Clicking 'delete' will permanently remove this message from this device only."
  },
  "deleteThisMessage": {
    "message": "Delete this message"
  },
  "from": {
    "message": "From",
    "description": "Label for the sender of a message"
  },
  "to": {
    "message": "To",
    "description": "Label for the receiver of a message"
  },
  "sent": {
    "message": "Sent",
    "description": "Label for the time a message was sent"
  },
  "received": {
    "message": "Received",
    "description": "Label for the time a message was received"
  },
  "sendMessage": {
    "message": "Send a message",
    "description": "Placeholder text in the message entry field"
  },
  "sendMessageDisabled": {
    "message": "Waiting for friend request approval",
    "description":
      "Placeholder text in the message entry field when it is disabled while we are waiting for a friend request approval"
  },
  "sendMessageFriendRequest": {
    "message": "Hi there! This is <insert name here> !",
    "description":
      "Placeholder text in the message entry field when it is the first message sent to that contact"
  },
  "groupMembers": {
    "message": "Group members"
  },
  "showMembers": {
    "message": "Show members"
  },
  "resetSession": {
    "message": "Reset session",
    "description":
      "This is a menu item for resetting the session, using the imperative case, as in a command."
  },
  "showSafetyNumber": {
    "message": "View safety number"
  },
  "viewAllMedia": {
    "message": "View all media",
    "description":
      "This is a menu item for viewing all media (images + video) in a conversation, using the imperative case, as in a command."
  },
  "verifyHelp": {
    "message":
      "If you wish to verify the security of your end-to-end encryption with $name$, compare the numbers above with the numbers on their device.",
    "placeholders": {
      "name": {
        "content": "$1",
        "example": "John"
      }
    }
  },
  "theirIdentityUnknown": {
    "message":
      "You haven't exchanged any messages with this contact yet. Your safety number with them will be available after the first message."
  },
  "moreInfo": {
    "message": "More Info...",
    "description":
      "Shown on the drop-down menu for an individual message, takes you to message detail screen"
  },
  "retrySend": {
    "message": "Retry Send",
    "description":
      "Shown on the drop-down menu for an indinvidaul message, but only if it is an outgoing message that failed to send"
  },
  "deleteMessage": {
    "message": "Delete Message",
    "description":
      "Shown on the drop-down menu for an individual message, deletes single message"
  },
  "deleteMessages": {
    "message": "Delete messages",
    "description": "Menu item for deleting messages, title case."
  },
  "deleteConversationConfirmation": {
    "message": "Permanently delete this conversation?",
    "description":
      "Confirmation dialog text that asks the user if they really wish to delete the conversation. Answer buttons use the strings 'ok' and 'cancel'. The deletion is permanent, i.e. it cannot be undone."
  },
  "deleteContact": {
    "message": "Delete contact",
    "description":
      "Confirmation dialog title that asks the user if they really wish to delete the contact. Answer buttons use the strings 'ok' and 'cancel'. The deletion is permanent, i.e. it cannot be undone."
  },
  "deleteContactConfirmation": {
    "message": "Permanently delete this contact and destroy all sessions?",
    "description":
      "Confirmation dialog text that tells the user what will happen if they delete the contact."
  },
  "sessionResetFailed": {
    "message": "Secure session reset failed",
    "description":
      "your secure session could not been transmitted to the other participant."
  },
  "sessionResetOngoing": {
    "message": "Secure session reset in progress",
    "description":
      "your secure session is currently being reset, waiting for the reset acknowledgment."
  },
  "sessionEnded": {
    "message": "Secure session reset succeeded",
    "description":
      "This is a past tense, informational message. In other words, your secure session has been reset."
  },
  "quoteThumbnailAlt": {
    "message": "Thumbnail of image from quoted message",
    "description":
      "Used in alt tag of thumbnail images inside of an embedded message quote"
  },
  "imageAttachmentAlt": {
    "message": "Image attached to message",
    "description": "Used in alt tag of image attachment"
  },
  "videoAttachmentAlt": {
    "message": "Screenshot of video attached to message",
    "description": "Used in alt tag of video attachment preview"
  },
  "lightboxImageAlt": {
    "message": "Image sent in conversation",
    "description":
      "Used in the alt tag for the image shown in a full-screen lightbox view"
  },
  "imageCaptionIconAlt": {
    "message": "Icon showing that this image has a caption",
    "description":
      "Used for the icon layered on top of an image in message bubbles"
  },
  "addACaption": {
    "message": "Add a caption...",
    "descripton":
      "Used as the placeholder text in the caption editor text field"
  },
  "save": {
    "message": "Save",
    "descripton":
      "Used as a 'commit changes' button in the Caption Editor for outgoing image attachments"
  },
  "fileIconAlt": {
    "message": "File icon",
    "description":
      "Used in the media gallery documents tab to visually represent a file"
  },
  "emojiAlt": {
    "message": "Emoji image of '$title$'",
    "description": "Used in the alt tag of all emoji images",
    "placeholders": {
      "title": {
        "content": "$1",
        "example": "grinning"
      }
    }
  },
  "installWelcome": {
    "message": "Welcome to Loki Messenger",
    "description": "Welcome title on the install page"
  },
  "installTagline": {
    "message": "Privacy is possible. Signal makes it easy.",
    "description":
      "Tagline displayed under 'installWelcome' string on the install page"
  },
  "linkYourPhone": {
    "message": "Link your phone to Loki Messenger",
    "description":
      "Shown on the front page when the application first starst, above the QR code"
  },
  "signalSettings": {
    "message": "Loki Messenger Settings",
    "description":
      "Used in the guidance to help people find the 'link new device' area of their Signal mobile app"
  },
  "linkedDevices": {
    "message": "Linked Devices",
    "description":
      "Used in the guidance to help people find the 'link new device' area of their Signal mobile app"
  },
  "plusButton": {
    "message": "'+' Button",
    "description":
      "The button used in Signal Android to add a new linked device"
  },
  "linkNewDevice": {
    "message": "Link New Device",
    "description":
      "The menu option shown in Signal iOS to add a new linked device"
  },
  "deviceName": {
    "message": "Device name",
    "description":
      "The label in settings panel shown for the user-provided name for this desktop instance"
  },
  "chooseDeviceName": {
    "message": "Choose this device's name",
    "description":
      "The header shown on the 'choose device name' screen in the device linking process"
  },
  "finishLinkingPhone": {
    "message": "Finish linking phone",
    "description":
      "The text on the button to finish the linking process, after choosing the device name"
  },
  "initialSync": {
    "message": "Syncing contacts and groups",
    "description":
      "Shown during initial link while contacts and groups are being pulled from mobile device"
  },
  "installConnectionFailed": {
    "message": "Failed to connect to server.",
    "description": "Displayed when we can't connect to the server."
  },
  "installTooManyDevices": {
    "message":
      "Sorry, you have too many devices linked already. Try removing some."
  },
  "settings": {
    "message": "Settings",
    "description": "Menu item and header for global settings"
  },
  "theme": {
    "message": "Theme",
    "description": "Header for theme settings"
  },
  "permissions": {
    "message": "Permissions",
    "description": "Header for permissions section of settings"
  },
  "mediaPermissionsDescription": {
    "message": "Allow access to camera and microphone",
    "description": "Description of the media permission description"
  },
  "general": {
    "message": "General",
    "description": "Header for general options on the settings screen"
  },
  "linkPreviews": {
    "message": "Link Previews",
    "description":
      "Option to control creation and send of link previews in setting screen"
  },
  "linkPreviewsDescription": {
    "message":
      "Previews are supported for Imgur, Instagram, Reddit, and YouTube links.",
    "description":
      "Additional detail provided for Link Previews option in settings screen"
  },
  "linkPreviewsSettingDescription": {
    "message":
      "Enable local link previews (Restart for changes to take effect).",
    "description": "Description shown for the Link Preview option "
  },
  "spellCheckDescription": {
    "message": "Enable spell check of text entered in message composition box",
    "description": "Description of the media permission description"
  },
  "clearDataHeader": {
    "message": "Clear Data",
    "description":
      "Header in the settings dialog for the section dealing with data deletion"
  },
  "clearDataExplanation": {
    "message":
      "This will clear all data in the application, removing all messages and saved account information.",
    "description": "Text describing what the clear data button will do."
  },
  "clearDataButton": {
    "message": "Clear data",
    "description":
      "Button in the settings dialog starting process to delete all data"
  },
  "deleteAllDataHeader": {
    "message": "Delete all data?",
    "description": "Header of the full-screen delete data confirmation screen"
  },
  "deleteAllDataBody": {
    "message":
      "You are about to delete all of this application's saved account information, including all contacts and all messages. You can always register with your seed again, but that will not restore deleted messages.",
    "description":
      "Text describing what exactly will happen if the user clicks the button to delete all data"
  },
  "deleteAllDataButton": {
    "message": "Delete all data",
    "description": "Text of the button that deletes all data"
  },
  "deleteAllDataProgress": {
    "message": "Disconnecting and deleting all data",
    "description":
      "Message shown to user when app is disconnected and data deleted"
  },
  "notifications": {
    "message": "Notifications",
    "description": "Header for notification settings"
  },
  "readReceiptSettingDescription": {
    "message": "Enable the sending and receiving of read receipts",
    "description": "Description of the read receipts setting"
  },
  "messageTTL": {
    "message": "Message TTL",
    "description": "Title of the Message TTL setting"
  },
  "messageTTLSettingDescription": {
    "message":
      "Time to live (how long the recipient will have to collect their messages)",
    "description": "Description of the time to live setting"
  },
  "messageTTLSettingWarning": {
    "message":
      "Warning! Lowering the TTL could result in messages being lost if the recipient doesn't collect them in time!",
    "description": "Warning for the time to live setting"
  },
  "notificationSettingsDialog": {
    "message": "When messages arrive, display notifications that reveal:",
    "description": "Explain the purpose of the notification settings"
  },
  "disableNotifications": {
    "message": "Disable notifications",
    "description": "Label for disabling notifications"
  },
  "nameAndMessage": {
    "message": "Both sender name and message",
    "description":
      "Label for setting notifications to display name and message text"
  },
  "noNameOrMessage": {
    "message": "Neither name nor message",
    "description":
      "Label for setting notifications to display no name and no message text"
  },
  "nameOnly": {
    "message": "Only sender name",
    "description": "Label for setting notifications to display sender name only"
  },
  "newMessage": {
    "message": "New Message",
    "description": "Displayed in notifications for only 1 message"
  },
  "newMessages": {
    "message": "New Messages",
    "description": "Displayed in notifications for multiple messages"
  },
  "notificationMostRecentFrom": {
    "message": "Most recent from:",
    "description":
      "Displayed in notifications when setting is 'name only' and more than one message is waiting"
  },
  "notificationFrom": {
    "message": "From:",
    "description":
      "Displayed in notifications when setting is 'name only' and one message is waiting"
  },
  "notificationMostRecent": {
    "message": "Most recent:",
    "description":
      "Displayed in notifications when setting is 'name and message' and more than one message is waiting"
  },
  "sendFailed": {
    "message": "Send failed",
    "description": "Shown on outgoing message if it fails to send"
  },
  "showMore": {
    "message": "Details",
    "description": "Displays the details of a key change"
  },
  "showLess": {
    "message": "Hide details",
    "description": "Hides the details of a key change"
  },
  "learnMore": {
    "message": "Learn more about verifying safety numbers",
    "description":
      "Text that links to a support article on verifying safety numbers"
  },
  "expiredWarning": {
    "message":
      "This version of Loki Messenger has expired. Please upgrade to the latest version to continue messaging.",
    "description":
      "Warning notification that this version of the app has expired"
  },
  "androidMessageLengthWarning": {
    "message":
      "Android clients will only receive the first 2000 characters of this message.",
    "description":
      "Warning that long messages could not get received completely by Android clients."
  },
  "upgrade": {
    "message": "Upgrade",
    "description":
      "Label text for button to upgrade the app to the latest version"
  },
  "mediaMessage": {
    "message": "Media message",
    "description":
      "Description of a message that has an attachment and no text, displayed in the conversation list as a preview."
  },
  "unregisteredUser": {
    "message": "Number is not registered",
    "description":
      "Error message displayed when sending to an unregistered user."
  },
  "sync": {
    "message": "Contacts",
    "description": "Label for contact and group sync settings"
  },
  "syncExplanation": {
    "message": "Import all Signal groups and contacts from your mobile device.",
    "description": "Explanatory text for sync settings"
  },
  "lastSynced": {
    "message": "Last import at",
    "description": "Label for date and time of last sync operation"
  },
  "syncNow": {
    "message": "Import now",
    "description":
      "Label for a button that syncs contacts and groups from your phone"
  },
  "syncing": {
    "message": "Importing...",
    "description": "Label for a disabled sync button while sync is in progress."
  },
  "syncFailed": {
    "message":
      "Import failed. Make sure your computer and your phone are connected to the internet.",
    "description": "Informational text displayed if a sync operation times out."
  },
  "timestamp_s": {
    "message": "now",
    "description":
      "Brief timestamp for messages sent less than a minute ago. Displayed in the conversation list and message bubble."
  },
  "timestamp_m": {
    "message": "1 minute",
    "description":
      "Brief timestamp for messages sent about one minute ago. Displayed in the conversation list and message bubble."
  },
  "timestamp_h": {
    "message": "1 hour",
    "description":
      "Brief timestamp for messages sent about one hour ago. Displayed in the conversation list and message bubble."
  },
  "hoursAgoShort": {
    "message": "$hours$ hr",
    "description":
      "Even further contracted form of 'X hours ago' which works both for singular and plural, used in the left pane",
    "placeholders": {
      "hours": {
        "content": "$1",
        "example": "2"
      }
    }
  },
  "hoursAgo": {
    "message": "$hours$ hr ago",
    "description":
      "Contracted form of 'X hours ago' which works both for singular and plural",
    "placeholders": {
      "hours": {
        "content": "$1",
        "example": "2"
      }
    }
  },
  "minutesAgoShort": {
    "message": "$minutes$ min",
    "description":
      "Even further contracted form of 'X minutes ago' which works both for singular and plural, used in the left pane",
    "placeholders": {
      "minutes": {
        "content": "$1",
        "example": "10"
      }
    }
  },
  "minutesAgo": {
    "message": "$minutes$ min ago",
    "description":
      "Contracted form of 'X minutes ago' which works both for singular and plural",
    "placeholders": {
      "minutes": {
        "content": "$1",
        "example": "10"
      }
    }
  },
  "justNow": {
    "message": "now",
    "description": "Shown if a message is very recent, less than 60 seconds old"
  },
  "timestampFormat_M": {
    "message": "MMM D",
    "description":
      "Timestamp format string for displaying month and day (but not the year) of a date within the current year, ex: use 'MMM D' for 'Aug 8', or 'D MMM' for '8 Aug'."
  },
  "unblockToSend": {
    "message": "Unblock this contact to send a message.",
    "description": "Brief message shown when trying to message a blocked number"
  },
  "unblockGroupToSend": {
    "message": "Unblock this group to send a message.",
    "description": "Brief message shown when trying to message a blocked group"
  },
  "youChangedTheTimer": {
    "message": "You set the disappearing message timer to $time$",
    "description":
      "Message displayed when you change the message expiration timer in a conversation.",
    "placeholders": {
      "time": {
        "content": "$1",
        "example": "10m"
      }
    }
  },
  "timerSetOnSync": {
    "message": "Updated disappearing message timer to $time$",
    "description":
      "Message displayed when timer is set on initial link of desktop device.",
    "placeholders": {
      "time": {
        "content": "$1",
        "example": "10m"
      }
    }
  },
  "theyChangedTheTimer": {
    "message": "$name$ set the disappearing message timer to $time$",
    "description":
      "Message displayed when someone else changes the message expiration timer in a conversation.",
    "placeholders": {
      "name": {
        "content": "$1",
        "example": "Bob"
      },
      "time": {
        "content": "$2",
        "example": "10m"
      }
    }
  },
  "timerOption_0_seconds": {
    "message": "off",
    "description":
      "Label for option to turn off message expiration in the timer menu"
  },
  "timerOption_5_seconds": {
    "message": "5 seconds",
    "description":
      "Label for a selectable option in the message expiration timer menu"
  },
  "timerOption_10_seconds": {
    "message": "10 seconds",
    "description":
      "Label for a selectable option in the message expiration timer menu"
  },
  "timerOption_30_seconds": {
    "message": "30 seconds",
    "description":
      "Label for a selectable option in the message expiration timer menu"
  },
  "timerOption_1_minute": {
    "message": "1 minute",
    "description":
      "Label for a selectable option in the message expiration timer menu"
  },
  "timerOption_5_minutes": {
    "message": "5 minutes",
    "description":
      "Label for a selectable option in the message expiration timer menu"
  },
  "timerOption_30_minutes": {
    "message": "30 minutes",
    "description":
      "Label for a selectable option in the message expiration timer menu"
  },
  "timerOption_1_hour": {
    "message": "1 hour",
    "description":
      "Label for a selectable option in the message expiration timer menu"
  },
  "timerOption_6_hours": {
    "message": "6 hours",
    "description":
      "Label for a selectable option in the message expiration timer menu"
  },
  "timerOption_12_hours": {
    "message": "12 hours",
    "description":
      "Label for a selectable option in the message expiration timer menu"
  },
  "timerOption_1_day": {
    "message": "1 day",
    "description":
      "Label for a selectable option in the message expiration timer menu"
  },
  "timerOption_1_week": {
    "message": "1 week",
    "description":
      "Label for a selectable option in the message expiration timer menu"
  },
  "disappearingMessages": {
    "message": "Disappearing messages",
    "description": "Conversation menu option to enable disappearing messages"
  },
  "changeNickname": {
    "message": "Change nickname",
    "description": "Conversation menu option to change user nickname"
  },
  "clearNickname": {
    "message": "Clear nickname",
    "description": "Conversation menu option to clear user nickname"
  },
  "timerOption_0_seconds_abbreviated": {
    "message": "off",
    "description":
      "Short format indicating current timer setting in the conversation list snippet"
  },
  "timerOption_5_seconds_abbreviated": {
    "message": "5s",
    "description":
      "Very short format indicating current timer setting in the conversation header"
  },
  "timerOption_10_seconds_abbreviated": {
    "message": "10s",
    "description":
      "Very short format indicating current timer setting in the conversation header"
  },
  "timerOption_30_seconds_abbreviated": {
    "message": "30s",
    "description":
      "Very short format indicating current timer setting in the conversation header"
  },
  "timerOption_1_minute_abbreviated": {
    "message": "1m",
    "description":
      "Very short format indicating current timer setting in the conversation header"
  },
  "timerOption_5_minutes_abbreviated": {
    "message": "5m",
    "description":
      "Very short format indicating current timer setting in the conversation header"
  },
  "timerOption_30_minutes_abbreviated": {
    "message": "30m",
    "description":
      "Very short format indicating current timer setting in the conversation header"
  },
  "timerOption_1_hour_abbreviated": {
    "message": "1h",
    "description":
      "Very short format indicating current timer setting in the conversation header"
  },
  "timerOption_6_hours_abbreviated": {
    "message": "6h",
    "description":
      "Very short format indicating current timer setting in the conversation header"
  },
  "timerOption_12_hours_abbreviated": {
    "message": "12h",
    "description":
      "Very short format indicating current timer setting in the conversation header"
  },
  "timerOption_1_day_abbreviated": {
    "message": "1d",
    "description":
      "Very short format indicating current timer setting in the conversation header"
  },
  "timerOption_1_week_abbreviated": {
    "message": "1w",
    "description":
      "Very short format indicating current timer setting in the conversation header"
  },
  "disappearingMessagesDisabled": {
    "message": "Disappearing messages disabled",
    "description": "Displayed in the left pane when the timer is turned off"
  },
  "disabledDisappearingMessages": {
    "message": "$name$ disabled disappearing messages",
    "description":
      "Displayed in the conversation list when the timer is turned off",
    "placeholders": {
      "name": {
        "content": "$1",
        "example": "John"
      }
    }
  },
  "youDisabledDisappearingMessages": {
    "message": "You disabled disappearing messages",
    "description":
      "Displayed in the conversation list when the timer is turned off"
  },
  "timerSetTo": {
    "message": "Timer set to $time$",
    "description":
      "Displayed in the conversation list when the timer is updated by some automatic action, or in the left pane",
    "placeholders": {
      "time": {
        "content": "$1",
        "example": "1w"
      }
    }
  },
  "audioNotificationDescription": {
    "message": "Play audio notification",
    "description": "Description for audio notification setting"
  },
  "safetyNumberChanged": {
    "message": "Safety Number has changed",
    "description":
      "A notification shown in the conversation when a contact reinstalls"
  },
  "safetyNumberChangedGroup": {
    "message": "Safety Number with $name$ has changed",
    "description":
      "A notification shown in a group conversation when a contact reinstalls, showing the contact name",
    "placeholders": {
      "name": {
        "content": "$1",
        "example": "John"
      }
    }
  },
  "verifyNewNumber": {
    "message": "Verify Safety Number",
    "description":
      "Label on button included with safety number change notification in the conversation"
  },
  "yourSafetyNumberWith": {
    "message": "Your safety number with $name$:",
    "description": "Heading for safety number view",
    "placeholders": {
      "name": {
        "content": "$1",
        "example": "John"
      }
    }
  },
  "themeLight": {
    "message": "Light",
    "description": "Label text for light theme (normal)"
  },
  "themeDark": {
    "message": "Dark",
    "description": "Label text for dark theme"
  },
  "noteToSelf": {
    "message": "Note to Self",
    "description": "Name for the conversation with your own phone number"
  },
  "hideMenuBar": {
    "message": "Hide menu bar",
    "description": "Label text for menu bar visibility setting"
  },
  "startConversation": {
    "message": "Start conversation…",
    "description":
      "Label underneath number a user enters that is not an existing contact"
  },
  "newPhoneNumber": {
    "message": "Enter a phone number to add a contact.",
    "description": "Placeholder for adding a new number to a contact"
  },
  "invalidNumberError": {
    "message": "Invalid public key",
    "description": "When a person inputs a public key that is invalid"
  },
  "unlinkedWarning": {
    "message":
      "Relink Signal Desktop to your mobile device to continue messaging."
  },
  "unlinked": {
    "message": "Unlinked"
  },
  "relink": {
    "message": "Relink"
  },
  "autoUpdateNewVersionTitle": {
    "message": "Signal update available"
  },
  "autoUpdateNewVersionMessage": {
    "message": "There is a new version of Signal available."
  },
  "autoUpdateNewVersionInstructions": {
    "message": "Press Restart Signal to apply the updates."
  },
  "autoUpdateRestartButtonLabel": {
    "message": "Restart Signal"
  },
  "autoUpdateLaterButtonLabel": {
    "message": "Later"
  },
  "leftTheGroup": {
    "message": "$name$ left the group",
    "description":
      "Shown in the conversation history when a single person leaves the group",
    "placeholders": {
      "name": {
        "content": "$1",
        "example": "Bob"
      }
    }
  },
  "multipleLeftTheGroup": {
    "message": "$name$ left the group",
    "description":
      "Shown in the conversation history when multiple people leave the group",
    "placeholders": {
      "name": {
        "content": "$1",
        "example": "Alice, Bob"
      }
    }
  },
  "updatedTheGroup": {
    "message": "Group updated",
    "description":
      "Shown in the conversation history when someone updates the group"
  },
  "titleIsNow": {
    "message": "Title is now '$name$'",
    "description":
      "Shown in the conversation history when someone changes the title of the group",
    "placeholders": {
      "name": {
        "content": "$1",
        "example": "Book Club"
      }
    }
  },
  "joinedTheGroup": {
    "message": "$name$ joined the group",
    "description":
      "Shown in the conversation history when a single person joins the group",
    "placeholders": {
      "name": {
        "content": "$1",
        "example": "Alice"
      }
    }
  },
  "multipleJoinedTheGroup": {
    "message": "$names$ joined the group",
    "description":
      "Shown in the conversation history when more than one person joins the group",
    "placeholders": {
      "names": {
        "content": "$1",
        "example": "Alice, Bob"
      }
    }
  },
  "friendRequestPending": {
    "message": "Friend request",
    "description":
      "Shown in the conversation history when the user sends or recieves a friend request"
  },
  "friendRequestAccepted": {
    "message": "Friend request accepted",
    "description":
      "Shown in the conversation history when the user accepts a friend request"
  },
  "friendRequestDeclined": {
    "message": "Friend request declined",
    "description":
      "Shown in the conversation history when the user declines a friend request"
  },
  "friendRequestExpired": {
    "message": "Friend request expired",
    "description":
      "Shown in the conversation history when the users friend request expires"
  },
  "friendRequestNotificationTitle": {
    "message": "Friend request",
    "description":
      "Shown in a notification title when receiving a friend request"
  },
  "friendRequestNotificationMessage": {
    "message": "$name$ sent you a friend request",
    "description":
      "Shown in a notification body when receiving a friend request",
    "placeholders": {
      "name": {
        "content": "$1",
        "example": "Bob"
      }
    }
  },
  "friendRequestAcceptedNotificationTitle": {
    "message": "Friend request accepted",
    "description":
      "Shown in a notification title when friend request was accepted by the other user"
  },
  "friendRequestAcceptedNotificationMessage": {
    "message": "$name$ accepted your friend request",
    "description":
      "Shown in a notification body when friend request was accepted by the other user",
    "placeholders": {
      "name": {
        "content": "$1",
        "example": "Bob"
      }
    }
  },
  "blockUser": {
    "message": "Block user"
  },
  "unblockUser": {
    "message": "Unblock user"
  },
  "settingsUnblockHeader": {
    "message": "Blocked Users",
    "description":
      "Shown in the settings page as the heading for the blocked user settings"
  },
  "editProfileTitle": {
    "message": "Change your own display name",
    "description": "The title shown when user edits their own profile"
  },
  "editProfileDisplayNameWarning": {
    "message": "Note: Your display name will be visible to your contacts",
    "description": "Shown to the user as a warning about setting display name"
  },

  "copyPublicKey": {
    "message": "Copy public key",
    "description":
      "Button action that the user can click to copy their public keys"
  },
  "copiedPublicKey": {
    "message": "Copied public key",
    "description": "A toast message telling the user that the key was copied"
  },
  "copyMessage": {
    "message": "Copy message text",
    "description":
      "Button action that the user can click to copy their public keys"
  },
  "copiedMessage": {
    "message": "Copied message text",
    "description":
      "A toast message telling the user that the message text was copied"
  },
  "editDisplayName": {
    "message": "Edit display name",
    "description":
      "Button action that the user can click to edit their display name"
  },
  "showSeed": {
    "message": "Show seed",
    "description":
      "Button action that the user can click to view their unique seed"
  },

  "seedViewTitle": {
    "message":
      "Please save the seed below in a safe location. They can be used to restore your account if you lose access or migrate to a new device.",
    "description": "The title shown when the user views their seeds"
  },

  "copiedMnemonic": {
    "message": "Copied seed to clipboard",
    "description":
      "A toast message telling the user that the mnemonic seed was copied"
  },

  "passwordViewTitle": {
    "message": "Type in your password",
    "description":
      "The title shown when user needs to type in a password to unlock the messenger"
  },
  "unlock": {
    "message": "Unlock"
  },
  "resetDatabase": {
    "message": "Reset Database",
    "description":
      "A button action that the user can click to reset the database"
  },

  "setPassword": {
    "message": "Set Password",
    "description": "Button action that the user can click to set a password"
  },
  "changePassword": {
    "message": "Change Password",
    "description": "Button action that the user can click to change a password"
  },
  "removePassword": {
    "message": "Remove Password",
    "description": "Button action that the user can click to remove a password"
  },
  "typeInOldPassword": {
    "message": "Please type in your old password"
  },
  "invalidOldPassword": {
    "message": "Old password is invalid"
  },
  "invalidPassword": {
    "message": "Invalid password"
  },
  "passwordsDoNotMatch": {
    "message": "Passwords do not match"
  },
  "setPasswordFail": {
    "message": "Failed to set password"
  },
  "removePasswordFail": {
    "message": "Failed to remove password"
  },
  "changePasswordFail": {
    "message": "Failed to change password"
  },
  "setPasswordSuccess": {
    "message": "Password set"
  },
  "removePasswordSuccess": {
    "message": "Password removed"
  },
  "changePasswordSuccess": {
    "message": "Password changed"
  },
  "passwordLengthError": {
    "message": "Password must be between 6 and 50 characters long",
    "description":
      "Error string shown to the user when password doesn't meet length criteria"
  },
  "passwordTypeError": {
    "message": "Password must be a string",
    "description":
      "Error string shown to the user when password is not a string"
  },
  "passwordCharacterError": {
    "message": "Password must only contain letters, numbers and symbols",
    "description":
      "Error string shown to the user when password contains an invalid character"
  },
  "change": {
    "message": "Change"
  },
  "set": {
    "message": "Set"
  },
  "remove": {
    "message": "Remove"
  }
}<|MERGE_RESOLUTION|>--- conflicted
+++ resolved
@@ -702,14 +702,8 @@
     "message": "Quit",
     "description": "Command in the tray icon menu, to quit the application"
   },
-<<<<<<< HEAD
-  "trayTooltip": {
-    "message": "Loki Messenger",
-=======
-  "signalDesktop": {
-    "message": "Signal Desktop",
->>>>>>> bf904ddd
-    "description": "Tooltip for the tray icon"
+  "lokiMessenger": {
+    "message": "Loki Messenger"
   },
   "searchForPeopleOrGroups": {
     "message": "Enter name or public key",
