/* global Whisper: false */
/* global window: false */
const path = require('path');
const electron = require('electron');
const semver = require('semver');
const selfsigned = require('selfsigned');

const { deferredToPromise } = require('./js/modules/deferred_to_promise');
const { JobQueue } = require('./js/modules/job_queue');

const { app } = electron.remote;
const { clipboard } = electron;

window.PROTO_ROOT = 'protos';
const config = require('url').parse(window.location.toString(), true).query;

let title = config.name;
if (config.environment !== 'production') {
  title += ` - ${config.environment}`;
}
if (config.appInstance) {
  title += ` - ${config.appInstance}`;
}

window.Lodash = require('lodash');

// Regex to match all characters which are *not* supported in display names
window.displayNameRegex = /[^\u0041-\u005A\u0061-\u007A\u00AA\u00B5\u00BA\u00C0-\u00D6\u00D8-\u00F6\u00F8-\u02C1\u02C6-\u02D1\u02E0-\u02E4\u02EC\u02EE\u0370-\u0374\u0376\u0377\u037A-\u037D\u0386\u0388-\u038A\u038C\u038E-\u03A1\u03A3-\u03F5\u03F7-\u0481\u048A-\u0527\u0531-\u0556\u0559\u0561-\u0587\u05D0-\u05EA\u05F0-\u05F2\u0620-\u064A\u066E\u066F\u0671-\u06D3\u06D5\u06E5\u06E6\u06EE\u06EF\u06FA-\u06FC\u06FF\u0710\u0712-\u072F\u074D-\u07A5\u07B1\u07CA-\u07EA\u07F4\u07F5\u07FA\u0800-\u0815\u081A\u0824\u0828\u0840-\u0858\u08A0\u08A2-\u08AC\u0904-\u0939\u093D\u0950\u0958-\u0961\u0971-\u0977\u0979-\u097F\u0985-\u098C\u098F\u0990\u0993-\u09A8\u09AA-\u09B0\u09B2\u09B6-\u09B9\u09BD\u09CE\u09DC\u09DD\u09DF-\u09E1\u09F0\u09F1\u0A05-\u0A0A\u0A0F\u0A10\u0A13-\u0A28\u0A2A-\u0A30\u0A32\u0A33\u0A35\u0A36\u0A38\u0A39\u0A59-\u0A5C\u0A5E\u0A72-\u0A74\u0A85-\u0A8D\u0A8F-\u0A91\u0A93-\u0AA8\u0AAA-\u0AB0\u0AB2\u0AB3\u0AB5-\u0AB9\u0ABD\u0AD0\u0AE0\u0AE1\u0B05-\u0B0C\u0B0F\u0B10\u0B13-\u0B28\u0B2A-\u0B30\u0B32\u0B33\u0B35-\u0B39\u0B3D\u0B5C\u0B5D\u0B5F-\u0B61\u0B71\u0B83\u0B85-\u0B8A\u0B8E-\u0B90\u0B92-\u0B95\u0B99\u0B9A\u0B9C\u0B9E\u0B9F\u0BA3\u0BA4\u0BA8-\u0BAA\u0BAE-\u0BB9\u0BD0\u0C05-\u0C0C\u0C0E-\u0C10\u0C12-\u0C28\u0C2A-\u0C33\u0C35-\u0C39\u0C3D\u0C58\u0C59\u0C60\u0C61\u0C85-\u0C8C\u0C8E-\u0C90\u0C92-\u0CA8\u0CAA-\u0CB3\u0CB5-\u0CB9\u0CBD\u0CDE\u0CE0\u0CE1\u0CF1\u0CF2\u0D05-\u0D0C\u0D0E-\u0D10\u0D12-\u0D3A\u0D3D\u0D4E\u0D60\u0D61\u0D7A-\u0D7F\u0D85-\u0D96\u0D9A-\u0DB1\u0DB3-\u0DBB\u0DBD\u0DC0-\u0DC6\u0E01-\u0E30\u0E32\u0E33\u0E40-\u0E46\u0E81\u0E82\u0E84\u0E87\u0E88\u0E8A\u0E8D\u0E94-\u0E97\u0E99-\u0E9F\u0EA1-\u0EA3\u0EA5\u0EA7\u0EAA\u0EAB\u0EAD-\u0EB0\u0EB2\u0EB3\u0EBD\u0EC0-\u0EC4\u0EC6\u0EDC-\u0EDF\u0F00\u0F40-\u0F47\u0F49-\u0F6C\u0F88-\u0F8C\u1000-\u102A\u103F\u1050-\u1055\u105A-\u105D\u1061\u1065\u1066\u106E-\u1070\u1075-\u1081\u108E\u10A0-\u10C5\u10C7\u10CD\u10D0-\u10FA\u10FC-\u1248\u124A-\u124D\u1250-\u1256\u1258\u125A-\u125D\u1260-\u1288\u128A-\u128D\u1290-\u12B0\u12B2-\u12B5\u12B8-\u12BE\u12C0\u12C2-\u12C5\u12C8-\u12D6\u12D8-\u1310\u1312-\u1315\u1318-\u135A\u1380-\u138F\u13A0-\u13F4\u1401-\u166C\u166F-\u167F\u1681-\u169A\u16A0-\u16EA\u1700-\u170C\u170E-\u1711\u1720-\u1731\u1740-\u1751\u1760-\u176C\u176E-\u1770\u1780-\u17B3\u17D7\u17DC\u1820-\u1877\u1880-\u18A8\u18AA\u18B0-\u18F5\u1900-\u191C\u1950-\u196D\u1970-\u1974\u1980-\u19AB\u19C1-\u19C7\u1A00-\u1A16\u1A20-\u1A54\u1AA7\u1B05-\u1B33\u1B45-\u1B4B\u1B83-\u1BA0\u1BAE\u1BAF\u1BBA-\u1BE5\u1C00-\u1C23\u1C4D-\u1C4F\u1C5A-\u1C7D\u1CE9-\u1CEC\u1CEE-\u1CF1\u1CF5\u1CF6\u1D00-\u1DBF\u1E00-\u1F15\u1F18-\u1F1D\u1F20-\u1F45\u1F48-\u1F4D\u1F50-\u1F57\u1F59\u1F5B\u1F5D\u1F5F-\u1F7D\u1F80-\u1FB4\u1FB6-\u1FBC\u1FBE\u1FC2-\u1FC4\u1FC6-\u1FCC\u1FD0-\u1FD3\u1FD6-\u1FDB\u1FE0-\u1FEC\u1FF2-\u1FF4\u1FF6-\u1FFC\u2071\u207F\u2090-\u209C\u2102\u2107\u210A-\u2113\u2115\u2119-\u211D\u2124\u2126\u2128\u212A-\u212D\u212F-\u2139\u213C-\u213F\u2145-\u2149\u214E\u2183\u2184\u2C00-\u2C2E\u2C30-\u2C5E\u2C60-\u2CE4\u2CEB-\u2CEE\u2CF2\u2CF3\u2D00-\u2D25\u2D27\u2D2D\u2D30-\u2D67\u2D6F\u2D80-\u2D96\u2DA0-\u2DA6\u2DA8-\u2DAE\u2DB0-\u2DB6\u2DB8-\u2DBE\u2DC0-\u2DC6\u2DC8-\u2DCE\u2DD0-\u2DD6\u2DD8-\u2DDE\u2E2F\u3005\u3006\u3031-\u3035\u303B\u303C\u3041-\u3096\u309D-\u309F\u30A1-\u30FA\u30FC-\u30FF\u3105-\u312D\u3131-\u318E\u31A0-\u31BA\u31F0-\u31FF\u3400-\u4DB5\u4E00-\u9FCC\uA000-\uA48C\uA4D0-\uA4FD\uA500-\uA60C\uA610-\uA61F\uA62A\uA62B\uA640-\uA66E\uA67F-\uA697\uA6A0-\uA6E5\uA717-\uA71F\uA722-\uA788\uA78B-\uA78E\uA790-\uA793\uA7A0-\uA7AA\uA7F8-\uA801\uA803-\uA805\uA807-\uA80A\uA80C-\uA822\uA840-\uA873\uA882-\uA8B3\uA8F2-\uA8F7\uA8FB\uA90A-\uA925\uA930-\uA946\uA960-\uA97C\uA984-\uA9B2\uA9CF\uAA00-\uAA28\uAA40-\uAA42\uAA44-\uAA4B\uAA60-\uAA76\uAA7A\uAA80-\uAAAF\uAAB1\uAAB5\uAAB6\uAAB9-\uAABD\uAAC0\uAAC2\uAADB-\uAADD\uAAE0-\uAAEA\uAAF2-\uAAF4\uAB01-\uAB06\uAB09-\uAB0E\uAB11-\uAB16\uAB20-\uAB26\uAB28-\uAB2E\uABC0-\uABE2\uAC00-\uD7A3\uD7B0-\uD7C6\uD7CB-\uD7FB\uF900-\uFA6D\uFA70-\uFAD9\uFB00-\uFB06\uFB13-\uFB17\uFB1D\uFB1F-\uFB28\uFB2A-\uFB36\uFB38-\uFB3C\uFB3E\uFB40\uFB41\uFB43\uFB44\uFB46-\uFBB1\uFBD3-\uFD3D\uFD50-\uFD8F\uFD92-\uFDC7\uFDF0-\uFDFB\uFE70-\uFE74\uFE76-\uFEFC\uFF21-\uFF3A\uFF41-\uFF5A\uFF66-\uFFBE\uFFC2-\uFFC7\uFFCA-\uFFCF\uFFD2-\uFFD7\uFFDA-\uFFDC _0-9]*/g;

window.platform = process.platform;
window.getDefaultPoWDifficulty = () => config.defaultPoWDifficulty;
window.getTitle = () => title;
window.getEnvironment = () => config.environment;
window.isDev = () => config.environment === 'development';
window.getAppInstance = () => config.appInstance;
window.getVersion = () => config.version;
window.isImportMode = () => config.importMode;
window.getExpiration = () => config.buildExpiration;
window.getCommitHash = () => config.commitHash;
window.getNodeVersion = () => config.node_version;
window.getHostName = () => config.hostname;
window.getServerTrustRoot = () => config.serverTrustRoot;
window.isBehindProxy = () => Boolean(config.proxyUrl);
window.JobQueue = JobQueue;
window.getStoragePubKey = key =>
  window.isDev() ? key.substring(0, key.length - 2) : key;
window.getDefaultFileServer = () => config.defaultFileServer;
window.initialisedAPI = false;

window.isBeforeVersion = (toCheck, baseVersion) => {
  try {
    return semver.lt(toCheck, baseVersion);
  } catch (error) {
    window.log.error(
      `isBeforeVersion error: toCheck: ${toCheck}, baseVersion: ${baseVersion}`,
      error && error.stack ? error.stack : error
    );
    return true;
  }
};

window.CONSTANTS = {
  MAX_LOGIN_TRIES: 3,
  MAX_PASSWORD_LENGTH: 32,
  MAX_USERNAME_LENGTH: 20,
};

window.versionInfo = {
  environment: window.getEnvironment(),
  version: window.getVersion(),
  commitHash: window.getCommitHash(),
  appInstance: window.getAppInstance(),
};

// temporary clearnet fix
process.env.NODE_TLS_REJECT_UNAUTHORIZED = '0';
window.getSelfSignedCert = () => {
  let pems = window.storage.get('self-signed-certificate', null);
  if (!pems) {
    const pubKey = window.storage.get('number_id');
    const attrs = [{ name: 'commonName', value: pubKey }];
    pems = selfsigned.generate(attrs, { days: 365 * 10 });
    window.storage.put('self-signed-certificate', pems);
    window.log.info(`Created PEM for p2p:\n${pems}`);
  } else {
    window.log.info(`Found existing PEM for p2p:\n${pems}`);
  }
  return pems;
};

window.wrapDeferred = deferredToPromise;

const ipc = electron.ipcRenderer;
const localeMessages = ipc.sendSync('locale-data');

window.setBadgeCount = count => ipc.send('set-badge-count', count);

// Set the password for the database
window.setPassword = (passPhrase, oldPhrase) =>
  new Promise((resolve, reject) => {
    ipc.once('set-password-response', (event, error) => {
      if (error) {
        return reject(error);
      }
      Whisper.events.trigger('password-updated');
      return resolve();
    });
    ipc.send('set-password', passPhrase, oldPhrase);
  });

window.passwordUtil = require('./app/password_util');

// We never do these in our code, so we'll prevent it everywhere
window.open = () => null;
// eslint-disable-next-line no-eval, no-multi-assign
window.eval = global.eval = () => null;

window.drawAttention = () => {
  window.log.info('draw attention');
  ipc.send('draw-attention');
};
window.showWindow = () => {
  window.log.info('show window');
  ipc.send('show-window');
};

window.setAutoHideMenuBar = autoHide =>
  ipc.send('set-auto-hide-menu-bar', autoHide);

window.setMenuBarVisibility = visibility =>
  ipc.send('set-menu-bar-visibility', visibility);

window.restart = () => {
  window.log.info('restart');
  ipc.send('restart');
};

window.resetDatabase = () => {
  window.log.info('reset database');
  ipc.send('resetDatabase');
};

// Events for updating block number states across different windows.
// In this case we need these to update the blocked number
//  collection on the main window from the settings window.
window.onUnblockNumber = number => ipc.send('on-unblock-number', number);

ipc.on('mediaPermissionsChanged', () => {
  Whisper.events.trigger('mediaPermissionsChanged');
});

ipc.on('on-unblock-number', (event, number) => {
  // Unblock the number
  if (window.BlockedNumberController) {
    window.BlockedNumberController.unblock(number);
  }

  // Update the conversation
  if (window.ConversationController) {
    try {
      const conversation = window.ConversationController.get(number);
      conversation.unblock();
    } catch (e) {
      window.log.info(
        'IPC on unblock: failed to fetch conversation for number: ',
        number
      );
    }
  }
});

window.closeAbout = () => ipc.send('close-about');
window.readyForUpdates = () => ipc.send('ready-for-updates');

window.updateTrayIcon = unreadCount =>
  ipc.send('update-tray-icon', unreadCount);

ipc.on('set-up-with-import', () => {
  Whisper.events.trigger('setupWithImport');
});

ipc.on('set-up-as-new-device', () => {
  Whisper.events.trigger('setupAsNewDevice');
});

ipc.on('set-up-as-standalone', () => {
  Whisper.events.trigger('setupAsStandalone');
});

// Settings-related events

window.showSettings = () => ipc.send('show-settings');
window.showPermissionsPopup = () => ipc.send('show-permissions-popup');

ipc.on('add-dark-overlay', () => {
  const { addDarkOverlay } = window.Events;
  if (addDarkOverlay) {
    addDarkOverlay();
  }
});
ipc.on('remove-dark-overlay', () => {
  const { removeDarkOverlay } = window.Events;
  if (removeDarkOverlay) {
    removeDarkOverlay();
  }
});

window.getSettingValue = (settingID, comparisonValue = null) => {
  // Comparison value allows you to pull boolean values from any type.
  // Eg. window.getSettingValue('theme', 'light')
  // returns 'false' when the value is 'dark'.

  if (settingID === 'media-permissions') {
    let permissionValue;
    // eslint-disable-next-line more/no-then
    window.getMediaPermissions().then(value => {
      permissionValue = value;
    });

    return permissionValue;
  }

  const settingVal = window.storage.get(settingID);
  return comparisonValue ? !!settingVal === comparisonValue : settingVal;
};

window.setSettingValue = (settingID, value) => {
  window.storage.put(settingID, value);
};

installGetter('device-name', 'getDeviceName');

installGetter('theme-setting', 'getThemeSetting');
installSetter('theme-setting', 'setThemeSetting');
installGetter('hide-menu-bar', 'getHideMenuBar');
installSetter('hide-menu-bar', 'setHideMenuBar');

// Get the message TTL setting
window.getMessageTTL = () => window.storage.get('message-ttl', 24);
installGetter('message-ttl', 'getMessageTTL');
installSetter('message-ttl', 'setMessageTTL');

installGetter('read-receipt-setting', 'getReadReceiptSetting');
installSetter('read-receipt-setting', 'setReadReceiptSetting');

installGetter('typing-indicators-setting', 'getTypingIndicatorsSetting');
installSetter('typing-indicators-setting', 'setTypingIndicatorsSetting');

installGetter('notification-setting', 'getNotificationSetting');
installSetter('notification-setting', 'setNotificationSetting');
installGetter('audio-notification', 'getAudioNotification');
installSetter('audio-notification', 'setAudioNotification');

installGetter('link-preview-setting', 'getLinkPreviewSetting');
installSetter('link-preview-setting', 'setLinkPreviewSetting');

installGetter('spell-check', 'getSpellCheck');
installSetter('spell-check', 'setSpellCheck');

installGetter('media-permissions', 'getMediaPermissions');
installGetter('media-permissions', 'setMediaPermissions');

window.getMediaPermissions = () =>
  new Promise((resolve, reject) => {
    ipc.once('get-success-media-permissions', (_event, error, value) => {
      if (error) {
        return reject(error);
      }

      return resolve(value);
    });
    ipc.send('get-media-permissions');
  });

installGetter('is-primary', 'isPrimary');
installGetter('sync-request', 'getSyncRequest');
installGetter('sync-time', 'getLastSyncTime');
installSetter('sync-time', 'setLastSyncTime');

ipc.on('delete-all-data', () => {
  const { deleteAllData } = window.Events;
  if (deleteAllData) {
    deleteAllData();
  }
});

ipc.on('get-ready-for-shutdown', async () => {
  const { shutdown } = window.Events || {};
  if (!shutdown) {
    window.log.error('preload shutdown handler: shutdown method not found');
    ipc.send('now-ready-for-shutdown');
    return;
  }

  try {
    await shutdown();
    ipc.send('now-ready-for-shutdown');
  } catch (error) {
    ipc.send(
      'now-ready-for-shutdown',
      error && error.stack ? error.stack : error
    );
  }
});

function installGetter(name, functionName) {
  ipc.on(`get-${name}`, async () => {
    const getFn = window.Events[functionName];
    if (!getFn) {
      ipc.send(
        `get-success-${name}`,
        `installGetter: ${functionName} not found for event ${name}`
      );
      return;
    }
    try {
      ipc.send(`get-success-${name}`, null, await getFn());
    } catch (error) {
      ipc.send(
        `get-success-${name}`,
        error && error.stack ? error.stack : error
      );
    }
  });
}

function installSetter(name, functionName) {
  ipc.on(`set-${name}`, async (_event, value) => {
    const setFn = window.Events[functionName];
    if (!setFn) {
      ipc.send(
        `set-success-${name}`,
        `installSetter: ${functionName} not found for event ${name}`
      );
      return;
    }
    try {
      await setFn(value);
      ipc.send(`set-success-${name}`);
    } catch (error) {
      ipc.send(
        `set-success-${name}`,
        error && error.stack ? error.stack : error
      );
    }
  });
}

window.addSetupMenuItems = () => ipc.send('add-setup-menu-items');
window.removeSetupMenuItems = () => ipc.send('remove-setup-menu-items');

// We pull these dependencies in now, from here, because they have Node.js dependencies

require('./js/logging');

if (config.proxyUrl) {
  window.log.info('Using provided proxy url');
}

window.nodeSetImmediate = setImmediate;

const { initialize: initializeWebAPI } = require('./js/modules/web_api');

window.WebAPI = initializeWebAPI({
  url: config.serverUrl,
  cdnUrl: config.cdnUrl,
  certificateAuthority: config.certificateAuthority,
  contentProxyUrl: config.contentProxyUrl,
  proxyUrl: config.proxyUrl,
});

window.seedNodeList = JSON.parse(config.seedNodeList);
const LokiSnodeAPI = require('./js/modules/loki_snode_api');

window.lokiSnodeAPI = new LokiSnodeAPI({
  serverUrl: config.serverUrl,
  localUrl: config.localUrl,
});

window.LokiP2pAPI = require('./js/modules/loki_p2p_api');

window.LokiMessageAPI = require('./js/modules/loki_message_api');

window.LokiPublicChatAPI = require('./js/modules/loki_public_chat_api');

window.LokiFileServerAPI = require('./js/modules/loki_file_server_api');

window.LokiRssAPI = require('./js/modules/loki_rss_api');

const LokiMixpanelAPI = require('./js/modules/loki_mixpanel.js');

window.mixpanel = new LokiMixpanelAPI();

window.LocalLokiServer = require('./libloki/modules/local_loki_server');

window.localServerPort = config.localServerPort;

window.mnemonic = require('./libloki/modules/mnemonic');
const WorkerInterface = require('./js/modules/util_worker_interface');

// A Worker with a 3 minute timeout
const utilWorkerPath = path.join(app.getAppPath(), 'js', 'util_worker.js');
const utilWorker = new WorkerInterface(utilWorkerPath, 3 * 60 * 1000);
window.callWorker = (fnName, ...args) => utilWorker.callWorker(fnName, ...args);

// Linux seems to periodically let the event loop stop, so this is a global workaround
setInterval(() => {
  window.nodeSetImmediate(() => {});
}, 1000);

const { autoOrientImage } = require('./js/modules/auto_orient_image');

window.autoOrientImage = autoOrientImage;
window.dataURLToBlobSync = require('blueimp-canvas-to-blob');
window.emojiData = require('emoji-datasource');
window.EmojiPanel = require('emoji-panel');
window.filesize = require('filesize');
window.libphonenumber = require('google-libphonenumber').PhoneNumberUtil.getInstance();
window.libphonenumber.PhoneNumberFormat = require('google-libphonenumber').PhoneNumberFormat;
window.loadImage = require('blueimp-load-image');
window.getGuid = require('uuid/v4');
window.profileImages = require('./app/profile_images');

window.React = require('react');
window.ReactDOM = require('react-dom');
window.moment = require('moment');

const _sodium = require('libsodium-wrappers');

window.getSodium = async () => {
  await _sodium.ready;
  return _sodium;
};

window.clipboard = clipboard;

const Signal = require('./js/modules/signal');
const i18n = require('./js/modules/i18n');
const Attachments = require('./app/attachments');

const { locale } = config;
window.i18n = i18n.setup(locale, localeMessages);
window.moment.updateLocale(locale, {
  relativeTime: {
    s: window.i18n('timestamp_s'),
    m: window.i18n('timestamp_m'),
    h: window.i18n('timestamp_h'),
  },
});
window.moment.locale(locale);

window.Signal = Signal.setup({
  Attachments,
  userDataPath: app.getPath('userData'),
  getRegionCode: () => window.storage.get('regionCode'),
  logger: window.log,
});

// Pulling these in separately since they access filesystem, electron
window.Signal.Backup = require('./js/modules/backup');
window.Signal.Debug = require('./js/modules/debug');
window.Signal.Logs = require('./js/modules/logs');

// Add right-click listener for selected text and urls
const contextMenu = require('electron-context-menu');

const isQR = params =>
  params.mediaType === 'image' && params.titleText === 'Scan me!';

// QR saving doesn't work so we just disable it
contextMenu({
  showInspectElement: false,
  shouldShowMenu: (event, params) => {
    const isRegular =
      params.mediaType === 'none' && (params.linkURL || params.selectionText);
    return Boolean(!params.isEditable && (isQR(params) || isRegular));
  },
  menu: (actions, params) => {
    // If it's not a QR then show the default options
    if (!isQR(params)) {
      return actions;
    }

    return [actions.copyImage()];
  },
});

// We pull this in last, because the native module involved appears to be sensitive to
//   /tmp mounted as noexec on Linux.
require('./js/spell_check');

if (config.environment === 'test') {
  const isTravis = 'TRAVIS' in process.env && 'CI' in process.env;
  const isWindows = process.platform === 'win32';
  /* eslint-disable global-require, import/no-extraneous-dependencies */
  window.test = {
    glob: require('glob'),
    fse: require('fs-extra'),
    tmp: require('tmp'),
    path: require('path'),
    basePath: __dirname,
    attachmentsPath: window.Signal.Migrations.attachmentsPath,
    isTravis,
    isWindows,
  };
  /* eslint-enable global-require, import/no-extraneous-dependencies */
}

window.shortenPubkey = pubkey => `(...${pubkey.substring(pubkey.length - 6)})`;

window.pubkeyPattern = /@[a-fA-F0-9]{64,66}\b/g;

// Limited due to the proof-of-work requirement
window.SMALL_GROUP_SIZE_LIMIT = 10;

window.lokiFeatureFlags = {
  multiDeviceUnpairing: true,
<<<<<<< HEAD
  privateGroupChats: true,
=======
  privateGroupChats: false,
  useSnodeProxy: false,
>>>>>>> dc057113
};

// eslint-disable-next-line no-extend-native,func-names
Promise.prototype.ignore = function() {
  // eslint-disable-next-line more/no-then
  this.then(() => {});
};<|MERGE_RESOLUTION|>--- conflicted
+++ resolved
@@ -515,12 +515,8 @@
 
 window.lokiFeatureFlags = {
   multiDeviceUnpairing: true,
-<<<<<<< HEAD
   privateGroupChats: true,
-=======
-  privateGroupChats: false,
   useSnodeProxy: false,
->>>>>>> dc057113
 };
 
 // eslint-disable-next-line no-extend-native,func-names
