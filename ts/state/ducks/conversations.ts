--- conflicted
+++ resolved
@@ -253,11 +253,8 @@
   currentNotificationSetting?: ConversationNotificationSettingType;
 
   isPinned?: boolean;
-<<<<<<< HEAD
   isApproved?: boolean;
-=======
   callState?: CallState;
->>>>>>> a2f6d8c3
 }
 
 export interface NotificationForConvoOption {
