--- conflicted
+++ resolved
@@ -11,13 +11,13 @@
 const getHasBlindedMsgRequestsEnabled = (state: StateType) =>
   state.settings.settingsBools[SettingsKey.hasBlindedMsgRequestsEnabled];
 
-<<<<<<< HEAD
+
 const getHasFollowSystemThemeEnabled = (state: StateType) =>
   state.settings.settingsBools[SettingsKey.hasFollowSystemThemeEnabled];
-=======
+
 const getHasShiftSendEnabled = (state: StateType) =>
   state.settings.settingsBools[SettingsKey.hasShiftSendEnabled];
->>>>>>> f65895f0
+
 
 export const useHasLinkPreviewEnabled = () => {
   const value = useSelector(getLinkPreviewEnabled);
@@ -34,12 +34,12 @@
   return Boolean(value);
 };
 
-<<<<<<< HEAD
+
 export const useHasFollowSystemThemeEnabled = () => {
   const value = useSelector(getHasFollowSystemThemeEnabled);
-=======
+
 export const useHasEnterSendEnabled = () => {
   const value = useSelector(getHasShiftSendEnabled);
->>>>>>> f65895f0
+
   return Boolean(value);
 };