import { createSelector } from '@reduxjs/toolkit';

import { StateType } from '../reducer';
import { OverlayMode, RightOverlayMode, SectionStateType, SectionType } from '../ducks/section';
import { SessionSettingCategory } from '../../components/settings/SessionSettings';

export const getSection = (state: StateType): SectionStateType => state.section;

export const getFocusedSection = createSelector(
  getSection,
  (state: SectionStateType): SectionType => state.focusedSection
);

export const getIsMessageSection = (state: StateType) => {
  return state.section.focusedSection === SectionType.Message;
};

export const getFocusedSettingsSection = createSelector(
  getSection,
  (state: SectionStateType): SessionSettingCategory | undefined => state.focusedSettingsSection
);

export const getIsAppFocused = createSelector(
  getSection,
  (state: SectionStateType): boolean => state.isAppFocused
);

// TODO This should probably be renamed to getLeftOverlayMode and the props should be updated.
export const getOverlayMode = createSelector(
  getSection,
  (state: SectionStateType): OverlayMode | undefined => state.overlayMode
);

<<<<<<< HEAD
export const getIsMessageRequestOverlayShown = (state: StateType) => {
  const focusedSection = getFocusedSection(state);
  const overlayMode = getOverlayMode(state);

  return focusedSection === SectionType.Message && overlayMode === 'message-requests';
};
=======
export const getRightOverlayMode = createSelector(
  getSection,
  (state: SectionStateType): RightOverlayMode | undefined => state.rightOverlayMode
);
>>>>>>> 992d3d34
<|MERGE_RESOLUTION|>--- conflicted
+++ resolved
@@ -31,16 +31,13 @@
   (state: SectionStateType): OverlayMode | undefined => state.overlayMode
 );
 
-<<<<<<< HEAD
 export const getIsMessageRequestOverlayShown = (state: StateType) => {
   const focusedSection = getFocusedSection(state);
   const overlayMode = getOverlayMode(state);
 
   return focusedSection === SectionType.Message && overlayMode === 'message-requests';
 };
-=======
-export const getRightOverlayMode = createSelector(
-  getSection,
-  (state: SectionStateType): RightOverlayMode | undefined => state.rightOverlayMode
-);
->>>>>>> 992d3d34
+
+export const getRightOverlayMode = (state: StateType): RightOverlayMode | undefined => {
+  return state.section.rightOverlayMode;
+};