import {
  ConversationNotificationSettingType,
  ConversationTypeEnum,
} from '../models/conversationAttributes';
import { CallManager, SyncUtils, ToastUtils, UserUtils } from '../session/utils';

import { SessionButtonColor } from '../components/basic/SessionButton';
import { getCallMediaPermissionsSettings } from '../components/settings/SessionSettings';
import { Data } from '../data/data';
import { SettingsKey } from '../data/settings-key';
import { uploadFileToFsWithOnionV4 } from '../session/apis/file_server_api/FileServerApi';
import { OpenGroupUtils } from '../session/apis/open_group_api/utils';
import { getConversationController } from '../session/conversations';
import { getSodiumRenderer } from '../session/crypto';
import { getDecryptedMediaUrl } from '../session/crypto/DecryptedAttachmentsManager';
import { perfEnd, perfStart } from '../session/utils/Performance';
import { fromHexToArray, toHex } from '../session/utils/String';
import { ConfigurationSync } from '../session/utils/job_runners/jobs/ConfigurationSyncJob';
import { SessionUtilContact } from '../session/utils/libsession/libsession_utils_contacts';
import { forceSyncConfigurationNowIfNeeded } from '../session/utils/sync/syncUtils';
import {
  conversationReset,
  quoteMessage,
  resetConversationExternal,
} from '../state/ducks/conversations';
import {
  adminLeaveClosedGroup,
  changeNickNameModal,
  updateAddModeratorsModal,
  updateBanOrUnbanUserModal,
  updateConfirmModal,
  updateGroupMembersModal,
  updateGroupNameModal,
  updateInviteContactModal,
  updateRemoveModeratorsModal,
} from '../state/ducks/modalDialog';
import { MIME } from '../types';
import { IMAGE_JPEG } from '../types/MIME';
import { processNewAttachment } from '../types/MessageAttachment';
import { urlToBlob } from '../types/attachments/VisualAttachment';
import { BlockedNumberController } from '../util/blockedNumberController';
import { encryptProfile } from '../util/crypto/profileEncrypter';
<<<<<<< HEAD
import { ReleasedFeatures } from '../util/releaseFeature';
import { Storage, setLastProfileUpdateTimestamp } from '../util/storage';
import { UserGroupsWrapperActions } from '../webworker/workers/browser/libsession_worker_interface';
=======
import { uploadFileToFsWithOnionV4 } from '../session/apis/file_server_api/FileServerApi';
import { DisappearingMessageConversationType } from '../util/expiringMessages';
import { getNowWithNetworkOffset } from '../session/apis/snode_api/SNodeAPI';

export const getCompleteUrlForV2ConvoId = async (convoId: string) => {
  if (convoId.match(openGroupV2ConversationIdRegex)) {
    // this is a v2 group, just build the url
    const roomInfos = OpenGroupData.getV2OpenGroupRoom(convoId);
    if (roomInfos) {
      const fullUrl = getCompleteUrlFromRoom(roomInfos);

      return fullUrl;
    }
  }
  return undefined;
};
>>>>>>> 992d3d34

export async function copyPublicKeyByConvoId(convoId: string) {
  if (OpenGroupUtils.isOpenGroupV2(convoId)) {
    const fromWrapper = await UserGroupsWrapperActions.getCommunityByFullUrl(convoId);

    if (!fromWrapper) {
      window.log.warn('opengroup to copy was not found in the UserGroupsWrapper');
      return;
    }

    if (fromWrapper.fullUrlWithPubkey) {
      window.clipboard.writeText(fromWrapper.fullUrlWithPubkey);
      ToastUtils.pushCopiedToClipBoard();
    }
  } else {
    window.clipboard.writeText(convoId);
  }
}

export async function blockConvoById(conversationId: string) {
  const conversation = getConversationController().get(conversationId);

  if (!conversation.id || conversation.isPublic()) {
    return;
  }

  // I don't think we want to reset the approved fields when blocking a contact
  // if (conversation.isPrivate()) {
  //   await conversation.setIsApproved(false);
  // }

  await BlockedNumberController.block(conversation.id);
  await conversation.commit();
  ToastUtils.pushToastSuccess('blocked', window.i18n('blocked'));
}

export async function unblockConvoById(conversationId: string) {
  const conversation = getConversationController().get(conversationId);

  if (!conversation) {
    // we assume it's a block contact and not group.
    // this is to be able to unlock a contact we don't have a conversation with.
    await BlockedNumberController.unblockAll([conversationId]);
    ToastUtils.pushToastSuccess('unblocked', window.i18n('unblocked'));
    return;
  }
  if (!conversation.id || conversation.isPublic()) {
    return;
  }
  await BlockedNumberController.unblockAll([conversationId]);
  ToastUtils.pushToastSuccess('unblocked', window.i18n('unblocked'));
  await conversation.commit();
}

/**
 * marks the conversation's approval fields, sends messageRequestResponse, syncs to linked devices
 */
export const approveConvoAndSendResponse = async (
  conversationId: string,
  syncToDevices: boolean = true
) => {
  const convoToApprove = getConversationController().get(conversationId);

  if (!convoToApprove) {
    window?.log?.info('Conversation is already approved.');
    return;
  }

  await convoToApprove.setIsApproved(true, false);

  await convoToApprove.commit();
  await convoToApprove.sendMessageRequestResponse();

  // Conversation was not approved before so a sync is needed
  if (syncToDevices) {
    await forceSyncConfigurationNowIfNeeded();
  }
};

export async function declineConversationWithoutConfirm({
  blockContact,
  conversationId,
  currentlySelectedConvo,
  syncToDevices,
}: {
  conversationId: string;
  currentlySelectedConvo: string | undefined;
  syncToDevices: boolean;
  blockContact: boolean; // if set to false, the contact will just be set to not approved
}) {
  const conversationToDecline = getConversationController().get(conversationId);

  if (!conversationToDecline || !conversationToDecline.isPrivate()) {
    window?.log?.info('No conversation to decline.');
    return;
  }

  // Note: do not set the active_at undefined as this would make that conversation not synced with the libsession wrapper
  await conversationToDecline.setIsApproved(false, false);
  await conversationToDecline.setDidApproveMe(false, false);
  // this will update the value in the wrapper if needed but not remove the entry if we want it gone. The remove is done below with removeContactFromWrapper
  await conversationToDecline.commit();
  if (blockContact) {
    await blockConvoById(conversationId);
  }
  // when removing a message request, without blocking it, we actually have no need to store the conversation in the wrapper. So just remove the entry

  if (
    conversationToDecline.isPrivate() &&
    !SessionUtilContact.isContactToStoreInWrapper(conversationToDecline)
  ) {
    await SessionUtilContact.removeContactFromWrapper(conversationToDecline.id);
  }

  if (syncToDevices) {
    await forceSyncConfigurationNowIfNeeded();
  }
  if (currentlySelectedConvo && currentlySelectedConvo === conversationId) {
    window?.inboxStore?.dispatch(resetConversationExternal());
  }
}

export const declineConversationWithConfirm = ({
  conversationId,
  syncToDevices,
  blockContact,
  currentlySelectedConvo,
}: {
  conversationId: string;
  currentlySelectedConvo: string | undefined;
  syncToDevices: boolean;
  blockContact: boolean; // if set to false, the contact will just be set to not approved
}) => {
  window?.inboxStore?.dispatch(
    updateConfirmModal({
      okText: blockContact ? window.i18n('block') : window.i18n('decline'),
      cancelText: window.i18n('cancel'),
      message: window.i18n('declineRequestMessage'),
      onClickOk: async () => {
        await declineConversationWithoutConfirm({
          conversationId,
          currentlySelectedConvo,
          blockContact,
          syncToDevices,
        });
      },
      onClickCancel: () => {
        window?.inboxStore?.dispatch(updateConfirmModal(null));
      },
      onClickClose: () => {
        window?.inboxStore?.dispatch(updateConfirmModal(null));
      },
    })
  );
};

export async function showUpdateGroupNameByConvoId(conversationId: string) {
  const conversation = getConversationController().get(conversationId);
  if (conversation.isClosedGroup()) {
    // make sure all the members' convo exists so we can add or remove them
    await Promise.all(
      conversation
        .get('members')
        .map(m => getConversationController().getOrCreateAndWait(m, ConversationTypeEnum.PRIVATE))
    );
  }
  window.inboxStore?.dispatch(updateGroupNameModal({ conversationId }));
}

export async function showUpdateGroupMembersByConvoId(conversationId: string) {
  const conversation = getConversationController().get(conversationId);
  if (conversation.isClosedGroup()) {
    // make sure all the members' convo exists so we can add or remove them
    await Promise.all(
      conversation
        .get('members')
        .map(m => getConversationController().getOrCreateAndWait(m, ConversationTypeEnum.PRIVATE))
    );
  }
  window.inboxStore?.dispatch(updateGroupMembersModal({ conversationId }));
}

export function showLeaveGroupByConvoId(conversationId: string) {
  const conversation = getConversationController().get(conversationId);

  if (!conversation.isGroup()) {
    throw new Error('showLeaveGroupDialog() called with a non group convo.');
  }

  const title = window.i18n('leaveGroup');
  const message = window.i18n('leaveGroupConfirmation');
  const isAdmin = (conversation.get('groupAdmins') || []).includes(
    UserUtils.getOurPubKeyStrFromCache()
  );
  const isClosedGroup = conversation.isClosedGroup() || false;
  const isPublic = conversation.isPublic() || false;

  // if this is a community, or we legacy group are not admin, we can just show a confirmation dialog
  if (isPublic || (isClosedGroup && !isAdmin)) {
    const onClickClose = () => {
      window.inboxStore?.dispatch(updateConfirmModal(null));
    };
    window.inboxStore?.dispatch(
      updateConfirmModal({
        title,
        message,
        onClickOk: async () => {
          if (isPublic) {
            await getConversationController().deleteCommunity(conversation.id, {
              fromSyncMessage: false,
            });
          } else {
            await getConversationController().deleteClosedGroup(conversation.id, {
              fromSyncMessage: false,
              sendLeaveMessage: true,
            });
          }
          onClickClose();
        },
        onClickClose,
      })
    );
    return;
  }
  window.inboxStore?.dispatch(
    adminLeaveClosedGroup({
      conversationId,
    })
  );
}
export function showInviteContactByConvoId(conversationId: string) {
  window.inboxStore?.dispatch(updateInviteContactModal({ conversationId }));
}

export function showAddModeratorsByConvoId(conversationId: string) {
  window.inboxStore?.dispatch(updateAddModeratorsModal({ conversationId }));
}

export function showRemoveModeratorsByConvoId(conversationId: string) {
  window.inboxStore?.dispatch(updateRemoveModeratorsModal({ conversationId }));
}

export function showBanUserByConvoId(conversationId: string, pubkey?: string) {
  window.inboxStore?.dispatch(
    updateBanOrUnbanUserModal({ banType: 'ban', conversationId, pubkey })
  );
}

export function showUnbanUserByConvoId(conversationId: string, pubkey?: string) {
  window.inboxStore?.dispatch(
    updateBanOrUnbanUserModal({ banType: 'unban', conversationId, pubkey })
  );
}

export async function markAllReadByConvoId(conversationId: string) {
  const conversation = getConversationController().get(conversationId);
  perfStart(`markAllReadByConvoId-${conversationId}`);

  await conversation?.markAllAsRead();

  perfEnd(`markAllReadByConvoId-${conversationId}`, 'markAllReadByConvoId');
}

export async function setNotificationForConvoId(
  conversationId: string,
  selected: ConversationNotificationSettingType
) {
  const conversation = getConversationController().get(conversationId);

  const existingSettings = conversation.get('triggerNotificationsFor');
  if (existingSettings !== selected) {
    conversation.set({ triggerNotificationsFor: selected });
    await conversation.commit();
  }
}
export async function clearNickNameByConvoId(conversationId: string) {
  const conversation = getConversationController().get(conversationId);
  await conversation.setNickname(null, true);
}

export function showChangeNickNameByConvoId(conversationId: string) {
  window.inboxStore?.dispatch(changeNickNameModal({ conversationId }));
}

export async function deleteAllMessagesByConvoIdNoConfirmation(conversationId: string) {
  const conversation = getConversationController().get(conversationId);
  await Data.removeAllMessagesInConversation(conversationId);

  // destroy message keeps the active timestamp set so the
  // conversation still appears on the conversation list but is empty
  conversation.set({
    lastMessage: null,
  });

  await conversation.commit();
  window.inboxStore?.dispatch(conversationReset(conversationId));
}

export function deleteAllMessagesByConvoIdWithConfirmation(conversationId: string) {
  const onClickClose = () => {
    window?.inboxStore?.dispatch(updateConfirmModal(null));
  };

  const onClickOk = async () => {
    await deleteAllMessagesByConvoIdNoConfirmation(conversationId);
    onClickClose();
  };

  window?.inboxStore?.dispatch(
    updateConfirmModal({
      title: window.i18n('deleteMessages'),
      message: window.i18n('deleteConversationConfirmation'),
      onClickOk,
      okTheme: SessionButtonColor.Danger,
      onClickClose,
    })
  );
}

export async function setDisappearingMessagesByConvoId(
  conversationId: string,
  expirationType: DisappearingMessageConversationType,
  seconds?: number
) {
  const conversation = getConversationController().get(conversationId);

  const canSetDisappearing = !conversation.isOutgoingRequest() && !conversation.isIncomingRequest();

  if (!canSetDisappearing) {
    ToastUtils.pushMustBeApproved();
    return;
  }

  const providedChangeTimestamp = getNowWithNetworkOffset();

  if (!expirationType || expirationType === 'off' || !seconds || seconds <= 0) {
    await conversation.updateExpireTimer({
      providedExpirationType: 'off',
      providedExpireTimer: 0,
      providedChangeTimestamp,
    });
  } else {
    await conversation.updateExpireTimer({
      providedExpirationType: expirationType,
      providedExpireTimer: seconds,
      providedChangeTimestamp,
    });
  }
}

/**
 * This function can be used for reupload our avatar to the fileserver or upload a new avatar.
 *
 * If this is a reupload, the old profileKey is used, otherwise a new one is generated
 */
export async function uploadOurAvatar(newAvatarDecrypted?: ArrayBuffer) {
  const ourConvo = getConversationController().get(UserUtils.getOurPubKeyStrFromCache());
  if (!ourConvo) {
    window.log.warn('ourConvo not found... This is not a valid case');
    return;
  }

  let profileKey: Uint8Array | null;
  let decryptedAvatarData;
  if (newAvatarDecrypted) {
    // Encrypt with a new key every time
    profileKey = (await getSodiumRenderer()).randombytes_buf(32);
    decryptedAvatarData = newAvatarDecrypted;
  } else {
    // this is a reupload. no need to generate a new profileKey
    const ourConvoProfileKey =
      getConversationController()
        .get(UserUtils.getOurPubKeyStrFromCache())
        ?.get('profileKey') || null;

    profileKey = ourConvoProfileKey ? fromHexToArray(ourConvoProfileKey) : null;
    if (!profileKey) {
      window.log.info('our profileKey not found. Not reuploading our avatar');
      return;
    }
    const currentAttachmentPath = ourConvo.getAvatarPath();

    if (!currentAttachmentPath) {
      window.log.warn('No attachment currently set for our convo.. Nothing to do.');
      return;
    }

    const decryptedAvatarUrl = await getDecryptedMediaUrl(currentAttachmentPath, IMAGE_JPEG, true);

    if (!decryptedAvatarUrl) {
      window.log.warn('Could not decrypt avatar stored locally..');
      return;
    }
    const blob = await urlToBlob(decryptedAvatarUrl);

    decryptedAvatarData = await blob.arrayBuffer();
  }

  if (!decryptedAvatarData?.byteLength) {
    window.log.warn('Could not read content of avatar ...');
    return;
  }

  const encryptedData = await encryptProfile(decryptedAvatarData, profileKey);

  const avatarPointer = await uploadFileToFsWithOnionV4(encryptedData);
  if (!avatarPointer) {
    window.log.warn('failed to upload avatar to fileserver');
    return;
  }
  const { fileUrl, fileId } = avatarPointer;

  ourConvo.set('avatarPointer', fileUrl);

  // this encrypts and save the new avatar and returns a new attachment path
  const upgraded = await processNewAttachment({
    isRaw: true,
    data: decryptedAvatarData,
    contentType: MIME.IMAGE_UNKNOWN, // contentType is mostly used to generate previews and screenshot. We do not care for those in this case.
  });
  // Replace our temporary image with the attachment pointer from the server:
  ourConvo.set('avatarInProfile', undefined);
  const displayName = ourConvo.get('displayNameInProfile');

  // write the profileKey even if it did not change
  ourConvo.set({ profileKey: toHex(profileKey) });
  // Replace our temporary image with the attachment pointer from the server:
  // this commits already
  await ourConvo.setSessionProfile({
    avatarPath: upgraded.path,
    displayName,
    avatarImageId: fileId,
  });
  const newTimestampReupload = Date.now();
  await Storage.put(SettingsKey.lastAvatarUploadTimestamp, newTimestampReupload);

  if (newAvatarDecrypted) {
    await setLastProfileUpdateTimestamp(Date.now());
    await ConfigurationSync.queueNewJobIfNeeded();
    const userConfigLibsession = await ReleasedFeatures.checkIsUserConfigFeatureReleased();

    if (!userConfigLibsession) {
      await SyncUtils.forceSyncConfigurationNowIfNeeded(true);
    }
  } else {
    window.log.info(
      `Reuploading avatar finished at ${newTimestampReupload}, newAttachmentPointer ${fileUrl}`
    );
  }
  return {
    avatarPointer: ourConvo.get('avatarPointer'),
    profileKey: ourConvo.get('profileKey'),
  };
}

export async function replyToMessage(messageId: string) {
  const quotedMessageModel = await Data.getMessageById(messageId);
  if (!quotedMessageModel) {
    window.log.warn('Failed to find message to reply to');
    return;
  }
  const conversationModel = getConversationController().getOrThrow(
    quotedMessageModel.get('conversationId')
  );

  const quotedMessageProps = await conversationModel.makeQuote(quotedMessageModel);

  if (quotedMessageProps) {
    window.inboxStore?.dispatch(quoteMessage(quotedMessageProps));
  } else {
    window.inboxStore?.dispatch(quoteMessage(undefined));
  }
}

/**
 * Check if what is pasted is a URL and prompt confirmation for a setting change
 * @param e paste event
 */
export async function showLinkSharingConfirmationModalDialog(e: any) {
  const pastedText = e.clipboardData.getData('text');
  if (isURL(pastedText) && !window.getSettingValue(SettingsKey.settingsLinkPreview, false)) {
    const alreadyDisplayedPopup =
      (await Data.getItemById(SettingsKey.hasLinkPreviewPopupBeenDisplayed))?.value || false;
    if (!alreadyDisplayedPopup) {
      window.inboxStore?.dispatch(
        updateConfirmModal({
          shouldShowConfirm:
            !window.getSettingValue(SettingsKey.settingsLinkPreview) && !alreadyDisplayedPopup,
          title: window.i18n('linkPreviewsTitle'),
          message: window.i18n('linkPreviewsConfirmMessage'),
          okTheme: SessionButtonColor.Danger,
          onClickOk: async () => {
            await window.setSettingValue(SettingsKey.settingsLinkPreview, true);
          },
          onClickClose: async () => {
            await Storage.put(SettingsKey.hasLinkPreviewPopupBeenDisplayed, true);
          },
        })
      );
    }
  }
}

/**
 *
 * @param str String to evaluate
 * @returns boolean if the string is true or false
 */
function isURL(str: string) {
  const urlRegex =
    '^(?!mailto:)(?:(?:http|https|ftp)://)(?:\\S+(?::\\S*)?@)?(?:(?:(?:[1-9]\\d?|1\\d\\d|2[01]\\d|22[0-3])(?:\\.(?:1?\\d{1,2}|2[0-4]\\d|25[0-5])){2}(?:\\.(?:[0-9]\\d?|1\\d\\d|2[0-4]\\d|25[0-4]))|(?:(?:[a-z\\u00a1-\\uffff0-9]+-?)*[a-z\\u00a1-\\uffff0-9]+)(?:\\.(?:[a-z\\u00a1-\\uffff0-9]+-?)*[a-z\\u00a1-\\uffff0-9]+)*(?:\\.(?:[a-z\\u00a1-\\uffff]{2,})))|localhost)(?::\\d{2,5})?(?:(/|\\?|#)[^\\s]*)?$';
  const url = new RegExp(urlRegex, 'i');
  return str.length < 2083 && url.test(str);
}

export async function callRecipient(pubkey: string, canCall: boolean) {
  const convo = getConversationController().get(pubkey);

  if (!canCall) {
    ToastUtils.pushUnableToCall();
    return;
  }

  if (!getCallMediaPermissionsSettings()) {
    ToastUtils.pushVideoCallPermissionNeeded();
    return;
  }

  if (convo && convo.isPrivate() && !convo.isMe()) {
    await CallManager.USER_callRecipient(convo.id);
  }
}<|MERGE_RESOLUTION|>--- conflicted
+++ resolved
@@ -40,28 +40,11 @@
 import { urlToBlob } from '../types/attachments/VisualAttachment';
 import { BlockedNumberController } from '../util/blockedNumberController';
 import { encryptProfile } from '../util/crypto/profileEncrypter';
-<<<<<<< HEAD
 import { ReleasedFeatures } from '../util/releaseFeature';
 import { Storage, setLastProfileUpdateTimestamp } from '../util/storage';
 import { UserGroupsWrapperActions } from '../webworker/workers/browser/libsession_worker_interface';
-=======
-import { uploadFileToFsWithOnionV4 } from '../session/apis/file_server_api/FileServerApi';
 import { DisappearingMessageConversationType } from '../util/expiringMessages';
-import { getNowWithNetworkOffset } from '../session/apis/snode_api/SNodeAPI';
-
-export const getCompleteUrlForV2ConvoId = async (convoId: string) => {
-  if (convoId.match(openGroupV2ConversationIdRegex)) {
-    // this is a v2 group, just build the url
-    const roomInfos = OpenGroupData.getV2OpenGroupRoom(convoId);
-    if (roomInfos) {
-      const fullUrl = getCompleteUrlFromRoom(roomInfos);
-
-      return fullUrl;
-    }
-  }
-  return undefined;
-};
->>>>>>> 992d3d34
+import { GetNetworkTime } from '../session/apis/snode_api/getNetworkTime';
 
 export async function copyPublicKeyByConvoId(convoId: string) {
   if (OpenGroupUtils.isOpenGroupV2(convoId)) {
@@ -395,7 +378,7 @@
     return;
   }
 
-  const providedChangeTimestamp = getNowWithNetworkOffset();
+  const providedChangeTimestamp = GetNetworkTime.getNowWithNetworkOffset();
 
   if (!expirationType || expirationType === 'off' || !seconds || seconds <= 0) {
     await conversation.updateExpireTimer({
