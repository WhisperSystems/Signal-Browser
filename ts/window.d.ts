import {} from 'styled-components/cssprop';

import { LocalizerType } from '../types/Util';
import { LibsignalProtocol } from '../../libtextsecure/libsignal-protocol';
import { SignalInterface } from '../../js/modules/signal';

import { LibTextsecure } from '../libtextsecure';
import { ConfirmationDialogParams } from '../background';

import { Store } from 'redux';
import { DefaultTheme } from 'styled-components';

import { ConversationCollection, ConversationModel } from './models/conversation';
import { ConversationType } from './state/ducks/conversations';

/*
We declare window stuff here instead of global.d.ts because we are importing other declarations.
If you import anything in global.d.ts, the type system won't work correctly.
*/

type UtilWorkerFunctionType = (fnName: string, ...args: any) => Promise<any>;

declare global {
  interface Window {
    CONSTANTS: any;
    Events: any;
    Lodash: any;
    LokiSnodeAPI: any;
    Session: any;
    Signal: SignalInterface;
    StubAppDotNetApi: any;
    StringView: any;
    StubMessageAPI: any;
    Whisper: any;
    clearLocalData: any;
    clipboard: any;
    dcodeIO: any;
    displayNameRegex: any;
    friends: any;
    getConversations: any;
    getFriendsFromContacts: any;
    getSettingValue: any;
    i18n: LocalizerType;
<<<<<<< HEAD
=======
    isFocused: () => boolean;
    libloki: Libloki;
>>>>>>> 6df84fbd
    libsignal: LibsignalProtocol;
    log: any;
    lokiFeatureFlags: {
      useOnionRequests: boolean;
      useFileOnionRequests: boolean;
      useFileOnionRequestsV2: boolean;
      padOutgoingAttachments: boolean;
      enablePinConversations: boolean;
    };
    lokiSnodeAPI: LokiSnodeAPI;
    onLogin: any;
    resetDatabase: any;
    restart: any;
    getSeedNodeList: () => Array<any> | undefined;
    setPassword: any;
    setSettingValue: any;
    storage: any;
    textsecure: LibTextsecure;
    toggleMediaPermissions: any;
    toggleMenuBar: any;
    toggleSpellCheck: any;
    setTheme: (newTheme: string) => any;
    userConfig: any;
    versionInfo: any;
    getStoragePubKey: (key: string) => string;
    getConversations: () => ConversationCollection;
    profileImages: any;
    MediaRecorder: any;
    dataURLToBlobSync: any;
    autoOrientImage: any;
    contextMenuShown: boolean;
    inboxStore?: Store;
    actionsCreators: any;
    extension: {
      expired: (boolean) => void;
      expiredStatus: () => boolean;
    };
    LokiPushNotificationServer: any;
    globalOnlineStatus: boolean;
    confirmationDialog: any;
    callWorker: (fnName: string, ...args: any) => Promise<any>;
  }
}<|MERGE_RESOLUTION|>--- conflicted
+++ resolved
@@ -41,11 +41,7 @@
     getFriendsFromContacts: any;
     getSettingValue: any;
     i18n: LocalizerType;
-<<<<<<< HEAD
-=======
     isFocused: () => boolean;
-    libloki: Libloki;
->>>>>>> 6df84fbd
     libsignal: LibsignalProtocol;
     log: any;
     lokiFeatureFlags: {
