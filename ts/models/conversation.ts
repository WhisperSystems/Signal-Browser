import autoBind from 'auto-bind';
import Backbone from 'backbone';
import {
  debounce,
  defaults,
  includes,
  isArray,
  isEmpty,
  isEqual,
  isNumber,
  isString,
  sortBy,
  throttle,
  uniq,
  xor,
} from 'lodash';
import { SignalService } from '../protobuf';
import { getMessageQueue } from '../session';
import { getConversationController } from '../session/conversations';
import { ClosedGroupVisibleMessage } from '../session/messages/outgoing/visibleMessage/ClosedGroupVisibleMessage';
import { PubKey } from '../session/types';
import { ToastUtils, UserUtils } from '../session/utils';
import { BlockedNumberController } from '../util';
<<<<<<< HEAD
import { MessageModel, sliceQuoteText } from './message';
=======
import { leaveClosedGroup } from '../session/group/closed-group';
import { SignalService } from '../protobuf';
import { MessageModel } from './message';
>>>>>>> 53691315
import { MessageAttributesOptionals, MessageDirection } from './messageType';

import { Data } from '../../ts/data/data';
import { OpenGroupRequestCommonType } from '../session/apis/open_group_api/opengroupV2/ApiUtil';
import { OpenGroupUtils } from '../session/apis/open_group_api/utils';
import { getOpenGroupV2FromConversationId } from '../session/apis/open_group_api/utils/OpenGroupUtils';
import { ExpirationTimerUpdateMessage } from '../session/messages/outgoing/controlMessage/ExpirationTimerUpdateMessage';
import { ReadReceiptMessage } from '../session/messages/outgoing/controlMessage/receipt/ReadReceiptMessage';
import { TypingMessage } from '../session/messages/outgoing/controlMessage/TypingMessage';
import { GroupInvitationMessage } from '../session/messages/outgoing/visibleMessage/GroupInvitationMessage';
import { OpenGroupVisibleMessage } from '../session/messages/outgoing/visibleMessage/OpenGroupVisibleMessage';
import {
  VisibleMessage,
  VisibleMessageParams,
} from '../session/messages/outgoing/visibleMessage/VisibleMessage';
import { perfEnd, perfStart } from '../session/utils/Performance';
import { toHex } from '../session/utils/String';
import { createTaskWithTimeout } from '../session/utils/TaskWithTimeout';
import {
  actions as conversationActions,
  conversationsChanged,
  markConversationFullyRead,
  MessageModelPropsWithoutConvoProps,
  ReduxConversationType,
} from '../state/ducks/conversations';

import { from_hex } from 'libsodium-wrappers-sumo';
import {
  ReplyingToMessageProps,
  SendMessageType,
} from '../components/conversation/composition/CompositionBox';
import { OpenGroupData } from '../data/opengroups';
import { SettingsKey } from '../data/settings-key';
import {
  findCachedOurBlindedPubkeyOrLookItUp,
  getUsBlindedInThatServer,
  isUsAnySogsFromCache,
} from '../session/apis/open_group_api/sogsv3/knownBlindedkeys';
import { SogsBlinding } from '../session/apis/open_group_api/sogsv3/sogsBlinding';
import { sogsV3FetchPreviewAndSaveIt } from '../session/apis/open_group_api/sogsv3/sogsV3FetchFile';
import { GetNetworkTime } from '../session/apis/snode_api/getNetworkTime';
import { SnodeNamespaces } from '../session/apis/snode_api/namespaces';
import { getSodiumRenderer } from '../session/crypto';
import { addMessagePadding } from '../session/crypto/BufferPadding';
import { getDecryptedMediaUrl } from '../session/crypto/DecryptedAttachmentsManager';
import {
  MessageRequestResponse,
  MessageRequestResponseParams,
} from '../session/messages/outgoing/controlMessage/MessageRequestResponse';
import { ed25519Str } from '../session/onions/onionPath';
import { ConfigurationSync } from '../session/utils/job_runners/jobs/ConfigurationSyncJob';
import { SessionUtilContact } from '../session/utils/libsession/libsession_utils_contacts';
import { SessionUtilConvoInfoVolatile } from '../session/utils/libsession/libsession_utils_convo_info_volatile';
import { SessionUtilUserGroups } from '../session/utils/libsession/libsession_utils_user_groups';
import { forceSyncConfigurationNowIfNeeded } from '../session/utils/sync/syncUtils';
import { getOurProfile } from '../session/utils/User';
import {
  deleteExternalFilesOfConversation,
  getAbsoluteAttachmentPath,
  loadAttachmentData,
} from '../types/MessageAttachment';
import { IMAGE_JPEG } from '../types/MIME';
import { Reaction } from '../types/Reaction';
import {
  assertUnreachable,
  roomHasBlindEnabled,
  roomHasReactionsEnabled,
  SaveConversationReturn,
} from '../types/sqlSharedTypes';
import { Notifications } from '../util/notifications';
import { Reactions } from '../util/reactions';
import { Registration } from '../util/registration';
import { Storage } from '../util/storage';
import {
  CONVERSATION_PRIORITIES,
  ConversationAttributes,
  ConversationNotificationSetting,
  ConversationTypeEnum,
  fillConvoAttributesWithDefaults,
  isDirectConversation,
  isOpenOrClosedGroup,
  READ_MESSAGE_STATE,
} from './conversationAttributes';

import { LibSessionUtil } from '../session/utils/libsession/libsession_utils';
import { SessionUtilUserProfile } from '../session/utils/libsession/libsession_utils_user_profile';
import { ReduxSogsRoomInfos } from '../state/ducks/sogsRoomInfo';
import {
  getCanWriteOutsideRedux,
  getModeratorsOutsideRedux,
  getSubscriberCountOutsideRedux,
} from '../state/selectors/sogsRoomInfo';
import { markAttributesAsReadIfNeeded } from './messageFactory';

type InMemoryConvoInfos = {
  mentionedUs: boolean;
  unreadCount: number;
};

/**
 * Some fields are not stored in the database, but are kept in memory.
 * We use this map to keep track of them. The key is the conversation id.
 */
const inMemoryConvoInfos: Map<string, InMemoryConvoInfos> = new Map(); // decide it it makes sense to move this to a redux slice?

export class ConversationModel extends Backbone.Model<ConversationAttributes> {
  public updateLastMessage: () => any;
  public throttledBumpTyping: () => void;
  public throttledNotify: (message: MessageModel) => void;
  public markConversationRead: (newestUnreadDate: number, readAt?: number) => void;
  public initialPromise: any;

  private typingRefreshTimer?: NodeJS.Timeout | null;
  private typingPauseTimer?: NodeJS.Timeout | null;
  private typingTimer?: NodeJS.Timeout | null;

  private pending?: Promise<any>;

  constructor(attributes: ConversationAttributes) {
    super(fillConvoAttributesWithDefaults(attributes));

    // This may be overridden by getConversationController().getOrCreate, and signify
    //   our first save to the database. Or first fetch from the database.
    this.initialPromise = Promise.resolve();
    autoBind(this);

    this.throttledBumpTyping = throttle(this.bumpTyping, 300);
    this.updateLastMessage = throttle(this.bouncyUpdateLastMessage.bind(this), 1000, {
      trailing: true,
      leading: true,
    });

    this.throttledNotify = debounce(this.notify, 2000, { maxWait: 2000, trailing: true });
    // start right away the function is called, and wait 1sec before calling it again
    this.markConversationRead = debounce(this.markConversationReadBouncy, 1000, {
      leading: true,
      trailing: true,
    });

    this.typingRefreshTimer = null;
    this.typingPauseTimer = null;
    window.inboxStore?.dispatch(conversationsChanged([this.getConversationModelProps()]));
  }

  public idForLogging() {
    if (this.isPrivate()) {
      return this.id;
    }

    if (this.isPublic()) {
      return this.id;
    }

    return `group(${ed25519Str(this.id)})`;
  }

  public isMe() {
    return UserUtils.isUsFromCache(this.id);
  }

  /**
   * Same as this.isOpenGroupV2().
   *
   * // TODOLATER merge them together
   */
  public isPublic(): boolean {
    return this.isOpenGroupV2();
  }

  /**
   * Same as this.isPublic().
   *
   * // TODOLATER merge them together
   */
  public isOpenGroupV2(): boolean {
    return OpenGroupUtils.isOpenGroupV2(this.id);
  }
  public isClosedGroup(): boolean {
    return Boolean(
      (this.get('type') === ConversationTypeEnum.GROUP && this.id.startsWith('05')) ||
        (this.get('type') === ConversationTypeEnum.GROUPV3 && this.id.startsWith('03'))
    );
  }

  public isPrivate() {
    return isDirectConversation(this.get('type'));
  }

  // returns true if this is a closed/medium or open group
  public isGroup() {
    return isOpenOrClosedGroup(this.get('type'));
  }

  public isBlocked() {
    if (!this.id || this.isMe()) {
      return false;
    }

    if (this.isPrivate() || this.isClosedGroup()) {
      return BlockedNumberController.isBlocked(this.id);
    }

    return false;
  }

  /**
   * Returns true if this conversation is active.
   * i.e. the conversation is visible on the left pane. (Either we or another user created this convo).
   * An active conversation is a user/group we interacted with directly, or they did, at some point.
   * For instance, all of the conversations created when receiving a community are not active, until we start directly talking with them (or they do).
   */
  public isActive() {
    return Boolean(this.get('active_at'));
  }

  /**
   *
   * @returns true if this conversation is private and hidden.
   * A non-private conversation cannot be hidden currently.
   *  - a community is removed straight away when we leave it and not marked hidden
   *  - a legacy group is kept visible if we leave it, until we explicitely delete it. At that time, it is removed completely and not marked hidden
   */
  public isHidden() {
    const priority = this.get('priority') || CONVERSATION_PRIORITIES.default;
    return this.isPrivate() && priority === CONVERSATION_PRIORITIES.hidden;
  }

  public async cleanup() {
    await deleteExternalFilesOfConversation(this.attributes);
  }

  public getGroupAdmins(): Array<string> {
    const groupAdmins = this.get('groupAdmins');

    return groupAdmins && groupAdmins.length > 0 ? groupAdmins : [];
  }

  // tslint:disable-next-line: cyclomatic-complexity max-func-body-length
  public getConversationModelProps(): ReduxConversationType {
    const isPublic = this.isPublic();

    const ourNumber = UserUtils.getOurPubKeyStrFromCache();
    const avatarPath = this.getAvatarPath();
    const isPrivate = this.isPrivate();
    const weAreAdmin = this.isAdmin(ourNumber);

    const currentNotificationSetting = this.get('triggerNotificationsFor');
    const priorityFromDb = this.get('priority');

    // To reduce the redux store size, only set fields which cannot be undefined.
    // For instance, a boolean can usually be not set if false, etc
    const toRet: ReduxConversationType = {
      id: this.id as string,
      activeAt: this.get('active_at'),
      type: this.get('type'),
    };

    if (isFinite(priorityFromDb) && priorityFromDb !== CONVERSATION_PRIORITIES.default) {
      toRet.priority = priorityFromDb;
    }

    if (this.get('markedAsUnread')) {
      toRet.isMarkedUnread = !!this.get('markedAsUnread');
    }

    if (isPrivate) {
      toRet.isPrivate = true;
      if (this.typingTimer) {
        toRet.isTyping = true;
      }
      if (this.isMe()) {
        toRet.isMe = true;
      }

      const foundContact = SessionUtilContact.getContactCached(this.id);

      if (!toRet.activeAt && foundContact && isFinite(foundContact.createdAtSeconds)) {
        toRet.activeAt = foundContact.createdAtSeconds * 1000; // active at is in ms
      }
    }

    if (weAreAdmin) {
      toRet.weAreAdmin = true;
    }

    if (isPublic) {
      toRet.isPublic = true;
    }

    if (avatarPath) {
      toRet.avatarPath = avatarPath;
    }

    if (
      currentNotificationSetting &&
      currentNotificationSetting !== ConversationNotificationSetting[0]
    ) {
      toRet.currentNotificationSetting = currentNotificationSetting;
    }

    if (this.get('displayNameInProfile')) {
      toRet.displayNameInProfile = this.get('displayNameInProfile');
    }
    if (this.get('nickname')) {
      toRet.nickname = this.get('nickname');
    }
    if (BlockedNumberController.isBlocked(this.id)) {
      toRet.isBlocked = true;
    }
    if (this.get('didApproveMe')) {
      toRet.didApproveMe = this.get('didApproveMe');
    }
    if (this.get('isApproved')) {
      toRet.isApproved = this.get('isApproved');
    }
    if (this.get('expireTimer')) {
      toRet.expireTimer = this.get('expireTimer');
    }
    // those are values coming only from both the DB or the wrapper. Currently we display the data from the DB
    if (this.isClosedGroup()) {
      toRet.members = this.get('members') || [];
    }

    // those are values coming only from both the DB or the wrapper. Currently we display the data from the DB
    if (this.isClosedGroup() || this.isPublic()) {
      // for public, this value always comes from the DB
      toRet.groupAdmins = this.getGroupAdmins();
    }

    // those are values coming only from the DB when this is a closed group
    if (this.isClosedGroup()) {
      if (this.get('isKickedFromGroup')) {
        toRet.isKickedFromGroup = this.get('isKickedFromGroup');
      }
      if (this.get('left')) {
        toRet.left = this.get('left');
      }
      // to be dropped once we get rid of the legacy closed groups
      const zombies = this.get('zombies') || [];
      if (zombies?.length) {
        toRet.zombies = uniq(zombies);
      }
    }

    // -- Handle the field stored only in memory for all types of conversation--
    const inMemoryConvoInfo = inMemoryConvoInfos.get(this.id);
    if (inMemoryConvoInfo) {
      if (inMemoryConvoInfo.unreadCount) {
        toRet.unreadCount = inMemoryConvoInfo.unreadCount;
      }
      if (inMemoryConvoInfo.mentionedUs) {
        toRet.mentionedUs = inMemoryConvoInfo.mentionedUs;
      }
    }

    // -- Handle the last message status, if present --
    const lastMessageText = this.get('lastMessage');
    if (lastMessageText && lastMessageText.length) {
      const lastMessageStatus = this.get('lastMessageStatus');

      toRet.lastMessage = {
        status: lastMessageStatus,
        text: lastMessageText,
      };
    }
    return toRet;
  }

  /**
   *
   * @param groupAdmins the Array of group admins, where, if we are a group admin, we are present unblinded.
   * @param shouldCommit set this to true to auto commit changes
   * @returns true if the groupAdmins where not the same (and thus updated)
   */
  public async updateGroupAdmins(groupAdmins: Array<string>, shouldCommit: boolean) {
    const sortedNewAdmins = uniq(sortBy(groupAdmins));

    // check if there is any difference betwewen the two, if yes, override it with what we got.
    if (!xor(this.getGroupAdmins(), groupAdmins).length) {
      return false;
    }
    this.set({ groupAdmins: sortedNewAdmins });
    if (shouldCommit) {
      await this.commit();
    }
    return true;
  }

  /**
   * Fetches from the Database an update of what are the memory only informations like mentionedUs and the unreadCount, etc
   */
  public async refreshInMemoryDetails(providedMemoryDetails?: SaveConversationReturn) {
    if (!SessionUtilConvoInfoVolatile.isConvoToStoreInWrapper(this)) {
      return;
    }
    const memoryDetails = providedMemoryDetails || (await Data.fetchConvoMemoryDetails(this.id));

    if (!memoryDetails) {
      inMemoryConvoInfos.delete(this.id);
      return;
    }
    if (!inMemoryConvoInfos.get(this.id)) {
      inMemoryConvoInfos.set(this.id, {
        mentionedUs: false,
        unreadCount: 0,
      });
    }

    const existing = inMemoryConvoInfos.get(this.id);
    if (!existing) {
      return;
    }
    let changes = false;
    if (existing.unreadCount !== memoryDetails.unreadCount) {
      existing.unreadCount = memoryDetails.unreadCount;
      changes = true;
    }

    if (existing.mentionedUs !== memoryDetails.mentionedUs) {
      existing.mentionedUs = memoryDetails.mentionedUs;
      changes = true;
    }

    if (changes) {
      this.triggerUIRefresh();
    }
  }

  public async queueJob(callback: () => Promise<void>) {
    // tslint:disable-next-line: no-promise-as-boolean
    const previous = this.pending || Promise.resolve();

    const taskWithTimeout = createTaskWithTimeout(callback, `conversation ${this.idForLogging()}`);

    this.pending = previous.then(taskWithTimeout, taskWithTimeout);
    const current = this.pending;

    void current.then(() => {
      if (this.pending === current) {
        delete this.pending;
      }
    });

    return current;
  }

  public async makeQuote(quotedMessage: MessageModel): Promise<ReplyingToMessageProps | null> {
    const attachments = quotedMessage.get('attachments');
    const preview = quotedMessage.get('preview');

    const body = quotedMessage.get('body');
    const quotedAttachments = await this.getQuoteAttachment(attachments, preview);

    if (!quotedMessage.get('sent_at')) {
      window.log.warn('tried to make a quote without a sent_at timestamp');
      return null;
    }
    let msgSource = quotedMessage.getSource();
    if (this.isPublic()) {
      const room = OpenGroupData.getV2OpenGroupRoom(this.id);
      if (room && roomHasBlindEnabled(room) && msgSource === UserUtils.getOurPubKeyStrFromCache()) {
        // this room should send message with blinded pubkey, so we need to make the quote with them too.
        // when we make a quote to ourself on a blind sogs, that message has a sender being our naked pubkey
        const sodium = await getSodiumRenderer();
        msgSource = await findCachedOurBlindedPubkeyOrLookItUp(room.serverPublicKey, sodium);
      }
    }

    return {
      author: msgSource,
      id: `${quotedMessage.get('sent_at')}` || '',
      // NOTE we send the entire body to be consistent with the other platforms
      text: body,
      attachments: quotedAttachments,
      timestamp: quotedMessage.get('sent_at') || 0,
      convoId: this.id,
    };
  }

  public toOpenGroupV2(): OpenGroupRequestCommonType {
    if (!this.isOpenGroupV2()) {
      throw new Error('tried to run toOpenGroup for not public group v2');
    }
    return getOpenGroupV2FromConversationId(this.id);
  }

  public async sendReactionJob(sourceMessage: MessageModel, reaction: Reaction) {
    try {
      const destination = this.id;

      const sentAt = sourceMessage.get('sent_at');
      if (!sentAt) {
        throw new Error('sendReactMessageJob() sent_at must be set.');
      }

      // an OpenGroupV2 message is just a visible message
      const chatMessageParams: VisibleMessageParams = {
        body: '',
        timestamp: sentAt,
        reaction,
        lokiProfile: UserUtils.getOurProfile(),
      };

      const shouldApprove = !this.isApproved() && this.isPrivate();
      const incomingMessageCount = await Data.getMessageCountByType(
        this.id,
        MessageDirection.incoming
      );
      const hasIncomingMessages = incomingMessageCount > 0;

      if (this.id.startsWith('15')) {
        window.log.info('Sending a blinded message to this user: ', this.id);
        await this.sendBlindedMessageRequest(chatMessageParams);
        return;
      }

      if (shouldApprove) {
        await this.setIsApproved(true);
        if (hasIncomingMessages) {
          // have to manually add approval for local client here as DB conditional approval check in config msg handling will prevent this from running
          await this.addOutgoingApprovalMessage(Date.now());
          if (!this.didApproveMe()) {
            await this.setDidApproveMe(true);
          }
          // should only send once
          await this.sendMessageRequestResponse();
          void forceSyncConfigurationNowIfNeeded();
        }
      }

      if (this.isOpenGroupV2()) {
        const chatMessageOpenGroupV2 = new OpenGroupVisibleMessage(chatMessageParams);
        const roomInfos = this.toOpenGroupV2();
        if (!roomInfos) {
          throw new Error('Could not find this room in db');
        }
        const openGroup = OpenGroupData.getV2OpenGroupRoom(this.id);
        const blinded = Boolean(roomHasBlindEnabled(openGroup));

        // send with blinding if we need to
        await getMessageQueue().sendToOpenGroupV2({
          message: chatMessageOpenGroupV2,
          roomInfos,
          blinded,
          filesToLink: [],
        });
        return;
      }

      const destinationPubkey = new PubKey(destination);

      if (this.isPrivate()) {
        const chatMessageMe = new VisibleMessage({
          ...chatMessageParams,
          syncTarget: this.id,
        });
        await getMessageQueue().sendSyncMessage({
          namespace: SnodeNamespaces.UserMessages,
          message: chatMessageMe,
        });

        const chatMessagePrivate = new VisibleMessage(chatMessageParams);
        await getMessageQueue().sendToPubKey(
          destinationPubkey,
          chatMessagePrivate,
          SnodeNamespaces.UserMessages
        );
        await Reactions.handleMessageReaction({
          reaction,
          sender: UserUtils.getOurPubKeyStrFromCache(),
          you: true,
        });
        return;
      }

      if (this.isClosedGroup()) {
        const chatMessageMediumGroup = new VisibleMessage(chatMessageParams);
        const closedGroupVisibleMessage = new ClosedGroupVisibleMessage({
          chatMessage: chatMessageMediumGroup,
          groupId: destination,
        });
        // we need the return await so that errors are caught in the catch {}
        await getMessageQueue().sendToGroup({
          message: closedGroupVisibleMessage,
          namespace: SnodeNamespaces.ClosedGroupMessage,
        });
        await Reactions.handleMessageReaction({
          reaction,
          sender: UserUtils.getOurPubKeyStrFromCache(),
          you: true,
        });
        return;
      }

      throw new TypeError(`Invalid conversation type: '${this.get('type')}'`);
    } catch (e) {
      window.log.error(`Reaction job failed id:${reaction.id} error:`, e);
      return null;
    }
  }

  /**
   * Does this conversation contain the properties to be considered a message request
   */
  public isIncomingRequest(): boolean {
    return hasValidIncomingRequestValues({
      isMe: this.isMe(),
      isApproved: this.isApproved(),
      isBlocked: this.isBlocked(),
      isPrivate: this.isPrivate(),
      activeAt: this.get('active_at'),
      didApproveMe: this.didApproveMe(),
    });
  }

  /**
   * Is this conversation an outgoing message request
   */
  public isOutgoingRequest(): boolean {
    return hasValidOutgoingRequestValues({
      isMe: this.isMe() || false,
      isApproved: this.isApproved() || false,
      didApproveMe: this.didApproveMe() || false,
      isBlocked: this.isBlocked() || false,
      isPrivate: this.isPrivate() || false,
      activeAt: this.get('active_at') || 0,
    });
  }

  /**
   * When you have accepted another users message request
   * @param timestamp for determining the order for this message to appear like a regular message
   */
  public async addOutgoingApprovalMessage(timestamp: number) {
    await this.addSingleOutgoingMessage({
      sent_at: timestamp,
      messageRequestResponse: {
        isApproved: 1,
      },
      expireTimer: 0,
    });

    this.updateLastMessage();
  }

  /**
   * When the other user has accepted your message request
   * @param timestamp For determining message order in conversation
   * @param source For determining the conversation name used in the message.
   */
  public async addIncomingApprovalMessage(timestamp: number, source: string) {
    await this.addSingleIncomingMessage({
      sent_at: timestamp,
      source,
      messageRequestResponse: {
        isApproved: 1,
      },
      unread: READ_MESSAGE_STATE.unread, // 1 means unread
      expireTimer: 0,
    });
    this.updateLastMessage();
  }

  /**
   * Sends an accepted message request response.
   * Currently, we never send anything for denied message requests.
   */
  public async sendMessageRequestResponse() {
    if (!this.isPrivate()) {
      return;
    }

    const timestamp = Date.now();

    const messageRequestResponseParams: MessageRequestResponseParams = {
      timestamp,
      lokiProfile: UserUtils.getOurProfile(),
    };

    const messageRequestResponse = new MessageRequestResponse(messageRequestResponseParams);
    const pubkeyForSending = new PubKey(this.id);
    await getMessageQueue()
      .sendToPubKey(pubkeyForSending, messageRequestResponse, SnodeNamespaces.UserMessages)
      .catch(window?.log?.error);
  }

  public async sendMessage(msg: SendMessageType) {
    const { attachments, body, groupInvitation, preview, quote } = msg;
    this.clearTypingTimers();
    const expireTimer = this.get('expireTimer');
    const networkTimestamp = GetNetworkTime.getNowWithNetworkOffset();

    window?.log?.info(
      'Sending message to conversation',
      this.idForLogging(),
      'with networkTimestamp: ',
      networkTimestamp
    );

    const messageModel = await this.addSingleOutgoingMessage({
      body,
      quote: isEmpty(quote) ? undefined : quote,
      preview,
      attachments,
      sent_at: networkTimestamp,
      expireTimer,
      serverTimestamp: this.isPublic() ? networkTimestamp : undefined,
      groupInvitation,
    });

    // We're offline!
    if (!window.isOnline) {
      const error = new Error('Network is not available');
      error.name = 'SendMessageNetworkError';
      (error as any).number = this.id;
      await messageModel.saveErrors([error]);
      await this.commit();

      return;
    }

    this.set({
      lastMessage: messageModel.getNotificationText(),
      lastMessageStatus: 'sending',
      active_at: networkTimestamp,
    });
    await this.commit();

    void this.queueJob(async () => {
      await this.sendMessageJob(messageModel, expireTimer);
    });
  }

  public async sendReaction(sourceId: string, reaction: Reaction) {
    const sourceMessage = await Data.getMessageById(sourceId);

    if (!sourceMessage) {
      return;
    }

    void this.queueJob(async () => {
      await this.sendReactionJob(sourceMessage, reaction);
    });
  }

  public async updateExpireTimer(
    providedExpireTimer: number | null,
    providedSource?: string,
    receivedAt?: number, // is set if it comes from outside
    options: {
      fromSync?: boolean;
    } = {},
    shouldCommit = true
  ): Promise<void> {
    let expireTimer = providedExpireTimer;
    let source = providedSource;

    defaults(options, { fromSync: false });

    if (!expireTimer) {
      expireTimer = 0;
    }
    if (this.get('expireTimer') === expireTimer || (!expireTimer && !this.get('expireTimer'))) {
      return;
    }

    window?.log?.info("Update conversation 'expireTimer'", {
      id: this.idForLogging(),
      expireTimer,
      source,
    });

    const isOutgoing = Boolean(!receivedAt);

    source = source || UserUtils.getOurPubKeyStrFromCache();

    // When we add a disappearing messages notification to the conversation, we want it
    //   to be above the message that initiated that change, hence the subtraction.
    const timestamp = (receivedAt || Date.now()) - 1;

    this.set({ expireTimer });

    const commonAttributes = {
      flags: SignalService.DataMessage.Flags.EXPIRATION_TIMER_UPDATE,
      expirationTimerUpdate: {
        expireTimer,
        source,
        fromSync: options.fromSync,
      },
      expireTimer: 0,
    };

    let message: MessageModel | undefined;

    if (isOutgoing) {
      message = await this.addSingleOutgoingMessage({
        ...commonAttributes,
        sent_at: timestamp,
      });
    } else {
      message = await this.addSingleIncomingMessage({
        ...commonAttributes,
        // Even though this isn't reflected to the user, we want to place the last seen
        //   indicator above it. We set it to 'unread' to trigger that placement.
        unread: READ_MESSAGE_STATE.unread,
        source,
        sent_at: timestamp,
        received_at: timestamp,
      });
    }

    if (this.isActive()) {
      this.set('active_at', timestamp);
    }

    if (shouldCommit) {
      // tell the UI this conversation was updated
      await this.commit();
    }
    // if change was made remotely, don't send it to the number/group
    if (receivedAt) {
      return;
    }

    const expireUpdate = {
      identifier: message.id,
      timestamp,
      expireTimer: expireTimer ? expireTimer : (null as number | null),
    };

    if (this.isMe()) {
      const expirationTimerMessage = new ExpirationTimerUpdateMessage(expireUpdate);
      return message.sendSyncMessageOnly(expirationTimerMessage);
    }

    if (this.isPrivate()) {
      const expirationTimerMessage = new ExpirationTimerUpdateMessage(expireUpdate);
      const pubkey = new PubKey(this.get('id'));
      await getMessageQueue().sendToPubKey(
        pubkey,
        expirationTimerMessage,
        SnodeNamespaces.UserMessages
      );
    } else {
      window?.log?.warn('TODO: Expiration update for closed groups are to be updated');
      const expireUpdateForGroup = {
        ...expireUpdate,
        groupId: this.get('id'),
      };

      const expirationTimerMessage = new ExpirationTimerUpdateMessage(expireUpdateForGroup);

      await getMessageQueue().sendToGroup({
        message: expirationTimerMessage,
        namespace: SnodeNamespaces.ClosedGroupMessage,
      });
    }
    return;
  }

  public triggerUIRefresh() {
    updatesToDispatch.set(this.id, this.getConversationModelProps());
    throttledAllConversationsDispatch();
  }

  public async commit() {
    perfStart(`conversationCommit-${this.id}`);
    await commitConversationAndRefreshWrapper(this.id);
    perfEnd(`conversationCommit-${this.id}`, 'conversationCommit');
  }

  public async addSingleOutgoingMessage(
    messageAttributes: Omit<
      MessageAttributesOptionals,
      'conversationId' | 'source' | 'type' | 'direction' | 'received_at' | 'unread'
    >
  ) {
    let sender = UserUtils.getOurPubKeyStrFromCache();
    if (this.isPublic()) {
      const openGroup = OpenGroupData.getV2OpenGroupRoom(this.id);
      if (openGroup && openGroup.serverPublicKey && roomHasBlindEnabled(openGroup)) {
        const signingKeys = await UserUtils.getUserED25519KeyPairBytes();

        if (!signingKeys) {
          throw new Error('addSingleOutgoingMessage: getUserED25519KeyPairBytes returned nothing');
        }

        const sodium = await getSodiumRenderer();

        const ourBlindedPubkeyForCurrentSogs = await findCachedOurBlindedPubkeyOrLookItUp(
          openGroup.serverPublicKey,
          sodium
        );

        if (ourBlindedPubkeyForCurrentSogs) {
          sender = ourBlindedPubkeyForCurrentSogs;
        }
      }
    }

    return this.addSingleMessage({
      ...messageAttributes,
      conversationId: this.id,
      source: sender,
      type: 'outgoing',
      direction: 'outgoing',
      unread: READ_MESSAGE_STATE.read, // an outgoing message must be already read
      received_at: messageAttributes.sent_at, // make sure to set a received_at timestamp for an outgoing message, so the order are right.
    });
  }

  public async addSingleIncomingMessage(
    messageAttributes: Omit<MessageAttributesOptionals, 'conversationId' | 'type' | 'direction'>
  ) {
    // if there's a message by the other user, they've replied to us which we consider an accepted convo
    if (this.isPrivate()) {
      await this.setDidApproveMe(true);
    }

    const toBeAddedAttributes: MessageAttributesOptionals = {
      ...messageAttributes,
      conversationId: this.id,
      type: 'incoming',
      direction: 'outgoing',
    };

    // if the message is trying to be added unread, make sure that it shouldn't be already read from our other devices

    markAttributesAsReadIfNeeded(toBeAddedAttributes);

    return this.addSingleMessage(toBeAddedAttributes);
  }

  /**
   * Mark everything as read efficiently if possible.
   *
   * For convos with a expiration timer enable, start the timer as of now.
   * Send read receipt if needed.
   */
  public async markAllAsRead() {
    /**
     *  when marking all as read, there is a bunch of things we need to do.
     *   - we need to update all the messages in the DB not read yet for that conversation
     *   - we need to send the read receipts if there is one needed for those messages
     *   - we need to trigger a change on the redux store, so those messages are read AND mark the whole convo as read.
     *   - we need to remove any notifications related to this conversation ID.
     *
     *
     * (if there is an expireTimer, we do it the slow way, handling each message separately)
     */
    const expireTimerSet = !!this.get('expireTimer');
    const isOpenGroup = this.isOpenGroupV2();

    if (isOpenGroup || !expireTimerSet) {
      // for opengroups, we batch everything as there is no expiration timer to take care of (and potentially a lot of messages)

      // if this is an opengroup there is no need to send read receipt, and so no need to fetch messages updated.
      const allReadMessagesIds = await Data.markAllAsReadByConversationNoExpiration(
        this.id,
        !isOpenGroup
      );

      await this.markAsUnread(false, false);
      await this.commit();
      if (allReadMessagesIds.length) {
        await this.sendReadReceiptsIfNeeded(uniq(allReadMessagesIds));
      }
      Notifications.clearByConversationID(this.id);
      window.inboxStore?.dispatch(markConversationFullyRead(this.id));

      return;
    }

    // otherwise, do it the slow and expensive way
    await this.markConversationReadBouncy(Date.now());
  }

  public getUsInThatConversation() {
    const usInThatConversation =
      getUsBlindedInThatServer(this) || UserUtils.getOurPubKeyStrFromCache();
    return usInThatConversation;
  }

  public async sendReadReceiptsIfNeeded(timestamps: Array<number>) {
    if (!this.isPrivate() || !timestamps.length) {
      return;
    }
    const settingsReadReceiptEnabled = Storage.get(SettingsKey.settingsReadReceipt) || false;
    const sendReceipt =
      settingsReadReceiptEnabled && !this.isBlocked() && !this.isIncomingRequest();

    if (sendReceipt) {
      window?.log?.info(`Sending ${timestamps.length} read receipts.`);
      // we should probably stack read receipts and send them every 5 seconds for instance per conversation

      const receiptMessage = new ReadReceiptMessage({
        timestamp: Date.now(),
        timestamps,
      });

      const device = new PubKey(this.id);
      await getMessageQueue().sendToPubKey(device, receiptMessage, SnodeNamespaces.UserMessages);
    }
  }

  public async setNickname(nickname: string | null, shouldCommit = false) {
    if (!this.isPrivate()) {
      window.log.info('cannot setNickname to a non private conversation.');
      return;
    }
    const trimmed = nickname && nickname.trim();
    if (this.get('nickname') === trimmed) {
      return;
    }
    // make sure to save the lokiDisplayName as name in the db. so a search of conversation returns it.
    // (we look for matches in name too)
    const realUserName = this.getRealSessionUsername();

    if (!trimmed || !trimmed.length) {
      this.set({ nickname: undefined, displayNameInProfile: realUserName });
    } else {
      this.set({ nickname: trimmed, displayNameInProfile: realUserName });
    }

    if (shouldCommit) {
      await this.commit();
    }
  }

  public async setSessionProfile(newProfile: {
    displayName?: string | null;
    avatarPath?: string | null;
    avatarImageId?: number;
  }) {
    let changes = false;

    const existingSessionName = this.getRealSessionUsername();
    if (newProfile.displayName !== existingSessionName && newProfile.displayName) {
      this.set({
        displayNameInProfile: newProfile.displayName,
      });
      changes = true;
    }

    // a user cannot remove an avatar. Only change it
    // if you change this behavior, double check all setSessionProfile calls (especially the one in EditProfileDialog)
    if (newProfile.avatarPath) {
      const originalAvatar = this.get('avatarInProfile');
      if (!isEqual(originalAvatar, newProfile.avatarPath)) {
        this.set({ avatarInProfile: newProfile.avatarPath });
        changes = true;
      }
      const existingImageId = this.get('avatarImageId');

      if (existingImageId !== newProfile.avatarImageId) {
        this.set({ avatarImageId: newProfile.avatarImageId });
        changes = true;
      }
    }

    if (changes) {
      await this.commit();
    }
  }

  public setSessionDisplayNameNoCommit(newDisplayName?: string | null) {
    const existingSessionName = this.getRealSessionUsername();
    if (newDisplayName !== existingSessionName && newDisplayName) {
      this.set({ displayNameInProfile: newDisplayName });
    }
  }

  /**
   * @returns `displayNameInProfile` so the real username as defined by that user/group
   */
  public getRealSessionUsername(): string | undefined {
    return this.get('displayNameInProfile');
  }

  /**
   * @returns `nickname` so the nickname we forced for that user. For a group, this returns `undefined`
   */
  public getNickname(): string | undefined {
    return this.isPrivate() ? this.get('nickname') || undefined : undefined;
  }

  /**
   * @returns `getNickname` if a private convo and a nickname is set, or `getRealSessionUsername`
   */
  public getNicknameOrRealUsername(): string | undefined {
    return this.getNickname() || this.getRealSessionUsername();
  }

  /**
   * @returns `getNickname` if a private convo and a nickname is set, or `getRealSessionUsername`
   *
   * Can also a localized 'Anonymous' for an unknown private chat and localized 'Unknown' for an unknown group (open/closed)
   */
  public getNicknameOrRealUsernameOrPlaceholder(): string {
    const nickOrReal = this.getNickname() || this.getRealSessionUsername();

    if (nickOrReal) {
      return nickOrReal;
    }
    if (this.isPrivate()) {
      return window.i18n('anonymous');
    }
    return window.i18n('unknown');
  }

  public isAdmin(pubKey?: string) {
    if (!this.isPublic() && !this.isGroup()) {
      return false;
    }
    if (!pubKey) {
      throw new Error('isAdmin() pubKey is falsy');
    }
    const groupAdmins = this.getGroupAdmins();
    return Array.isArray(groupAdmins) && groupAdmins.includes(pubKey);
  }

  /**
   * Check if the provided pubkey is a moderator.
   * Being a moderator only makes sense for a sogs as closed groups have their admin under the groupAdmins property
   */
  public isModerator(pubKey?: string) {
    if (!pubKey) {
      throw new Error('isModerator() pubKey is falsy');
    }
    if (!this.isPublic()) {
      return false;
    }

    const groupModerators = getModeratorsOutsideRedux(this.id as string);
    return Array.isArray(groupModerators) && groupModerators.includes(pubKey);
  }

  /**
   * When receiving a shared config message, we need to apply the change after the merge happened to our database.
   * This is done with this function.
   * There are other actions to change the priority from the UI (or from )
   */
  public async setPriorityFromWrapper(
    priority: number,
    shouldCommit: boolean = true
  ): Promise<boolean> {
    if (priority !== this.get('priority')) {
      this.set({
        priority,
      });

      if (shouldCommit) {
        await this.commit();
      }
      return true;
    }
    return false;
  }

  /**
   * Toggle the pinned state of a conversation.
   * Any conversation can be pinned and the higher the priority, the higher it will be in the list.
   * Note: Currently, we do not have an order in the list of pinned conversation, but the libsession util wrapper can handle the order.
   */
  public async togglePinned(shouldCommit: boolean = true) {
    this.set({ priority: this.isPinned() ? 0 : 1 });
    if (shouldCommit) {
      await this.commit();
    }
    return true;
  }

  /**
   * Force the priority to be -1 (PRIORITY_DEFAULT_HIDDEN) so this conversation is hidden in the list. Currently only works for private chats.
   */
  public async setHidden(shouldCommit: boolean = true) {
    if (!this.isPrivate()) {
      return;
    }
    const priority = this.get('priority');
    if (priority >= CONVERSATION_PRIORITIES.default) {
      this.set({ priority: CONVERSATION_PRIORITIES.hidden });
      if (shouldCommit) {
        await this.commit();
      }
    }
  }

  /**
   * Reset the priority of this conversation to 0 if it was < 0, but keep anything > 0 as is.
   * So if the conversation was pinned, we keep it pinned with its current priority.
   * A pinned cannot be hidden, as the it is all based on the same priority values.
   */
  public async unhideIfNeeded(shouldCommit: boolean = true) {
    const priority = this.get('priority');
    if (isFinite(priority) && priority < CONVERSATION_PRIORITIES.default) {
      this.set({ priority: CONVERSATION_PRIORITIES.default });
      if (shouldCommit) {
        await this.commit();
      }
    }
  }

  public async markAsUnread(forcedValue: boolean, shouldCommit: boolean = true) {
    if (!!forcedValue !== this.isMarkedUnread()) {
      this.set({
        markedAsUnread: !!forcedValue,
      });
      if (shouldCommit) {
        await this.commit();
      }
    }
  }

  public isMarkedUnread(): boolean {
    return !!this.get('markedAsUnread');
  }

  /**
   * Mark a private conversation as approved to the specified value.
   * Does not do anything on non private chats.
   */
  public async setIsApproved(value: boolean, shouldCommit: boolean = true) {
    const valueForced = Boolean(value);

    if (!this.isPrivate()) {
      return;
    }

    if (valueForced !== Boolean(this.isApproved())) {
      window?.log?.info(`Setting ${ed25519Str(this.id)} isApproved to: ${value}`);
      this.set({
        isApproved: valueForced,
      });

      if (shouldCommit) {
        await this.commit();
      }
    }
  }

  /**
   * Mark a private conversation as approved_me to the specified value
   * Does not do anything on non private chats.
   */
  public async setDidApproveMe(value: boolean, shouldCommit: boolean = true) {
    if (!this.isPrivate()) {
      return;
    }
    const valueForced = Boolean(value);
    if (valueForced !== Boolean(this.didApproveMe())) {
      window?.log?.info(`Setting ${ed25519Str(this.id)} didApproveMe to: ${value}`);
      this.set({
        didApproveMe: valueForced,
      });

      if (shouldCommit) {
        await this.commit();
      }
    }
  }

  public async setOriginConversationID(conversationIdOrigin: string) {
    if (conversationIdOrigin === this.get('conversationIdOrigin')) {
      return;
    }
    this.set({
      conversationIdOrigin,
    });
    await this.commit();
  }

  /**
   * Save the pollInfo to the Database or to the in memory redux slice depending on the data.
   * things stored to the redux slice of the sogs (ReduxSogsRoomInfos)  are:
   * - subscriberCount
   * - canWrite
   * - moderators
   *
   * things stored in the database are
   * - admins (as they are also stored for groups we just reuse the same field, saved in the DB for now)
   * - display name of that room
   *
   * This function also triggers the download of the new avatar if needed.
   *
   * Does not do anything for non public chats.
   */
  // tslint:disable-next-line: cyclomatic-complexity
  public async setPollInfo(infos?: {
    active_users: number;
    read: boolean;
    write: boolean;
    upload: boolean;
    details: {
      admins?: Array<string>;
      image_id?: number;
      name?: string;
      moderators?: Array<string>;
      hidden_admins?: Array<string>;
      hidden_moderators?: Array<string>;
    };
  }) {
    if (!this.isPublic()) {
      return;
    }
    if (!infos || isEmpty(infos)) {
      return;
    }
    const { write, active_users, details } = infos;

    if (
      isFinite(infos.active_users) &&
      infos.active_users !== 0 &&
      getSubscriberCountOutsideRedux(this.id) !== active_users
    ) {
      ReduxSogsRoomInfos.setSubscriberCountOutsideRedux(this.id, active_users);
    }

    if (getCanWriteOutsideRedux(this.id) !== !!write) {
      ReduxSogsRoomInfos.setCanWriteOutsideRedux(this.id, !!write);
    }

    let hasChange = await this.handleSogsModsOrAdminsChanges({
      modsOrAdmins: details.admins,
      hiddenModsOrAdmins: details.hidden_admins,
      type: 'admins',
    });

    const modsChanged = await this.handleSogsModsOrAdminsChanges({
      modsOrAdmins: details.moderators,
      hiddenModsOrAdmins: details.hidden_moderators,
      type: 'mods',
    });

    if (details.name && details.name !== this.getRealSessionUsername()) {
      hasChange = hasChange || true;
      this.setSessionDisplayNameNoCommit(details.name);
    }

    hasChange = hasChange || modsChanged;

    if (this.isPublic() && details.image_id && isNumber(details.image_id)) {
      const roomInfos = OpenGroupData.getV2OpenGroupRoom(this.id);
      if (roomInfos) {
        void sogsV3FetchPreviewAndSaveIt({ ...roomInfos, imageID: `${details.image_id}` });
      }
    }

    // only trigger a write to the db if a change is detected
    if (hasChange) {
      await this.commit();
    }
  }

  /**
   * profileKey MUST be a hex string
   * @param profileKey MUST be a hex string
   */
  public async setProfileKey(profileKey?: Uint8Array, shouldCommit = true) {
    if (!profileKey) {
      return;
    }

    const profileKeyHex = toHex(profileKey);

    // profileKey is a string so we can compare it directly
    if (this.get('profileKey') !== profileKeyHex) {
      this.set({
        profileKey: profileKeyHex,
      });

      if (shouldCommit) {
        await this.commit();
      }
    }
  }

  public hasMember(pubkey: string) {
    return includes(this.get('members'), pubkey);
  }

  public hasReactions() {
    // message requests should not have reactions
    if (this.isPrivate() && !this.isApproved()) {
      return false;
    }
    // older open group conversations won't have reaction support
    if (this.isOpenGroupV2()) {
      const openGroup = OpenGroupData.getV2OpenGroupRoom(this.id);
      return roomHasReactionsEnabled(openGroup);
    } else {
      return true;
    }
  }

  public async removeMessage(messageId: string) {
    await Data.removeMessage(messageId);
    this.updateLastMessage();

    window.inboxStore?.dispatch(
      conversationActions.messagesDeleted([
        {
          conversationKey: this.id,
          messageId,
        },
      ])
    );
  }

  public isPinned() {
    const priority = this.get('priority');

    return isFinite(priority) && priority > CONVERSATION_PRIORITIES.default;
  }

  public didApproveMe() {
    return Boolean(this.get('didApproveMe'));
  }

  public isApproved() {
    return Boolean(this.get('isApproved'));
  }

  /**
   * For a private convo, returns the loki profilename if set, or a shortened
   * version of the contact pubkey.
   * Throws an error if called on a group convo.
   *
   */
  public getContactProfileNameOrShortenedPubKey() {
    if (!this.isPrivate()) {
      throw new Error(
        'getContactProfileNameOrShortenedPubKey() cannot be called with a non private convo.'
      );
    }

    const pubkey = this.id;
    if (UserUtils.isUsFromCache(pubkey)) {
      return window.i18n('you');
    }

    const profileName = this.get('displayNameInProfile');

    return profileName || PubKey.shorten(pubkey);
  }

  public getAvatarPath(): string | null {
    const avatar = this.get('avatarInProfile');
    if (isString(avatar)) {
      return avatar;
    }

    if (avatar) {
      throw new Error('avatarInProfile must be a string as we do not allow the {path: xxx} syntax');
    }

    return null;
  }

  public async getNotificationIcon() {
    const avatarUrl = this.getAvatarPath();
    const noIconUrl = 'images/session/session_icon_32.png';

    if (!avatarUrl) {
      return noIconUrl;
    }
    const decryptedAvatarUrl = await getDecryptedMediaUrl(avatarUrl, IMAGE_JPEG, true);

    if (!decryptedAvatarUrl) {
      window.log.warn('Could not decrypt avatar stored locally for getNotificationIcon..');
      return noIconUrl;
    }
    return decryptedAvatarUrl;
  }

  public async notify(message: MessageModel) {
    if (!message.isIncoming()) {
      return;
    }
    const conversationId = this.id;

    let friendRequestText;
    if (!this.isApproved()) {
      window?.log?.info('notification cancelled for unapproved convo', this.idForLogging());
      const hadNoRequestsPrior =
        getConversationController()
          .getConversations()
          .filter(conversation => {
            return (
              !conversation.isApproved() &&
              !conversation.isBlocked() &&
              conversation.isPrivate() &&
              !conversation.isMe()
            );
          }).length === 1;
      const isFirstMessageOfConvo =
        (await Data.getMessagesByConversation(this.id, { messageId: null })).messages.length === 1;
      if (hadNoRequestsPrior && isFirstMessageOfConvo) {
        friendRequestText = window.i18n('youHaveANewFriendRequest');
      } else {
        window?.log?.info(
          'notification cancelled for as pending requests already exist',
          this.idForLogging()
        );
        return;
      }
    }

    // make sure the notifications are not muted for this convo (and not the source convo)
    const convNotif = this.get('triggerNotificationsFor');
    if (convNotif === 'disabled') {
      window?.log?.info('notifications disabled for convo', this.idForLogging());
      return;
    }
    if (convNotif === 'mentions_only') {
      // check if the message has ourselves as mentions
      const regex = new RegExp(`@${PubKey.regexForPubkeys}`, 'g');
      const text = message.get('body');
      const mentions = text?.match(regex) || ([] as Array<string>);
      const mentionMe = mentions && mentions.some(m => isUsAnySogsFromCache(m.slice(1)));

      const quotedMessageAuthor = message.get('quote')?.author;

      const isReplyToOurMessage =
        quotedMessageAuthor && UserUtils.isUsFromCache(quotedMessageAuthor);
      if (!mentionMe && !isReplyToOurMessage) {
        window?.log?.info(
          'notifications disabled for non mentions or reply for convo',
          conversationId
        );

        return;
      }
    }

    const convo = await getConversationController().getOrCreateAndWait(
      message.get('source'),
      ConversationTypeEnum.PRIVATE
    );

    const iconUrl = await this.getNotificationIcon();

    const messageJSON = message.toJSON();
    const messageSentAt = messageJSON.sent_at;
    const messageId = message.id;
    const isExpiringMessage = this.isExpiringMessage(messageJSON);

    Notifications.addNotification({
      conversationId,
      iconUrl,
      isExpiringMessage,
      message: friendRequestText ? friendRequestText : message.getNotificationText(),
      messageId,
      messageSentAt,
      title: friendRequestText ? '' : convo.getNicknameOrRealUsernameOrPlaceholder(),
    });
  }

  public async notifyIncomingCall() {
    if (!this.isPrivate()) {
      window?.log?.info('notifyIncomingCall: not a private convo', this.idForLogging());
      return;
    }
    const conversationId = this.id;

    // make sure the notifications are not muted for this convo (and not the source convo)
    const convNotif = this.get('triggerNotificationsFor');
    if (convNotif === 'disabled') {
      window?.log?.info(
        'notifyIncomingCall: notifications disabled for convo',
        this.idForLogging()
      );
      return;
    }

    const now = Date.now();
    const iconUrl = await this.getNotificationIcon();

    Notifications.addNotification({
      conversationId,
      iconUrl,
      isExpiringMessage: false,
      message: window.i18n('incomingCallFrom', [
        this.getNicknameOrRealUsername() || window.i18n('anonymous'),
      ]),
      messageSentAt: now,
      title: this.getNicknameOrRealUsernameOrPlaceholder(),
    });
  }

  public async notifyTypingNoCommit({ isTyping, sender }: { isTyping: boolean; sender: string }) {
    // We don't do anything with typing messages from our other devices
    if (UserUtils.isUsFromCache(sender)) {
      return;
    }

    // typing only works for private chats for now
    if (!this.isPrivate()) {
      return;
    }

    if (this.typingTimer) {
      global.clearTimeout(this.typingTimer);
      this.typingTimer = null;
    }

    // we do not trigger a state change here, instead we rely on the caller to do the commit once it is done with the queue of messages
    this.typingTimer = isTyping
      ? global.setTimeout(this.clearContactTypingTimer.bind(this, sender), 15 * 1000)
      : null;
  }

  /**
   * This call is not debounced and can be quite heavy, so only call it when handling config messages updates
   */
  public async markReadFromConfigMessage(newestUnreadDate: number) {
    return this.markConversationReadBouncy(newestUnreadDate);
  }

  private async sendMessageJob(message: MessageModel, expireTimer: number | undefined) {
    try {
      const { body, attachments, preview, quote, fileIdsToLink } = await message.uploadData();
      const { id } = message;
      const destination = this.id;

      const sentAt = message.get('sent_at');
      if (!sentAt) {
        throw new Error('sendMessageJob() sent_at must be set.');
      }

      // we are trying to send a message to someone. Make sure this convo is not hidden
      await this.unhideIfNeeded(true);

      // an OpenGroupV2 message is just a visible message
      const chatMessageParams: VisibleMessageParams = {
        body,
        identifier: id,
        timestamp: sentAt,
        attachments,
        expireTimer,
        preview: preview ? [preview] : [],
        quote,
        lokiProfile: UserUtils.getOurProfile(),
      };

      const shouldApprove = !this.isApproved() && this.isPrivate();
      const incomingMessageCount = await Data.getMessageCountByType(
        this.id,
        MessageDirection.incoming
      );
      const hasIncomingMessages = incomingMessageCount > 0;

      if (this.id.startsWith('15')) {
        window.log.info('Sending a blinded message to this user: ', this.id);
        await this.sendBlindedMessageRequest(chatMessageParams);
        return;
      }

      if (shouldApprove) {
        await this.setIsApproved(true);
        if (hasIncomingMessages) {
          // have to manually add approval for local client here as DB conditional approval check in config msg handling will prevent this from running
          await this.addOutgoingApprovalMessage(Date.now());
          if (!this.didApproveMe()) {
            await this.setDidApproveMe(true);
          }
          // should only send once
          await this.sendMessageRequestResponse();
          void forceSyncConfigurationNowIfNeeded();
        }
      }

      if (this.isOpenGroupV2()) {
        const chatMessageOpenGroupV2 = new OpenGroupVisibleMessage(chatMessageParams);
        const roomInfos = this.toOpenGroupV2();
        if (!roomInfos) {
          throw new Error('Could not find this room in db');
        }
        const openGroup = OpenGroupData.getV2OpenGroupRoom(this.id);
        // send with blinding if we need to
        await getMessageQueue().sendToOpenGroupV2({
          message: chatMessageOpenGroupV2,
          roomInfos,
          blinded: Boolean(roomHasBlindEnabled(openGroup)),
          filesToLink: fileIdsToLink,
        });
        return;
      }

      const destinationPubkey = new PubKey(destination);

      if (this.isPrivate()) {
        if (this.isMe()) {
          chatMessageParams.syncTarget = this.id;
          const chatMessageMe = new VisibleMessage(chatMessageParams);

          await getMessageQueue().sendSyncMessage({
            namespace: SnodeNamespaces.UserMessages,
            message: chatMessageMe,
          });
          return;
        }

        if (message.get('groupInvitation')) {
          const groupInvitation = message.get('groupInvitation');
          const groupInvitMessage = new GroupInvitationMessage({
            identifier: id,
            timestamp: sentAt,
            name: groupInvitation.name,
            url: groupInvitation.url,
            expireTimer: this.get('expireTimer'),
          });
          // we need the return await so that errors are caught in the catch {}
          await getMessageQueue().sendToPubKey(
            destinationPubkey,
            groupInvitMessage,
            SnodeNamespaces.UserMessages
          );
          return;
        }
        const chatMessagePrivate = new VisibleMessage(chatMessageParams);

        await getMessageQueue().sendToPubKey(
          destinationPubkey,
          chatMessagePrivate,
          SnodeNamespaces.UserMessages
        );
        return;
      }

      if (this.isClosedGroup()) {
        const chatMessageMediumGroup = new VisibleMessage(chatMessageParams);
        const closedGroupVisibleMessage = new ClosedGroupVisibleMessage({
          chatMessage: chatMessageMediumGroup,
          groupId: destination,
        });

        // we need the return await so that errors are caught in the catch {}
        await getMessageQueue().sendToGroup({
          message: closedGroupVisibleMessage,
          namespace: SnodeNamespaces.ClosedGroupMessage,
        });
        return;
      }

      throw new TypeError(`Invalid conversation type: '${this.get('type')}'`);
    } catch (e) {
      await message.saveErrors(e);
      return null;
    }
  }

  private async sendBlindedMessageRequest(messageParams: VisibleMessageParams) {
    const ourSignKeyBytes = await UserUtils.getUserED25519KeyPairBytes();
    const groupUrl = this.getSogsOriginMessage();

    if (!PubKey.hasBlindedPrefix(this.id)) {
      window?.log?.warn('sendBlindedMessageRequest - convo is not a blinded one');
      return;
    }

    if (!messageParams.body) {
      window?.log?.warn('sendBlindedMessageRequest - needs a body');
      return;
    }

    // include our profile (displayName + avatar url + key for the recipient)
    messageParams.lokiProfile = getOurProfile();

    if (!ourSignKeyBytes || !groupUrl) {
      window?.log?.error(
        'sendBlindedMessageRequest - Cannot get required information for encrypting blinded message.'
      );
      return;
    }

    const roomInfo = OpenGroupData.getV2OpenGroupRoom(groupUrl);

    if (!roomInfo || !roomInfo.serverPublicKey) {
      ToastUtils.pushToastError('no-sogs-matching', window.i18n('couldntFindServerMatching'));
      window?.log?.error('Could not find room with matching server url', groupUrl);
      throw new Error(`Could not find room with matching server url: ${groupUrl}`);
    }

    const sogsVisibleMessage = new OpenGroupVisibleMessage(messageParams);
    const paddedBody = addMessagePadding(sogsVisibleMessage.plainTextBuffer());

    const serverPubKey = roomInfo.serverPublicKey;

    const encryptedMsg = await SogsBlinding.encryptBlindedMessage({
      rawData: paddedBody,
      senderSigningKey: ourSignKeyBytes,
      serverPubKey: from_hex(serverPubKey),
      recipientBlindedPublicKey: from_hex(this.id.slice(2)),
    });

    if (!encryptedMsg) {
      throw new Error('encryptBlindedMessage failed');
    }
    if (!messageParams.identifier) {
      throw new Error('encryptBlindedMessage messageParams needs an identifier');
    }

    this.set({ active_at: Date.now(), isApproved: true });

    await getMessageQueue().sendToOpenGroupV2BlindedRequest({
      encryptedContent: encryptedMsg,
      roomInfos: roomInfo,
      message: sogsVisibleMessage,
      recipientBlindedId: this.id,
    });
  }

  private async bouncyUpdateLastMessage() {
    if (!this.id || !this.get('active_at') || this.isHidden()) {
      return;
    }
    const messages = await Data.getLastMessagesByConversation(this.id, 1, true);

    if (!messages || !messages.length) {
      return;
    }
    const lastMessageModel = messages.at(0);
    const lastMessageStatus = lastMessageModel.getMessagePropStatus() || undefined;
    const lastMessageNotificationText = lastMessageModel.getNotificationText() || undefined;
    // we just want to set the `status` to `undefined` if there are no `lastMessageNotificationText`
    const lastMessageUpdate =
      !!lastMessageNotificationText && !isEmpty(lastMessageNotificationText)
        ? {
            lastMessage: lastMessageNotificationText || '',
            lastMessageStatus,
          }
        : { lastMessage: '', lastMessageStatus: undefined };
    const existingLastMessageAttribute = this.get('lastMessage');
    const existingLastMessageStatus = this.get('lastMessageStatus');

    if (
      lastMessageUpdate.lastMessage !== existingLastMessageAttribute ||
      lastMessageUpdate.lastMessageStatus !== existingLastMessageStatus
    ) {
      if (
        lastMessageUpdate.lastMessageStatus === existingLastMessageStatus &&
        lastMessageUpdate.lastMessage &&
        lastMessageUpdate.lastMessage.length > 40 &&
        existingLastMessageAttribute &&
        existingLastMessageAttribute.length > 40 &&
        lastMessageUpdate.lastMessage.startsWith(existingLastMessageAttribute)
      ) {
        // if status is the same, and text has a long length which starts with the db status, do not trigger an update.
        // we only store the first 60 chars in the db for the lastMessage attributes (see sql.ts)
        return;
      }
      this.set({
        ...lastMessageUpdate,
      });
      await this.commit();
    }
  }

  private async markConversationReadBouncy(newestUnreadDate: number, readAt: number = Date.now()) {
    const conversationId = this.id;
    Notifications.clearByConversationID(conversationId);

    const oldUnreadNowRead = (await this.getUnreadByConversation(newestUnreadDate)).models;

    if (!oldUnreadNowRead.length) {
      //no new messages where read, no need to do anything
      return;
    }

    // Build the list of updated message models so we can mark them all as read on a single sqlite call
    const readDetails = [];
    for (const nowRead of oldUnreadNowRead) {
      nowRead.markMessageReadNoCommit(readAt);

      const validTimestamp = nowRead.get('sent_at') || nowRead.get('serverTimestamp');
      if (nowRead.get('source') && validTimestamp && isFinite(validTimestamp)) {
        readDetails.push({
          sender: nowRead.get('source'),
          timestamp: validTimestamp,
        });
      }
    }
    const oldUnreadNowReadAttrs = oldUnreadNowRead.map(m => m.attributes);
    if (oldUnreadNowReadAttrs?.length) {
      await Data.saveMessages(oldUnreadNowReadAttrs);
    }
    const allProps: Array<MessageModelPropsWithoutConvoProps> = [];

    for (const nowRead of oldUnreadNowRead) {
      allProps.push(nowRead.getMessageModelProps());
    }

    if (allProps.length) {
      window.inboxStore?.dispatch(conversationActions.messagesChanged(allProps));
    }

    await this.commit();

    if (readDetails.length) {
      const us = UserUtils.getOurPubKeyStrFromCache();
      const timestamps = readDetails.filter(m => m.sender !== us).map(m => m.timestamp);
      await this.sendReadReceiptsIfNeeded(timestamps);
    }
  }

  private async getUnreadByConversation(sentBeforeTs: number) {
    return Data.getUnreadByConversation(this.id, sentBeforeTs);
  }

  /**
   *
   * @returns The open group conversationId this conversation originated from
   */
  private getSogsOriginMessage() {
    return this.get('conversationIdOrigin');
  }

  private async addSingleMessage(messageAttributes: MessageAttributesOptionals) {
    const voiceMessageFlags = messageAttributes.attachments?.[0]?.isVoiceMessage
      ? SignalService.AttachmentPointer.Flags.VOICE_MESSAGE
      : undefined;
    const model = new MessageModel({ ...messageAttributes, flags: voiceMessageFlags });

    // no need to trigger a UI update now, we trigger a messagesAdded just below
    const messageId = await model.commit(false);
    model.set({ id: messageId });

    await model.setToExpire();

    const messageModelProps = model.getMessageModelProps();
    window.inboxStore?.dispatch(conversationActions.messagesChanged([messageModelProps]));
    this.updateLastMessage();

    await this.commit();
    return model;
  }

  private async clearContactTypingTimer(_sender: string) {
    if (!!this.typingTimer) {
      global.clearTimeout(this.typingTimer);
      this.typingTimer = null;

      // User was previously typing, but timed out or we received message. State change!
      await this.commit();
    }
  }

  private isExpiringMessage(json: any) {
    if (json.type === 'incoming') {
      return false;
    }

    const { expireTimer } = json;

    return isFinite(expireTimer) && expireTimer > 0;
  }

  private shouldDoTyping() {
    // for typing to happen, this must be a private unblocked active convo, and the settings to be on
    if (
      !this.isActive() ||
      !Storage.get(SettingsKey.settingsTypingIndicator) ||
      this.isBlocked() ||
      !this.isPrivate()
    ) {
      return false;
    }
    return Boolean(this.get('isApproved'));
  }

  private async bumpTyping() {
    if (!this.shouldDoTyping()) {
      return;
    }

    if (!this.typingRefreshTimer) {
      const isTyping = true;
      this.setTypingRefreshTimer();
      this.sendTypingMessage(isTyping);
    }

    this.setTypingPauseTimer();
  }

  private setTypingRefreshTimer() {
    if (this.typingRefreshTimer) {
      global.clearTimeout(this.typingRefreshTimer);
    }
    this.typingRefreshTimer = global.setTimeout(this.onTypingRefreshTimeout.bind(this), 10 * 1000);
  }

  private onTypingRefreshTimeout() {
    const isTyping = true;
    this.sendTypingMessage(isTyping);

    // This timer will continue to reset itself until the pause timer stops it
    this.setTypingRefreshTimer();
  }

  private setTypingPauseTimer() {
    if (this.typingPauseTimer) {
      global.clearTimeout(this.typingPauseTimer);
    }
    this.typingPauseTimer = global.setTimeout(this.onTypingPauseTimeout.bind(this), 10 * 1000);
  }

  private onTypingPauseTimeout() {
    const isTyping = false;
    this.sendTypingMessage(isTyping);

    this.clearTypingTimers();
  }

  private clearTypingTimers() {
    if (this.typingPauseTimer) {
      global.clearTimeout(this.typingPauseTimer);
      this.typingPauseTimer = null;
    }
    if (this.typingRefreshTimer) {
      global.clearTimeout(this.typingRefreshTimer);
      this.typingRefreshTimer = null;
    }
  }

  private sendTypingMessage(isTyping: boolean) {
    // we can only send typing messages to approved contacts
    if (!this.isPrivate() || this.isMe() || !this.isApproved()) {
      return;
    }

    const recipientId = this.id as string;

    if (isEmpty(recipientId)) {
      throw new Error('Need to provide either recipientId');
    }

    const typingParams = {
      timestamp: GetNetworkTime.getNowWithNetworkOffset(),
      isTyping,
      typingTimestamp: GetNetworkTime.getNowWithNetworkOffset(),
    };
    const typingMessage = new TypingMessage(typingParams);

    const device = new PubKey(recipientId);
    getMessageQueue()
      .sendToPubKey(device, typingMessage, SnodeNamespaces.UserMessages)
      .catch(window?.log?.error);
  }

  private async replaceWithOurRealSessionId(toReplace: Array<string>) {
    const roomInfos = OpenGroupData.getV2OpenGroupRoom(this.id);
    const sodium = await getSodiumRenderer();
    const ourBlindedPubkeyForThisSogs =
      roomInfos && roomHasBlindEnabled(roomInfos)
        ? await findCachedOurBlindedPubkeyOrLookItUp(roomInfos?.serverPublicKey, sodium)
        : UserUtils.getOurPubKeyStrFromCache();
    const replacedWithOurRealSessionId = toReplace.map(m =>
      m === ourBlindedPubkeyForThisSogs ? UserUtils.getOurPubKeyStrFromCache() : m
    );
    return replacedWithOurRealSessionId;
  }

  private async handleSogsModsOrAdminsChanges({
    modsOrAdmins,
    hiddenModsOrAdmins,
    type,
  }: {
    modsOrAdmins?: Array<string>;
    hiddenModsOrAdmins?: Array<string>;
    type: 'mods' | 'admins';
  }) {
    if (modsOrAdmins && isArray(modsOrAdmins)) {
      const localModsOrAdmins = [...modsOrAdmins];
      if (hiddenModsOrAdmins && isArray(hiddenModsOrAdmins)) {
        localModsOrAdmins.push(...hiddenModsOrAdmins);
      }

      const replacedWithOurRealSessionId = await this.replaceWithOurRealSessionId(
        uniq(localModsOrAdmins)
      );

      switch (type) {
        case 'admins':
          return this.updateGroupAdmins(replacedWithOurRealSessionId, false);
        case 'mods':
          ReduxSogsRoomInfos.setModeratorsOutsideRedux(this.id, replacedWithOurRealSessionId);
          return false;
        default:
          assertUnreachable(type, `handleSogsModsOrAdminsChanges: unhandled switch case: ${type}`);
      }
    }
    return false;
  }

  private async getQuoteAttachment(attachments: any, preview: any) {
    if (attachments?.length) {
      return Promise.all(
        attachments
          .filter(
            (attachment: any) =>
              attachment && attachment.contentType && !attachment.pending && !attachment.error
          )
          .slice(0, 1)
          .map(async (attachment: any) => {
            const { fileName, thumbnail, contentType } = attachment;

            return {
              contentType,
              // Our protos library complains about this field being undefined, so we
              //   force it to null
              fileName: fileName || null,
              thumbnail: attachment?.thumbnail?.path // loadAttachmentData throws if the thumbnail.path is not set
                ? {
                    ...(await loadAttachmentData(thumbnail)),
                    objectUrl: getAbsoluteAttachmentPath(thumbnail.path),
                  }
                : null,
            };
          })
      );
    }

    if (preview?.length) {
      return Promise.all(
        preview
          .filter((attachment: any) => attachment?.image?.path) // loadAttachmentData throws if the image.path is not set
          .slice(0, 1)
          .map(async (attachment: any) => {
            const { image } = attachment;
            const { contentType } = image;

            return {
              contentType,
              // Our protos library complains about this field being undefined, so we
              //   force it to null
              fileName: null,
              thumbnail: image
                ? {
                    ...(await loadAttachmentData(image)),
                    objectUrl: getAbsoluteAttachmentPath(image.path),
                  }
                : null,
            };
          })
      );
    }

    return [];
  }
}

export async function commitConversationAndRefreshWrapper(id: string) {
  const convo = getConversationController().get(id);
  if (!convo) {
    return;
  }

  // TODOLATER remove duplicates between db and wrapper (and move search by name or nickname to wrapper)
  // TODOLATER insertConvoFromDBIntoWrapperAndRefresh and insertContactFromDBIntoWrapperAndRefresh both fetches the same data from the DB. Might be worth fetching it and providing it to both?

  // write to db
  const savedDetails = await Data.saveConversation(convo.attributes);
  await convo.refreshInMemoryDetails(savedDetails);

  // Performance impact on this is probably to be pretty bad. We might want to push for that DB refactor to be done sooner so we do not need to fetch info from the DB anymore
  for (let index = 0; index < LibSessionUtil.requiredUserVariants.length; index++) {
    const variant = LibSessionUtil.requiredUserVariants[index];

    switch (variant) {
      case 'UserConfig':
        if (SessionUtilUserProfile.isUserProfileToStoreInWrapper(convo.id)) {
          await SessionUtilUserProfile.insertUserProfileIntoWrapper(convo.id);
        }
        break;
      case 'ContactsConfig':
        if (SessionUtilContact.isContactToStoreInWrapper(convo)) {
          await SessionUtilContact.insertContactFromDBIntoWrapperAndRefresh(convo.id);
        }
        break;
      case 'UserGroupsConfig':
        if (SessionUtilUserGroups.isUserGroupToStoreInWrapper(convo)) {
          await SessionUtilUserGroups.insertGroupsFromDBIntoWrapperAndRefresh(convo.id);
        }
        break;
      case 'ConvoInfoVolatileConfig':
        if (SessionUtilConvoInfoVolatile.isConvoToStoreInWrapper(convo)) {
          await SessionUtilConvoInfoVolatile.insertConvoFromDBIntoWrapperAndRefresh(convo.id);
        }
        break;
      default:
        assertUnreachable(
          variant,
          `commitConversationAndRefreshWrapper unhandled case "${variant}"`
        );
    }
  }

  if (Registration.isDone()) {
    // save the new dump if needed to the DB asap
    // this call throttled so we do not run this too often (and not for every .commit())
    await ConfigurationSync.queueNewJobIfNeeded();
  }
  convo.triggerUIRefresh();
}

const throttledAllConversationsDispatch = debounce(
  () => {
    if (updatesToDispatch.size === 0) {
      return;
    }
    window.inboxStore?.dispatch(conversationsChanged([...updatesToDispatch.values()]));

    updatesToDispatch.clear();
  },
  500,
  { trailing: true, leading: true, maxWait: 1000 }
);

const updatesToDispatch: Map<string, ReduxConversationType> = new Map();

export class ConversationCollection extends Backbone.Collection<ConversationModel> {
  constructor(models?: Array<ConversationModel>) {
    super(models);
    this.comparator = (m: ConversationModel) => {
      return -(m.get('active_at') || 0);
    };
  }
}
ConversationCollection.prototype.model = ConversationModel;

export function hasValidOutgoingRequestValues({
  isMe,
  didApproveMe,
  isApproved,
  isBlocked,
  isPrivate,
  activeAt,
}: {
  isMe: boolean;
  isApproved: boolean;
  didApproveMe: boolean;
  isBlocked: boolean;
  isPrivate: boolean;
  activeAt: number;
}): boolean {
  const isActive = activeAt && isFinite(activeAt) && activeAt > 0;

  return Boolean(!isMe && isApproved && isPrivate && !isBlocked && !didApproveMe && isActive);
}

/**
 * Method to evaluate if a convo contains the right values
 * @param values Required properties to evaluate if this is a message request
 */
export function hasValidIncomingRequestValues({
  isMe,
  isApproved,
  isBlocked,
  isPrivate,
  activeAt,
  didApproveMe,
}: {
  isMe: boolean;
  isApproved: boolean;
  isBlocked: boolean;
  isPrivate: boolean;
  didApproveMe: boolean;
  activeAt: number;
}): boolean {
  // if a convo is not active, it means we didn't get any messages nor sent any.
  const isActive = activeAt && isFinite(activeAt) && activeAt > 0;
  return Boolean(isPrivate && !isMe && !isApproved && !isBlocked && isActive && didApproveMe);
}<|MERGE_RESOLUTION|>--- conflicted
+++ resolved
@@ -21,13 +21,7 @@
 import { PubKey } from '../session/types';
 import { ToastUtils, UserUtils } from '../session/utils';
 import { BlockedNumberController } from '../util';
-<<<<<<< HEAD
-import { MessageModel, sliceQuoteText } from './message';
-=======
-import { leaveClosedGroup } from '../session/group/closed-group';
-import { SignalService } from '../protobuf';
 import { MessageModel } from './message';
->>>>>>> 53691315
 import { MessageAttributesOptionals, MessageDirection } from './messageType';
 
 import { Data } from '../../ts/data/data';
