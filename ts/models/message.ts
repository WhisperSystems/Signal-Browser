import Backbone from 'backbone';
// tslint:disable-next-line: match-default-export-name
import filesize from 'filesize';
import { SignalService } from '../../ts/protobuf';
import { getMessageQueue } from '../../ts/session';
import { getConversationController } from '../../ts/session/conversations';
import { DataMessage } from '../../ts/session/messages/outgoing';
import { PubKey } from '../../ts/session/types';
import {
  uploadAttachmentsToFileServer,
  uploadLinkPreviewToFileServer,
  uploadQuoteThumbnailsToFileServer,
  UserUtils,
} from '../../ts/session/utils';
import { ClosedGroupVisibleMessage } from '../session/messages/outgoing/visibleMessage/ClosedGroupVisibleMessage';
import {
  DataExtractionNotificationMsg,
  fillMessageAttributesWithDefaults,
  MessageAttributes,
  MessageAttributesOptionals,
  MessageGroupUpdate,
  MessageModelType,
  PropsForDataExtractionNotification,
  PropsForMessageRequestResponse,
} from './messageType';

import autoBind from 'auto-bind';
import {
  cloneDeep,
  debounce,
  groupBy,
  isEmpty,
  map,
  partition,
  pick,
  reject,
  size as lodashSize,
  sortBy,
  uniq,
} from 'lodash';
import { Data } from '../../ts/data/data';
import { OpenGroupData } from '../data/opengroups';
import { SettingsKey } from '../data/settings-key';
import {
  findCachedBlindedIdFromUnblinded,
  isUsAnySogsFromCache,
} from '../session/apis/open_group_api/sogsv3/knownBlindedkeys';
import { GetNetworkTime } from '../session/apis/snode_api/getNetworkTime';
import { SnodeNamespaces } from '../session/apis/snode_api/namespaces';
import { QUOTED_TEXT_MAX_LENGTH } from '../session/constants';
import { OpenGroupVisibleMessage } from '../session/messages/outgoing/visibleMessage/OpenGroupVisibleMessage';
import {
  VisibleMessage,
  VisibleMessageParams,
} from '../session/messages/outgoing/visibleMessage/VisibleMessage';
import {
  uploadAttachmentsV3,
  uploadLinkPreviewsV3,
  uploadQuoteThumbnailsV3,
} from '../session/utils/AttachmentsV2';
import { perfEnd, perfStart } from '../session/utils/Performance';
import { buildSyncMessage } from '../session/utils/sync/syncUtils';
import { isUsFromCache } from '../session/utils/User';
import {
  FindAndFormatContactType,
  LastMessageStatusType,
  MessageModelPropsWithoutConvoProps,
  MessagePropsDetails,
  messagesChanged,
  PropsForAttachment,
  PropsForExpirationTimer,
  PropsForGroupInvitation,
  PropsForGroupUpdate,
  PropsForGroupUpdateAdd,
  PropsForGroupUpdateGeneral,
  PropsForGroupUpdateKicked,
  PropsForGroupUpdateLeft,
  PropsForGroupUpdateName,
  PropsForMessageWithoutConvoProps,
<<<<<<< HEAD
  ReduxQuoteType,
=======
  PropsForQuote,
>>>>>>> 53691315
} from '../state/ducks/conversations';
import { AttachmentTypeWithPath, isVoiceMessage } from '../types/Attachment';
import { getAttachmentMetadata } from '../types/message/initializeAttachmentMetadata';
import {
  deleteExternalMessageFiles,
  getAbsoluteAttachmentPath,
  loadAttachmentData,
  loadPreviewData,
  loadQuoteData,
} from '../types/MessageAttachment';
import { ReactionList } from '../types/Reaction';
import { ExpirationTimerOptions } from '../util/expiringMessages';
import { LinkPreviews } from '../util/linkPreviews';
import { Notifications } from '../util/notifications';
import { Storage } from '../util/storage';
<<<<<<< HEAD
import { ConversationModel } from './conversation';
import { roomHasBlindEnabled } from '../types/sqlSharedTypes';
import { READ_MESSAGE_STATE } from './conversationAttributes';
=======
import { LinkPreviews } from '../util/linkPreviews';
import { roomHasBlindEnabled } from '../session/apis/open_group_api/sogsv3/sogsV3Capabilities';
import { getNowWithNetworkOffset } from '../session/apis/snode_api/SNodeAPI';
import {
  getUsBlindedInThatServer,
  isUsAnySogsFromCache,
} from '../session/apis/open_group_api/sogsv3/knownBlindedkeys';
import { ReactionList } from '../types/Reaction';
import { getAttachmentMetadata } from '../types/message/initializeAttachmentMetadata';
>>>>>>> 53691315
// tslint:disable: cyclomatic-complexity

/**
 * @returns true if the array contains only a single item being 'You', 'you' or our device pubkey
 */
export function arrayContainsUsOnly(arrayToCheck: Array<string> | undefined) {
  return (
    arrayToCheck &&
    arrayToCheck.length === 1 &&
    (arrayToCheck[0] === UserUtils.getOurPubKeyStrFromCache() ||
      arrayToCheck[0].toLowerCase() === 'you')
  );
}

export function arrayContainsOneItemOnly(arrayToCheck: Array<string> | undefined) {
  return arrayToCheck && arrayToCheck.length === 1;
}

export class MessageModel extends Backbone.Model<MessageAttributes> {
  constructor(attributes: MessageAttributesOptionals & { skipTimerInit?: boolean }) {
    const filledAttrs = fillMessageAttributesWithDefaults(attributes);
    super(filledAttrs);

    if (!this.id) {
      throw new Error('A message always needs to have an id.');
    }
    if (!this.get('conversationId')) {
      throw new Error('A message always needs to have an conversationId.');
    }

    if (!attributes.skipTimerInit) {
      void this.setToExpire();
    }
    autoBind(this);

    if (window) {
      window.contextMenuShown = false;
    }

    this.getMessageModelProps();
  }

  public getMessageModelProps(): MessageModelPropsWithoutConvoProps {
    perfStart(`getPropsMessage-${this.id}`);
    const propsForDataExtractionNotification = this.getPropsForDataExtractionNotification();
    const propsForGroupInvitation = this.getPropsForGroupInvitation();
    const propsForGroupUpdateMessage = this.getPropsForGroupUpdateMessage();
    const propsForTimerNotification = this.getPropsForTimerNotification();
    const propsForMessageRequestResponse = this.getPropsForMessageRequestResponse();
    const propsForQuote = this.getPropsForQuote();
    const callNotificationType = this.get('callNotificationType');
    const messageProps: MessageModelPropsWithoutConvoProps = {
      propsForMessage: this.getPropsForMessage(),
    };
    if (propsForDataExtractionNotification) {
      messageProps.propsForDataExtractionNotification = propsForDataExtractionNotification;
    }
    if (propsForMessageRequestResponse) {
      messageProps.propsForMessageRequestResponse = propsForMessageRequestResponse;
    }
    if (propsForGroupInvitation) {
      messageProps.propsForGroupInvitation = propsForGroupInvitation;
    }
    if (propsForGroupUpdateMessage) {
      messageProps.propsForGroupUpdateMessage = propsForGroupUpdateMessage;
    }
    if (propsForTimerNotification) {
      messageProps.propsForTimerNotification = propsForTimerNotification;
    }
    if (propsForQuote) {
      messageProps.propsForQuote = propsForQuote;
    }

    if (callNotificationType) {
      messageProps.propsForCallNotification = {
        notificationType: callNotificationType,
        messageId: this.id,
        receivedAt: this.get('received_at') || Date.now(),
        isUnread: this.isUnread(),
      };
    }
    perfEnd(`getPropsMessage-${this.id}`, 'getPropsMessage');
    return messageProps;
  }

  public idForLogging() {
    return `${this.get('source')} ${this.get('sent_at')}`;
  }

  public isExpirationTimerUpdate() {
    const expirationTimerFlag = SignalService.DataMessage.Flags.EXPIRATION_TIMER_UPDATE;
    const flags = this.get('flags') || 0;
    const expirationTimerUpdate = this.get('expirationTimerUpdate');

    // eslint-disable-next-line no-bitwise
    // tslint:disable-next-line: no-bitwise
    return Boolean(flags & expirationTimerFlag) || !isEmpty(expirationTimerUpdate);
  }

  public isIncoming() {
    return this.get('type') === 'incoming';
  }

  public isUnread() {
    return !!this.get('unread');
  }

  // Important to allow for this.set({ unread}), save to db, then fetch()
  // to propagate. We don't want the unset key in the db so our unread index
  // stays small.
  public merge(model: any) {
    const attributes = model.attributes || model;

    const { unread } = attributes;
    if (unread === undefined) {
      this.set({ unread: READ_MESSAGE_STATE.read });
    }

    this.set(attributes);
  }

  public isGroupInvitation() {
    return !!this.get('groupInvitation');
  }

  public isMessageRequestResponse() {
    return !!this.get('messageRequestResponse');
  }

  public isDataExtractionNotification() {
    return !!this.get('dataExtractionNotification');
  }

  public getNotificationText() {
    let description = this.getDescription();
    if (description) {
      // regex with a 'g' to ignore part groups
      const regex = new RegExp(`@${PubKey.regexForPubkeys}`, 'g');
      const pubkeysInDesc = description.match(regex);
      (pubkeysInDesc || []).forEach((pubkeyWithAt: string) => {
        const pubkey = pubkeyWithAt.slice(1);
        const isUS = isUsAnySogsFromCache(pubkey);
        const displayName = getConversationController().getContactProfileNameOrShortenedPubKey(
          pubkey
        );
        if (isUS) {
          description = description?.replace(pubkeyWithAt, `@${window.i18n('you')}`);
        } else if (displayName && displayName.length) {
          description = description?.replace(pubkeyWithAt, `@${displayName}`);
        }
      });
      return description;
    }
    if ((this.get('attachments') || []).length > 0) {
      return window.i18n('mediaMessage');
    }
    if (this.isExpirationTimerUpdate()) {
      const expireTimerUpdate = this.get('expirationTimerUpdate');
      if (!expireTimerUpdate || !expireTimerUpdate.expireTimer) {
        return window.i18n('disappearingMessagesDisabled');
      }

      return window.i18n('timerSetTo', [
        ExpirationTimerOptions.getAbbreviated(expireTimerUpdate.expireTimer || 0),
      ]);
    }

    return '';
  }

  public onDestroy() {
    void this.cleanup();
  }

  public async cleanup() {
    await deleteExternalMessageFiles(this.attributes);
  }

  public getPropsForTimerNotification(): PropsForExpirationTimer | null {
    if (!this.isExpirationTimerUpdate()) {
      return null;
    }
    const timerUpdate = this.get('expirationTimerUpdate');
    if (!timerUpdate || !timerUpdate.source) {
      return null;
    }

    const { expireTimer, fromSync, source } = timerUpdate;
    const timespan = ExpirationTimerOptions.getName(expireTimer || 0);
    const disabled = !expireTimer;

    const basicProps: PropsForExpirationTimer = {
      ...findAndFormatContact(source),
      timespan,
      disabled,
      type: fromSync ? 'fromSync' : UserUtils.isUsFromCache(source) ? 'fromMe' : 'fromOther',
      messageId: this.id,
      receivedAt: this.get('received_at'),
      isUnread: this.isUnread(),
    };

    return basicProps;
  }

  public getPropsForGroupInvitation(): PropsForGroupInvitation | null {
    if (!this.isGroupInvitation()) {
      return null;
    }
    const invitation = this.get('groupInvitation');

    let direction = this.get('direction');
    if (!direction) {
      direction = this.get('type') === 'outgoing' ? 'outgoing' : 'incoming';
    }

    let serverAddress = '';
    try {
      const url = new URL(invitation.url);
      serverAddress = url.origin;
    } catch (e) {
      window?.log?.warn('failed to get hostname from opengroupv2 invitation', invitation);
    }

    return {
      serverName: invitation.name,
      url: serverAddress,
      direction,
      acceptUrl: invitation.url,
      messageId: this.id as string,
      receivedAt: this.get('received_at'),
      isUnread: this.isUnread(),
    };
  }

  public getPropsForDataExtractionNotification(): PropsForDataExtractionNotification | null {
    if (!this.isDataExtractionNotification()) {
      return null;
    }
    const dataExtractionNotification = this.get('dataExtractionNotification');

    if (!dataExtractionNotification) {
      window.log.warn('dataExtractionNotification should not happen');
      return null;
    }

    const contact = findAndFormatContact(dataExtractionNotification.source);

    return {
      ...dataExtractionNotification,
      name: contact.profileName || contact.name || dataExtractionNotification.source,
      messageId: this.id,
      receivedAt: this.get('received_at'),
      isUnread: this.isUnread(),
    };
  }

  public getPropsForMessageRequestResponse(): PropsForMessageRequestResponse | null {
    if (!this.isMessageRequestResponse()) {
      return null;
    }
    const messageRequestResponse = this.get('messageRequestResponse');

    if (!messageRequestResponse) {
      window.log.warn('messageRequestResponse should not happen');
      return null;
    }

    const contact = findAndFormatContact(messageRequestResponse.source);

    return {
      ...messageRequestResponse,
      name: contact.profileName || contact.name || messageRequestResponse.source,
      messageId: this.id,
      receivedAt: this.get('received_at'),
      isUnread: this.isUnread(),
      conversationId: this.get('conversationId'),
      source: this.get('source'),
    };
  }

  // tslint:disable-next-line: cyclomatic-complexity
  public getPropsForGroupUpdateMessage(): PropsForGroupUpdate | null {
    const groupUpdate = this.getGroupUpdateAsArray();

    if (!groupUpdate || isEmpty(groupUpdate)) {
      return null;
    }

    const sharedProps = {
      messageId: this.id,
      isUnread: this.isUnread(),
      receivedAt: this.get('received_at'),
    };

    if (groupUpdate.joined?.length) {
      const change: PropsForGroupUpdateAdd = {
        type: 'add',
        added: groupUpdate.joined,
      };
      return { change, ...sharedProps };
    }

    if (groupUpdate.kicked?.length) {
      const change: PropsForGroupUpdateKicked = {
        type: 'kicked',
        kicked: groupUpdate.kicked,
      };
      return { change, ...sharedProps };
    }

    if (groupUpdate.left?.length) {
      const change: PropsForGroupUpdateLeft = {
        type: 'left',
        left: groupUpdate.left,
      };
      return { change, ...sharedProps };
    }

    if (groupUpdate.name) {
      const change: PropsForGroupUpdateName = {
        type: 'name',
        newName: groupUpdate.name,
      };
      return { change, ...sharedProps };
    }

    // Just show a "Group Updated" message, not sure what was changed
    const changeGeneral: PropsForGroupUpdateGeneral = {
      type: 'general',
    };
    return { change: changeGeneral, ...sharedProps };
  }

  public getMessagePropStatus(): LastMessageStatusType {
    if (this.hasErrors()) {
      return 'error';
    }

    // Only return the status on outgoing messages
    if (!this.isOutgoing()) {
      return undefined;
    }

    if (this.isDataExtractionNotification() || this.get('callNotificationType')) {
      return undefined;
    }

    if (this.getConversation()?.get('left')) {
      return 'sent';
    }

    const readBy = this.get('read_by') || [];
    if (Storage.get(SettingsKey.settingsReadReceipt) && readBy.length > 0) {
      return 'read';
    }
    const sent = this.get('sent');
    // control messages we've sent, synced from the network appear to just have the sent_at field set, but our current devices also have this field set when we are just sending it... So idk how to have behavior work fine.,
    // TODOLATER
    // const sentAt = this.get('sent_at');
    const sentTo = this.get('sent_to') || [];

    if (sent || sentTo.length > 0) {
      return 'sent';
    }

    return 'sending';
  }

  // tslint:disable-next-line: cyclomatic-complexity
  public getPropsForMessage(): PropsForMessageWithoutConvoProps {
    const sender = this.getSource();
    const expirationLength = this.get('expireTimer') * 1000;
    const expireTimerStart = this.get('expirationStartTimestamp');
    const expirationTimestamp =
      expirationLength && expireTimerStart ? expireTimerStart + expirationLength : null;

    const attachments = this.get('attachments') || [];
    const isTrustedForAttachmentDownload = this.isTrustedForAttachmentDownload();
    const body = this.get('body');
    const props: PropsForMessageWithoutConvoProps = {
      id: this.id,
      direction: (this.isIncoming() ? 'incoming' : 'outgoing') as MessageModelType,
      timestamp: this.get('sent_at') || 0,
      sender,
      convoId: this.get('conversationId'),
    };
    if (body) {
      props.text = body;
    }
    if (this.get('isDeleted')) {
      props.isDeleted = this.get('isDeleted');
    }

    if (this.get('messageHash')) {
      props.messageHash = this.get('messageHash');
    }
    if (this.get('received_at')) {
      props.receivedAt = this.get('received_at');
    }
    if (this.get('serverTimestamp')) {
      props.serverTimestamp = this.get('serverTimestamp');
    }
    if (this.get('serverId')) {
      props.serverId = this.get('serverId');
    }
    if (expirationLength) {
      props.expirationLength = expirationLength;
    }
    if (expirationTimestamp) {
      props.expirationTimestamp = expirationTimestamp;
    }
    if (isTrustedForAttachmentDownload) {
      props.isTrustedForAttachmentDownload = isTrustedForAttachmentDownload;
    }
    const isUnread = this.isUnread();
    if (isUnread) {
      props.isUnread = isUnread;
    }
    const isExpired = this.isExpired();
    if (isExpired) {
      props.isExpired = isExpired;
    }
    const previews = this.getPropsForPreview();
    if (previews && previews.length) {
      props.previews = previews;
    }
    const reacts = this.getPropsForReacts();
    if (reacts && Object.keys(reacts).length) {
      props.reacts = reacts;
    }
    const quote = this.getPropsForQuote();
    if (quote) {
      props.quote = quote;
    }
    const status = this.getMessagePropStatus();
    if (status) {
      props.status = status;
    }

    const attachmentsProps = attachments.map(this.getPropsForAttachment);
    if (attachmentsProps && attachmentsProps.length) {
      props.attachments = attachmentsProps;
    }

    return props;
  }

  public getPropsForPreview(): Array<any> | null {
    const previews = this.get('preview') || null;

    if (!previews || previews.length === 0) {
      return null;
    }

    return previews.map((preview: any) => {
      let image: PropsForAttachment | null = null;
      try {
        if (preview.image) {
          image = this.getPropsForAttachment(preview.image);
        }
      } catch (e) {
        window?.log?.info('Failed to show preview');
      }

      return {
        ...preview,
        domain: LinkPreviews.getDomain(preview.url),
        image,
      };
    });
  }

  public getPropsForReacts(): ReactionList | null {
    return this.get('reacts') || null;
  }

<<<<<<< HEAD
  public getPropsForQuote(_options: any = {}) {
    const quote = this.get('quote');

    if (!quote) {
      return null;
    }

    const { author, id, referencedMessageNotFound } = quote;
    const contact: ConversationModel = author && getConversationController().get(author);

    const authorName = contact ? contact.getContactProfileNameOrShortenedPubKey() : null;

    let isFromMe = contact ? contact.id === UserUtils.getOurPubKeyStrFromCache() : false;

    if (this.getConversation()?.isPublic() && PubKey.hasBlindedPrefix(author)) {
      const room = OpenGroupData.getV2OpenGroupRoom(this.get('conversationId'));
      if (room && roomHasBlindEnabled(room)) {
        const usFromCache = findCachedBlindedIdFromUnblinded(
          UserUtils.getOurPubKeyStrFromCache(),
          room.serverPublicKey
        );
        if (usFromCache && usFromCache === author) {
          isFromMe = true;
        }
      }
    }

    const firstAttachment = quote.attachments && quote.attachments[0];
    const quoteProps: ReduxQuoteType = {
      sender: author,
      messageId: id,
      authorName: authorName || 'Unknown',
    };

    if (referencedMessageNotFound) {
      quoteProps.referencedMessageNotFound = true;
    }

    if (!referencedMessageNotFound) {
      if (quote.text) {
        // do not show text of not found messages.
        // if the message was deleted better not show it's text content in the message
        quoteProps.text = sliceQuoteText(quote.text);
      }

      const quoteAttachment = firstAttachment
        ? this.processQuoteAttachment(firstAttachment)
        : undefined;
      if (quoteAttachment) {
        // only set attachment if referencedMessageNotFound is false and we have one
        quoteProps.attachment = quoteAttachment;
      }
    }
    if (isFromMe) {
      quoteProps.isFromMe = true;
    }

    return quoteProps;
=======
  public getPropsForQuote(): PropsForQuote | null {
    return this.get('quote') || null;
>>>>>>> 53691315
  }

  public getPropsForAttachment(attachment: AttachmentTypeWithPath): PropsForAttachment | null {
    if (!attachment) {
      return null;
    }

    const {
      id,
      path,
      contentType,
      width,
      height,
      pending,
      flags,
      size,
      screenshot,
      thumbnail,
      fileName,
      caption,
    } = attachment;

    const isVoiceMessageBool =
      // tslint:disable-next-line: no-bitwise
      Boolean(flags && flags & SignalService.AttachmentPointer.Flags.VOICE_MESSAGE) || false;

    return {
      id,
      contentType,
      caption,
      size: size || 0,
      width: width || 0,
      height: height || 0,
      path,
      fileName,
      fileSize: size ? filesize(size, { base: 10 }) : null,
      isVoiceMessage: isVoiceMessageBool,
      pending: Boolean(pending),
      url: path ? getAbsoluteAttachmentPath(path) : '',
      screenshot: screenshot
        ? {
            ...screenshot,
            url: getAbsoluteAttachmentPath(screenshot.path),
          }
        : null,
      thumbnail: thumbnail
        ? {
            ...thumbnail,
            url: getAbsoluteAttachmentPath(thumbnail.path),
          }
        : null,
    };
  }

  public async getPropsForMessageDetail(): Promise<MessagePropsDetails> {
    // We include numbers we didn't successfully send to so we can display errors.
    // Older messages don't have the recipients included on the message, so we fall
    //   back to the conversation's current recipients
    const contacts: Array<string> = this.isIncoming()
      ? [this.get('source')]
      : this.get('sent_to') || [];

    // This will make the error message for outgoing key errors a bit nicer
    const allErrors = (this.get('errors') || []).map((error: any) => {
      return error;
    });

    // If an error has a specific number it's associated with, we'll show it next to
    //   that contact. Otherwise, it will be a standalone entry.
    const errors = reject(allErrors, error => Boolean(error.number));
    const errorsGroupedById = groupBy(allErrors, 'number');
    const finalContacts = await Promise.all(
      (contacts || []).map(async id => {
        const errorsForContact = errorsGroupedById[id];

        const contact = findAndFormatContact(id);
        return {
          ...contact,
          status: this.getMessagePropStatus(),
          errors: errorsForContact,
          profileName: contact.profileName,
        };
      })
    );

    // sort by pubkey
    const sortedContacts = sortBy(finalContacts, contact => contact.pubkey);

    const toRet: MessagePropsDetails = {
      sentAt: this.get('sent_at') || 0,
      receivedAt: this.get('received_at') || 0,
      convoId: this.get('conversationId'),
      messageId: this.get('id'),
      errors,
      direction: this.get('direction'),
      contacts: sortedContacts || [],
    };

    return toRet;
  }

  /**
   * Uploads attachments, previews and quotes.
   *
   * @returns The uploaded data which includes: body, attachments, preview and quote.
   * Also returns the uploaded ids to include in the message post so that those attachments are linked to that message.
   */
  public async uploadData() {
    const finalAttachments = await Promise.all(
      (this.get('attachments') || []).map(loadAttachmentData)
    );
    const body = this.get('body');

    const quoteWithData = await loadQuoteData(this.get('quote'));
    const previewWithData = await loadPreviewData(this.get('preview'));

    const { hasAttachments, hasVisualMediaAttachments, hasFileAttachments } = getAttachmentMetadata(
      this
    );
    this.set({ hasAttachments, hasVisualMediaAttachments, hasFileAttachments });
    await this.commit();

    const conversation = this.getConversation();

    let attachmentPromise;
    let linkPreviewPromise;
    let quotePromise;
    const fileIdsToLink: Array<number> = [];

    // we can only send a single preview
    const firstPreviewWithData = previewWithData?.[0] || null;

    // we want to go for the v1, if this is an OpenGroupV1 or not an open group at all
    if (conversation?.isPublic()) {
      const openGroupV2 = conversation.toOpenGroupV2();
      attachmentPromise = uploadAttachmentsV3(finalAttachments, openGroupV2);
      linkPreviewPromise = uploadLinkPreviewsV3(firstPreviewWithData, openGroupV2);
      quotePromise = uploadQuoteThumbnailsV3(openGroupV2, quoteWithData);
    } else {
      // if that's not an sogs, the file is uploaded to the fileserver instead
      attachmentPromise = uploadAttachmentsToFileServer(finalAttachments);
      linkPreviewPromise = uploadLinkPreviewToFileServer(firstPreviewWithData);
      quotePromise = uploadQuoteThumbnailsToFileServer(quoteWithData);
    }

    const [attachments, preview, quote] = await Promise.all([
      attachmentPromise,
      linkPreviewPromise,
      quotePromise,
    ]);
    fileIdsToLink.push(...attachments.map(m => m.id));
    if (preview) {
      fileIdsToLink.push(preview.id);
    }

    if (quote && quote.attachments?.length) {
      // typing for all of this Attachment + quote + preview + send or unsend is pretty bad
      const firstQuoteAttachmentId = (quote.attachments[0].thumbnail as any)?.id;
      if (firstQuoteAttachmentId) {
        fileIdsToLink.push(firstQuoteAttachmentId);
      }
    }

    const isFirstAttachmentVoiceMessage = finalAttachments?.[0]?.isVoiceMessage;
    if (isFirstAttachmentVoiceMessage) {
      attachments[0].flags = SignalService.AttachmentPointer.Flags.VOICE_MESSAGE;
    }

    window.log.info(`Upload of message data for message ${this.idForLogging()} is finished.`);
    return {
      body,
      attachments,
      preview,
      quote,
      fileIdsToLink: uniq(fileIdsToLink),
    };
  }

  /**
   * Marks the message as deleted to show the author has deleted this message for everyone.
   * Sets isDeleted property to true. Set message body text to deletion placeholder for conversation list items.
   */
  public async markAsDeleted() {
    this.set({
      isDeleted: true,
      body: window.i18n('messageDeletedPlaceholder'),
      quote: undefined,
      groupInvitation: undefined,
      dataExtractionNotification: undefined,
      hasAttachments: 0,
      hasFileAttachments: 0,
      hasVisualMediaAttachments: 0,
      attachments: undefined,
      preview: undefined,
      reacts: undefined,
      reactsIndex: undefined,
    });
    await this.markMessageAsRead(Date.now());
    await this.commit();
  }

  // One caller today: event handler for the 'Retry Send' entry on right click of a failed send message
  public async retrySend() {
    if (!window.isOnline) {
      window?.log?.error('retrySend: Cannot retry since we are offline!');
      return null;
    }

    this.set({ errors: null, sent: false, sent_to: [] });
    await this.commit();
    try {
      const conversation: ConversationModel | undefined = this.getConversation();
      if (!conversation) {
        window?.log?.info(
          'cannot retry send message, the corresponding conversation was not found.'
        );
        return;
      }
      const { body, attachments, preview, quote, fileIdsToLink } = await this.uploadData();

      if (conversation.isPublic()) {
        const openGroupParams: VisibleMessageParams = {
          identifier: this.id,
          timestamp: GetNetworkTime.getNowWithNetworkOffset(),
          lokiProfile: UserUtils.getOurProfile(),
          body,
          attachments,
          preview: preview ? [preview] : [],
          quote,
        };
        const roomInfos = OpenGroupData.getV2OpenGroupRoom(conversation.id);
        if (!roomInfos) {
          throw new Error('Could not find roomInfos for this conversation');
        }

        const openGroupMessage = new OpenGroupVisibleMessage(openGroupParams);
        const openGroup = OpenGroupData.getV2OpenGroupRoom(conversation.id);

        return getMessageQueue().sendToOpenGroupV2({
          message: openGroupMessage,
          roomInfos,
          blinded: roomHasBlindEnabled(openGroup),
          filesToLink: fileIdsToLink,
        });
      }

      const chatParams = {
        identifier: this.id,
        body,
        timestamp: Date.now(), // force a new timestamp to handle user fixed his clock
        expireTimer: this.get('expireTimer'),
        attachments,
        preview: preview ? [preview] : [],
        reacts: this.get('reacts'),
        quote,
        lokiProfile: UserUtils.getOurProfile(),
      };
      if (!chatParams.lokiProfile) {
        delete chatParams.lokiProfile;
      }

      const chatMessage = new VisibleMessage(chatParams);

      // Special-case the self-send case - we send only a sync message
      if (conversation.isMe()) {
        return this.sendSyncMessageOnly(chatMessage);
      }

      if (conversation.isPrivate()) {
        return getMessageQueue().sendToPubKey(
          PubKey.cast(conversation.id),
          chatMessage,
          SnodeNamespaces.UserMessages
        );
      }

      // Here, the convo is neither an open group, a private convo or ourself. It can only be a closed group.
      // For a closed group, retry send only means trigger a send again to all recipients
      // as they are all polling from the same group swarm pubkey
      if (!conversation.isClosedGroup()) {
        throw new Error(
          'We should only end up with a closed group here. Anything else is an error'
        );
      }

      const closedGroupVisibleMessage = new ClosedGroupVisibleMessage({
        identifier: this.id,
        chatMessage,
        groupId: this.get('conversationId'),
      });

      return getMessageQueue().sendToGroup({
        message: closedGroupVisibleMessage,
        namespace: SnodeNamespaces.ClosedGroupMessage,
      });
    } catch (e) {
      await this.saveErrors(e);
      return null;
    }
  }

  public removeOutgoingErrors(number: string) {
    const errors = partition(
      this.get('errors'),
      e => e.number === number && e.name === 'SendMessageNetworkError'
    );
    this.set({ errors: errors[1] });
    return errors[0][0];
  }

  public getConversation(): ConversationModel | undefined {
    // This needs to be an unsafe call, because this method is called during
    //   initial module setup. We may be in the middle of the initial fetch to
    //   the database.
    return getConversationController().getUnsafe(this.get('conversationId'));
  }

  public getQuoteContact() {
    const quote = this.get('quote');
    if (!quote) {
      return null;
    }
    const { author } = quote;
    if (!author) {
      return null;
    }

    return getConversationController().get(author);
  }

  public getSource() {
    if (this.isIncoming()) {
      return this.get('source');
    }

    return UserUtils.getOurPubKeyStrFromCache();
  }

  public isOutgoing() {
    return this.get('type') === 'outgoing';
  }

  public hasErrors() {
    return lodashSize(this.get('errors')) > 0;
  }

  public async updateMessageHash(messageHash: string) {
    if (!messageHash) {
      window?.log?.error('Message hash not provided to update message hash');
    }
    this.set({
      messageHash,
    });

    await this.commit();
  }

  public async sendSyncMessageOnly(dataMessage: DataMessage) {
    const now = Date.now();
    this.set({
      sent_to: [UserUtils.getOurPubKeyStrFromCache()],
      sent: true,
      expirationStartTimestamp: now,
    });

    await this.commit();

    const data = dataMessage instanceof DataMessage ? dataMessage.dataProto() : dataMessage;
    await this.sendSyncMessage(data, now);
  }

  public async sendSyncMessage(dataMessage: SignalService.DataMessage, sentTimestamp: number) {
    if (this.get('synced') || this.get('sentSync')) {
      return;
    }

    // if this message needs to be synced
    if (
      dataMessage.body?.length ||
      dataMessage.attachments.length ||
      dataMessage.flags === SignalService.DataMessage.Flags.EXPIRATION_TIMER_UPDATE
    ) {
      const conversation = this.getConversation();
      if (!conversation) {
        throw new Error('Cannot trigger syncMessage with unknown convo.');
      }
      const syncMessage = buildSyncMessage(this.id, dataMessage, conversation.id, sentTimestamp);
      await getMessageQueue().sendSyncMessage({
        namespace: SnodeNamespaces.UserMessages,
        message: syncMessage,
      });
    }
    this.set({ sentSync: true });
    await this.commit();
  }

  public async saveErrors(providedErrors: any) {
    let errors = providedErrors;

    if (!(errors instanceof Array)) {
      errors = [errors];
    }
    errors.forEach((e: any) => {
      window?.log?.error(
        'Message.saveErrors:',
        e && e.reason ? e.reason : null,
        e && e.stack ? e.stack : e
      );
    });
    errors = errors.map((e: any) => {
      if (
        e.constructor === Error ||
        e.constructor === TypeError ||
        e.constructor === ReferenceError
      ) {
        return pick(e, 'name', 'message', 'code', 'number', 'reason');
      }
      return e;
    });
    errors = errors.concat(this.get('errors') || []);

    this.set({ errors });
    await this.commit();
  }

  public async commit(triggerUIUpdate = true) {
    if (!this.id) {
      throw new Error('A message always needs an id');
    }

    perfStart(`messageCommit-${this.id}`);
    // because the saving to db calls _cleanData which mutates the field for cleaning, we need to save a copy
    const id = await Data.saveMessage(cloneDeep(this.attributes));
    if (triggerUIUpdate) {
      this.dispatchMessageUpdate();
    }
    perfEnd(`messageCommit-${this.id}`, 'messageCommit');

    return id;
  }

  public async markMessageAsRead(readAt: number) {
    this.markMessageReadNoCommit(readAt);
    await this.commit();
    // the line below makes sure that getNextExpiringMessage will find this message as expiring.
    // getNextExpiringMessage is used on app start to clean already expired messages which should have been removed already, but are not
    await this.setToExpire();

    this.getConversation()?.refreshInMemoryDetails();
  }

  public markMessageReadNoCommit(readAt: number) {
    this.set({ unread: READ_MESSAGE_STATE.read });

    if (
      this.get('expireTimer') &&
      !this.get('expirationStartTimestamp') &&
      !this.get('expires_at')
    ) {
      const expirationStartTimestamp = Math.min(Date.now(), readAt || Date.now());
      this.set({ expirationStartTimestamp });
      const start = this.get('expirationStartTimestamp');
      const delta = this.get('expireTimer') * 1000;
      if (!start) {
        return;
      }
      const expiresAt = start + delta;
      // based on `setToExpire()`
      this.set({ expires_at: expiresAt });
    }

    Notifications.clearByMessageId(this.id);
  }

  public isExpiring() {
    return this.get('expireTimer') && this.get('expirationStartTimestamp');
  }

  public isExpired() {
    return this.msTilExpire() <= 0;
  }

  public msTilExpire() {
    if (!this.isExpiring()) {
      return Infinity;
    }
    const now = Date.now();
    const start = this.get('expirationStartTimestamp');
    if (!start) {
      return Infinity;
    }
    const delta = this.get('expireTimer') * 1000;
    let msFromNow = start + delta - now;
    if (msFromNow < 0) {
      msFromNow = 0;
    }
    return msFromNow;
  }

  public async setToExpire() {
    if (this.isExpiring() && !this.get('expires_at')) {
      const start = this.get('expirationStartTimestamp');
      const delta = this.get('expireTimer') * 1000;
      if (!start) {
        return;
      }
      const expiresAt = start + delta;

      this.set({ expires_at: expiresAt });
      const id = this.get('id');
      if (id) {
        await this.commit();
      }

      window?.log?.info('Set message expiration', {
        expiresAt,
        sentAt: this.get('sent_at'),
      });
    }
  }

  public isTrustedForAttachmentDownload() {
    try {
      const senderConvoId = this.getSource();
      const isClosedGroup = this.getConversation()?.isClosedGroup() || false;
      const isOpengroup = this.getConversation()?.isOpenGroupV2() || false;
      if (isOpengroup || isClosedGroup || isUsFromCache(senderConvoId)) {
        return true;
      }
      // check the convo from this user
      // we want the convo of the sender of this message
      const senderConvo = getConversationController().get(senderConvoId);
      if (!senderConvo) {
        return false;
      }
      return senderConvo.get('isTrustedForAttachmentDownload') || false;
    } catch (e) {
      window.log.warn('isTrustedForAttachmentDownload: error; ', e.message);
      return false;
    }
  }

<<<<<<< HEAD
  public findAndFormatContact(pubkey: string): FindAndFormatContactType {
    const contactModel = getConversationController().get(pubkey);
    let profileName: string | null = null;
    let isMe = false;

    if (
      pubkey === UserUtils.getOurPubKeyStrFromCache() ||
      (pubkey && pubkey.startsWith('15') && isUsAnySogsFromCache(pubkey))
    ) {
      profileName = window.i18n('you');
      isMe = true;
    } else {
      profileName = contactModel?.getNicknameOrRealUsername() || null;
    }

    return {
      pubkey: pubkey,
      avatarPath: contactModel ? contactModel.getAvatarPath() : null,
      name: contactModel?.getRealSessionUsername() || null,
      profileName,
      title: contactModel?.getNicknameOrRealUsernameOrPlaceholder() || null,
      isMe,
    };
  }

=======
>>>>>>> 53691315
  private dispatchMessageUpdate() {
    updatesToDispatch.set(this.id, this.getMessageModelProps());
    throttledAllMessagesDispatch();
  }

  /**
   * Before, group_update attributes could be just the string 'You' and not an array.
   * Using this method to get the group update makes sure than the joined, kicked, or left are always an array of string, or undefined
   */
  private getGroupUpdateAsArray() {
    const groupUpdate = this.get('group_update');
    if (!groupUpdate || isEmpty(groupUpdate)) {
      return undefined;
    }
    const left: Array<string> | undefined = Array.isArray(groupUpdate.left)
      ? groupUpdate.left
      : groupUpdate.left
      ? [groupUpdate.left]
      : undefined;
    const kicked: Array<string> | undefined = Array.isArray(groupUpdate.kicked)
      ? groupUpdate.kicked
      : groupUpdate.kicked
      ? [groupUpdate.kicked]
      : undefined;
    const joined: Array<string> | undefined = Array.isArray(groupUpdate.joined)
      ? groupUpdate.joined
      : groupUpdate.joined
      ? [groupUpdate.joined]
      : undefined;

    const forcedArrayUpdate: MessageGroupUpdate = {};

    if (left) {
      forcedArrayUpdate.left = left;
    }
    if (joined) {
      forcedArrayUpdate.joined = joined;
    }
    if (kicked) {
      forcedArrayUpdate.kicked = kicked;
    }
    if (groupUpdate.name) {
      forcedArrayUpdate.name = groupUpdate.name;
    }
    return forcedArrayUpdate;
  }

  private getDescription() {
    const groupUpdate = this.getGroupUpdateAsArray();
    if (groupUpdate) {
      if (arrayContainsUsOnly(groupUpdate.kicked)) {
        return window.i18n('youGotKickedFromGroup');
      }
      if (arrayContainsUsOnly(groupUpdate.left)) {
        return window.i18n('youLeftTheGroup');
      }

      if (groupUpdate.left && groupUpdate.left.length === 1) {
        return window.i18n('leftTheGroup', [
          getConversationController().getContactProfileNameOrShortenedPubKey(groupUpdate.left[0]),
        ]);
      }

      const messages = [];
      if (!groupUpdate.name && !groupUpdate.joined && !groupUpdate.kicked && !groupUpdate.kicked) {
        return window.i18n('updatedTheGroup'); // Group Updated
      }
      if (groupUpdate.name) {
        return window.i18n('titleIsNow', [groupUpdate.name]);
      }
      if (groupUpdate.joined && groupUpdate.joined.length) {
        const names = groupUpdate.joined.map(
          getConversationController().getContactProfileNameOrShortenedPubKey
        );

        if (names.length > 1) {
          messages.push(window.i18n('multipleJoinedTheGroup', [names.join(', ')]));
        } else {
          messages.push(window.i18n('joinedTheGroup', names));
        }
        return messages.join(' ');
      }

      if (groupUpdate.kicked && groupUpdate.kicked.length) {
        const names = map(
          groupUpdate.kicked,
          getConversationController().getContactProfileNameOrShortenedPubKey
        );

        if (names.length > 1) {
          messages.push(window.i18n('multipleKickedFromTheGroup', [names.join(', ')]));
        } else {
          messages.push(window.i18n('kickedFromTheGroup', names));
        }
      }
      return messages.join(' ');
    }
    if (this.isIncoming() && this.hasErrors()) {
      return window.i18n('incomingError');
    }
    if (this.isGroupInvitation()) {
      return `😎 ${window.i18n('openGroupInvitation')}`;
    }

    if (this.isDataExtractionNotification()) {
      const dataExtraction = this.get(
        'dataExtractionNotification'
      ) as DataExtractionNotificationMsg;
      if (dataExtraction.type === SignalService.DataExtractionNotification.Type.SCREENSHOT) {
        return window.i18n('tookAScreenshot', [
          getConversationController().getContactProfileNameOrShortenedPubKey(dataExtraction.source),
        ]);
      }

      return window.i18n('savedTheFile', [
        getConversationController().getContactProfileNameOrShortenedPubKey(dataExtraction.source),
      ]);
    }
    if (this.get('callNotificationType')) {
      const displayName = getConversationController().getContactProfileNameOrShortenedPubKey(
        this.get('conversationId')
      );
      const callNotificationType = this.get('callNotificationType');
      if (callNotificationType === 'missed-call') {
        return window.i18n('callMissed', [displayName]);
      }
      if (callNotificationType === 'started-call') {
        return window.i18n('startedACall', [displayName]);
      }
      if (callNotificationType === 'answered-a-call') {
        return window.i18n('answeredACall', [displayName]);
      }
    }
    if (this.get('reaction')) {
      const reaction = this.get('reaction');
      if (reaction && reaction.emoji && reaction.emoji !== '') {
        return window.i18n('reactionNotification', [reaction.emoji]);
      }
    }
    return this.get('body');
  }
}

const throttledAllMessagesDispatch = debounce(
  () => {
    if (updatesToDispatch.size === 0) {
      return;
    }
    window.inboxStore?.dispatch(messagesChanged([...updatesToDispatch.values()]));
    updatesToDispatch.clear();
  },
  500,
  { trailing: true, leading: true, maxWait: 1000 }
);

const updatesToDispatch: Map<string, MessageModelPropsWithoutConvoProps> = new Map();
export class MessageCollection extends Backbone.Collection<MessageModel> {}

MessageCollection.prototype.model = MessageModel;

export function findAndFormatContact(pubkey: string): FindAndFormatContactType {
  const contactModel = getConversationController().get(pubkey);
  let profileName: string | null = null;
  let isMe = false;

  if (
    pubkey === UserUtils.getOurPubKeyStrFromCache() ||
    (pubkey && pubkey.startsWith('15') && isUsAnySogsFromCache(pubkey))
  ) {
    profileName = window.i18n('you');
    isMe = true;
  } else {
    profileName = contactModel?.getNicknameOrRealUsername() || null;
  }

  return {
    pubkey: pubkey,
    avatarPath: contactModel ? contactModel.getAvatarPath() : null,
    name: contactModel?.getRealSessionUsername() || null,
    profileName,
    title: contactModel?.getTitle() || null,
    isMe,
  };
}

export function processQuoteAttachment(attachment: any) {
  const { thumbnail } = attachment;
  const path = thumbnail && thumbnail.path && getAbsoluteAttachmentPath(thumbnail.path);
  const objectUrl = thumbnail && thumbnail.objectUrl;

  const thumbnailWithObjectUrl =
    !path && !objectUrl
      ? null
      : // tslint:disable: prefer-object-spread
        Object.assign({}, attachment.thumbnail || {}, {
          objectUrl: path || objectUrl,
        });

  return Object.assign({}, attachment, {
    isVoiceMessage: isVoiceMessage(attachment),
    thumbnail: thumbnailWithObjectUrl,
  });
  // tslint:enable: prefer-object-spread
}<|MERGE_RESOLUTION|>--- conflicted
+++ resolved
@@ -30,24 +30,20 @@
   debounce,
   groupBy,
   isEmpty,
+  size as lodashSize,
   map,
   partition,
   pick,
   reject,
-  size as lodashSize,
   sortBy,
   uniq,
 } from 'lodash';
 import { Data } from '../../ts/data/data';
 import { OpenGroupData } from '../data/opengroups';
 import { SettingsKey } from '../data/settings-key';
-import {
-  findCachedBlindedIdFromUnblinded,
-  isUsAnySogsFromCache,
-} from '../session/apis/open_group_api/sogsv3/knownBlindedkeys';
+import { isUsAnySogsFromCache } from '../session/apis/open_group_api/sogsv3/knownBlindedkeys';
 import { GetNetworkTime } from '../session/apis/snode_api/getNetworkTime';
 import { SnodeNamespaces } from '../session/apis/snode_api/namespaces';
-import { QUOTED_TEXT_MAX_LENGTH } from '../session/constants';
 import { OpenGroupVisibleMessage } from '../session/messages/outgoing/visibleMessage/OpenGroupVisibleMessage';
 import {
   VisibleMessage,
@@ -77,11 +73,7 @@
   PropsForGroupUpdateLeft,
   PropsForGroupUpdateName,
   PropsForMessageWithoutConvoProps,
-<<<<<<< HEAD
-  ReduxQuoteType,
-=======
   PropsForQuote,
->>>>>>> 53691315
 } from '../state/ducks/conversations';
 import { AttachmentTypeWithPath, isVoiceMessage } from '../types/Attachment';
 import { getAttachmentMetadata } from '../types/message/initializeAttachmentMetadata';
@@ -93,25 +85,13 @@
   loadQuoteData,
 } from '../types/MessageAttachment';
 import { ReactionList } from '../types/Reaction';
+import { roomHasBlindEnabled } from '../types/sqlSharedTypes';
 import { ExpirationTimerOptions } from '../util/expiringMessages';
 import { LinkPreviews } from '../util/linkPreviews';
 import { Notifications } from '../util/notifications';
 import { Storage } from '../util/storage';
-<<<<<<< HEAD
 import { ConversationModel } from './conversation';
-import { roomHasBlindEnabled } from '../types/sqlSharedTypes';
 import { READ_MESSAGE_STATE } from './conversationAttributes';
-=======
-import { LinkPreviews } from '../util/linkPreviews';
-import { roomHasBlindEnabled } from '../session/apis/open_group_api/sogsv3/sogsV3Capabilities';
-import { getNowWithNetworkOffset } from '../session/apis/snode_api/SNodeAPI';
-import {
-  getUsBlindedInThatServer,
-  isUsAnySogsFromCache,
-} from '../session/apis/open_group_api/sogsv3/knownBlindedkeys';
-import { ReactionList } from '../types/Reaction';
-import { getAttachmentMetadata } from '../types/message/initializeAttachmentMetadata';
->>>>>>> 53691315
 // tslint:disable: cyclomatic-complexity
 
 /**
@@ -588,69 +568,8 @@
     return this.get('reacts') || null;
   }
 
-<<<<<<< HEAD
-  public getPropsForQuote(_options: any = {}) {
-    const quote = this.get('quote');
-
-    if (!quote) {
-      return null;
-    }
-
-    const { author, id, referencedMessageNotFound } = quote;
-    const contact: ConversationModel = author && getConversationController().get(author);
-
-    const authorName = contact ? contact.getContactProfileNameOrShortenedPubKey() : null;
-
-    let isFromMe = contact ? contact.id === UserUtils.getOurPubKeyStrFromCache() : false;
-
-    if (this.getConversation()?.isPublic() && PubKey.hasBlindedPrefix(author)) {
-      const room = OpenGroupData.getV2OpenGroupRoom(this.get('conversationId'));
-      if (room && roomHasBlindEnabled(room)) {
-        const usFromCache = findCachedBlindedIdFromUnblinded(
-          UserUtils.getOurPubKeyStrFromCache(),
-          room.serverPublicKey
-        );
-        if (usFromCache && usFromCache === author) {
-          isFromMe = true;
-        }
-      }
-    }
-
-    const firstAttachment = quote.attachments && quote.attachments[0];
-    const quoteProps: ReduxQuoteType = {
-      sender: author,
-      messageId: id,
-      authorName: authorName || 'Unknown',
-    };
-
-    if (referencedMessageNotFound) {
-      quoteProps.referencedMessageNotFound = true;
-    }
-
-    if (!referencedMessageNotFound) {
-      if (quote.text) {
-        // do not show text of not found messages.
-        // if the message was deleted better not show it's text content in the message
-        quoteProps.text = sliceQuoteText(quote.text);
-      }
-
-      const quoteAttachment = firstAttachment
-        ? this.processQuoteAttachment(firstAttachment)
-        : undefined;
-      if (quoteAttachment) {
-        // only set attachment if referencedMessageNotFound is false and we have one
-        quoteProps.attachment = quoteAttachment;
-      }
-    }
-    if (isFromMe) {
-      quoteProps.isFromMe = true;
-    }
-
-    return quoteProps;
-=======
   public getPropsForQuote(): PropsForQuote | null {
     return this.get('quote') || null;
->>>>>>> 53691315
   }
 
   public getPropsForAttachment(attachment: AttachmentTypeWithPath): PropsForAttachment | null {
@@ -1193,34 +1112,6 @@
     }
   }
 
-<<<<<<< HEAD
-  public findAndFormatContact(pubkey: string): FindAndFormatContactType {
-    const contactModel = getConversationController().get(pubkey);
-    let profileName: string | null = null;
-    let isMe = false;
-
-    if (
-      pubkey === UserUtils.getOurPubKeyStrFromCache() ||
-      (pubkey && pubkey.startsWith('15') && isUsAnySogsFromCache(pubkey))
-    ) {
-      profileName = window.i18n('you');
-      isMe = true;
-    } else {
-      profileName = contactModel?.getNicknameOrRealUsername() || null;
-    }
-
-    return {
-      pubkey: pubkey,
-      avatarPath: contactModel ? contactModel.getAvatarPath() : null,
-      name: contactModel?.getRealSessionUsername() || null,
-      profileName,
-      title: contactModel?.getNicknameOrRealUsernameOrPlaceholder() || null,
-      isMe,
-    };
-  }
-
-=======
->>>>>>> 53691315
   private dispatchMessageUpdate() {
     updatesToDispatch.set(this.id, this.getMessageModelProps());
     throttledAllMessagesDispatch();
@@ -1401,7 +1292,6 @@
     avatarPath: contactModel ? contactModel.getAvatarPath() : null,
     name: contactModel?.getRealSessionUsername() || null,
     profileName,
-    title: contactModel?.getTitle() || null,
     isMe,
   };
 }
