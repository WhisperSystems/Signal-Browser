--- conflicted
+++ resolved
@@ -38,6 +38,10 @@
 import { Data } from '../data/data';
 import { OpenGroupData } from '../data/opengroups';
 import { SettingsKey } from '../data/settings-key';
+import {
+  ConversationInteractionStatus,
+  ConversationInteractionType,
+} from '../interactions/conversationInteractions';
 import { isUsAnySogsFromCache } from '../session/apis/open_group_api/sogsv3/knownBlindedkeys';
 import { GetNetworkTime } from '../session/apis/snode_api/getNetworkTime';
 import { SnodeNamespaces } from '../session/apis/snode_api/namespaces';
@@ -89,28 +93,16 @@
   loadQuoteData,
 } from '../types/MessageAttachment';
 import { ReactionList } from '../types/Reaction';
-<<<<<<< HEAD
 import { getAudioDuration, getVideoDuration } from '../types/attachments/VisualAttachment';
 import { getAttachmentMetadata } from '../types/message/initializeAttachmentMetadata';
-import { roomHasBlindEnabled } from '../types/sqlSharedTypes';
+import { assertUnreachable, roomHasBlindEnabled } from '../types/sqlSharedTypes';
 import { GoogleChrome } from '../util';
-=======
-import { assertUnreachable, roomHasBlindEnabled } from '../types/sqlSharedTypes';
-import { ExpirationTimerOptions } from '../util/expiringMessages';
->>>>>>> ed2a372c
 import { LinkPreviews } from '../util/linkPreviews';
 import { Notifications } from '../util/notifications';
 import { Storage } from '../util/storage';
 import { ConversationModel } from './conversation';
 import { READ_MESSAGE_STATE } from './conversationAttributes';
-<<<<<<< HEAD
-=======
-import {
-  ConversationInteractionStatus,
-  ConversationInteractionType,
-} from '../interactions/conversationInteractions';
 // tslint:disable: cyclomatic-complexity
->>>>>>> ed2a372c
 
 /**
  * @returns true if the array contains only a single item being 'You', 'you' or our device pubkey
@@ -161,7 +153,8 @@
     const propsForMessageRequestResponse = this.getPropsForMessageRequestResponse();
     const propsForQuote = this.getPropsForQuote();
     const callNotificationType = this.get('callNotificationType');
-    const interactionNotification = this.get('interactionNotification');
+    const interactionNotification = this.getInteractionNotification();
+
     const messageProps: MessageModelPropsWithoutConvoProps = {
       propsForMessage: this.getPropsForMessage(),
     };
@@ -197,8 +190,6 @@
       };
     }
 
-<<<<<<< HEAD
-=======
     if (interactionNotification) {
       messageProps.propsForInteractionNotification = {
         notificationType: interactionNotification,
@@ -210,7 +201,6 @@
     }
 
     perfEnd(`getPropsMessage-${this.id}`, 'getPropsMessage');
->>>>>>> ed2a372c
     return messageProps;
   }
 
@@ -270,6 +260,13 @@
   }
   public isCallNotification() {
     return !!this.get('callNotificationType');
+  }
+  public isInteractionNotification() {
+    return !!this.getInteractionNotification();
+  }
+
+  public getInteractionNotification() {
+    return this.get('interactionNotification');
   }
 
   public getNotificationText() {
@@ -526,7 +523,6 @@
       return undefined;
     }
 
-<<<<<<< HEAD
     // some incoming legacy group updates are outgoing, but when synced to our other devices have just the received_at field set.
     // when that is the case, we don't want to render the spinning 'sending' state
     if (
@@ -536,14 +532,11 @@
       return undefined;
     }
 
-    if (this.isDataExtractionNotification() || this.isCallNotification()) {
-=======
     if (
       this.isDataExtractionNotification() ||
-      this.get('callNotificationType') ||
-      this.get('interactionNotification')
+      this.isCallNotification() ||
+      this.isInteractionNotification()
     ) {
->>>>>>> ed2a372c
       return undefined;
     }
 
@@ -1413,12 +1406,7 @@
         getConversationController().getContactProfileNameOrShortenedPubKey(dataExtraction.source),
       ]);
     }
-<<<<<<< HEAD
     if (this.isCallNotification()) {
-=======
-
-    if (this.get('callNotificationType')) {
->>>>>>> ed2a372c
       const displayName = getConversationController().getContactProfileNameOrShortenedPubKey(
         this.get('conversationId')
       );
@@ -1434,7 +1422,7 @@
       }
     }
 
-    const interactionNotification = this.get('interactionNotification');
+    const interactionNotification = this.getInteractionNotification();
     if (interactionNotification) {
       const { interactionType, interactionStatus } = interactionNotification;
 
