--- conflicted
+++ resolved
@@ -6,20 +6,10 @@
 import { getMessageQueue, Utils } from '../../ts/session';
 import { ConversationController } from '../../ts/session/conversations';
 import { MessageController } from '../../ts/session/messages';
-<<<<<<< HEAD
-import {
-  DataMessage,
-  OpenGroupMessage,
-} from '../../ts/session/messages/outgoing';
-import { ClosedGroupVisibleMessage } from '../session/messages/outgoing/visibleMessage/ClosedGroupVisibleMessage';
-import { PubKey } from '../../ts/session/types';
-import { ToastUtils, UserUtils } from '../../ts/session/utils';
-=======
 import { DataMessage, OpenGroupMessage } from '../../ts/session/messages/outgoing';
 import { ClosedGroupVisibleMessage } from '../session/messages/outgoing/visibleMessage/ClosedGroupVisibleMessage';
 import { PubKey } from '../../ts/session/types';
 import { UserUtils } from '../../ts/session/utils';
->>>>>>> ecbd3b2c
 import {
   fillMessageAttributesWithDefaults,
   MessageAttributes,
@@ -28,17 +18,11 @@
 
 import autoBind from 'auto-bind';
 import { saveMessage } from '../../ts/data/data';
-<<<<<<< HEAD
-import { ConversationModel } from './conversation';
-=======
 import { ConversationModel, ConversationTypeEnum } from './conversation';
->>>>>>> ecbd3b2c
 import { getSuggestedFilenameSending } from '../types/Attachment';
 import { actions as conversationActions } from '../state/ducks/conversations';
 import { VisibleMessage } from '../session/messages/outgoing/visibleMessage/VisibleMessage';
 import { buildSyncMessage } from '../session/utils/syncUtils';
-<<<<<<< HEAD
-=======
 import { isOpenGroupV2 } from '../opengroup/utils/OpenGroupUtils';
 import { MessageInteraction } from '../interactions';
 import {
@@ -47,7 +31,6 @@
   uploadQuoteThumbnailsV2,
 } from '../session/utils/AttachmentsV2';
 import { acceptOpenGroupInvitation } from '../interactions/message';
->>>>>>> ecbd3b2c
 export class MessageModel extends Backbone.Model<MessageAttributes> {
   public propsForTimerNotification: any;
   public propsForGroupNotification: any;
@@ -750,17 +733,6 @@
     const body = this.get('body');
     const finalAttachments = attachmentsWithData;
 
-<<<<<<< HEAD
-    const filenameOverridenAttachments = finalAttachments.map(
-      (attachment: any) => ({
-        ...attachment,
-        fileName: getSuggestedFilenameSending({
-          attachment,
-          timestamp: Date.now(),
-        }),
-      })
-    );
-=======
     const filenameOverridenAttachments = finalAttachments.map((attachment: any) => ({
       ...attachment,
       fileName: getSuggestedFilenameSending({
@@ -768,7 +740,6 @@
         timestamp: Date.now(),
       }),
     }));
->>>>>>> ecbd3b2c
 
     const quoteWithData = await window.Signal.Migrations.loadQuoteData(this.get('quote'));
     const previewWithData = await window.Signal.Migrations.loadPreviewData(this.get('preview'));
@@ -991,27 +962,13 @@
     if (
       (dataMessage.body && dataMessage.body.length) ||
       dataMessage.attachments.length ||
-<<<<<<< HEAD
-      dataMessage.flags ===
-        SignalService.DataMessage.Flags.EXPIRATION_TIMER_UPDATE
-=======
       dataMessage.flags === SignalService.DataMessage.Flags.EXPIRATION_TIMER_UPDATE
->>>>>>> ecbd3b2c
     ) {
       const conversation = this.getConversation();
       if (!conversation) {
         throw new Error('Cannot trigger syncMessage with unknown convo.');
       }
-<<<<<<< HEAD
-      const syncMessage = buildSyncMessage(
-        this.id,
-        dataMessage,
-        conversation.id,
-        sentTimestamp
-      );
-=======
       const syncMessage = buildSyncMessage(this.id, dataMessage, conversation.id, sentTimestamp);
->>>>>>> ecbd3b2c
       await getMessageQueue().sendSyncMessage(syncMessage);
     }
     this.set({ sentSync: true });
