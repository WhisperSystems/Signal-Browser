// Copyright 2020-2021 Signal Messenger, LLC
// SPDX-License-Identifier: AGPL-3.0-only

/* eslint-disable @typescript-eslint/no-explicit-any */

import { AttachmentType } from '../types/Attachment';
import { ConversationModel } from '../models/conversations';
import {
  GroupV2PendingMemberType,
  MessageModelCollectionType,
  MessageAttributesType,
} from '../model-types.d';
import { LinkPreviewType } from '../types/message/LinkPreviews';
import { MediaItemType } from '../components/LightboxGallery';
import { MessageModel } from '../models/messages';
import { assert } from '../util/assert';
import { maybeParseUrl } from '../util/url';
import { addReportSpamJob } from '../jobs/helpers/addReportSpamJob';
import { reportSpamJobQueue } from '../jobs/reportSpamJobQueue';
import { GroupNameCollisionsWithIdsByTitle } from '../util/groupMemberNameCollisions';
import {
  isDirectConversation,
  isGroupV1,
  isMe,
} from '../util/whatTypeOfConversation';
<<<<<<< HEAD
import { clipboard } from 'electron';
=======
import { findAndFormatContact } from '../util/findAndFormatContact';
import * as Bytes from '../Bytes';
>>>>>>> dcb5bb67
import {
  canReply,
  getAttachmentsForMessage,
  getPropsForQuote,
  isOutgoing,
  isTapToView,
} from '../state/selectors/message';
import { ConversationDetailsMembershipList } from '../components/conversation/conversation-details/ConversationDetailsMembershipList';
import { showSafetyNumberChangeDialog } from '../shims/showSafetyNumberChangeDialog';

type GetLinkPreviewImageResult = {
  data: ArrayBuffer;
  size: number;
  contentType: string;
  width?: number;
  height?: number;
  blurHash: string;
};

type GetLinkPreviewResult = {
  title: string;
  url: string;
  image?: GetLinkPreviewImageResult;
  description: string | null;
  date: number | null;
};

type AttachmentOptions = {
  messageId: string;
  attachment: AttachmentType;
};

const FIVE_MINUTES = 1000 * 60 * 5;
const LINK_PREVIEW_TIMEOUT = 60 * 1000;

window.Whisper = window.Whisper || {};

const { Whisper } = window;
const { Message, MIME, VisualAttachment, Attachment } = window.Signal.Types;

const {
  copyIntoTempDirectory,
  deleteDraftFile,
  deleteTempFile,
  getAbsoluteAttachmentPath,
  getAbsoluteDraftPath,
  getAbsoluteTempPath,
  loadAttachmentData,
  loadPreviewData,
  loadStickerData,
  openFileInFolder,
  readAttachmentData,
  readDraftData,
  saveAttachmentToDisk,
  upgradeMessageSchema,
  writeNewDraftData,
} = window.Signal.Migrations;

const {
  getOlderMessagesByConversation,
  getMessageMetricsForConversation,
  getMessageById,
  getMessagesBySentAt,
  getNewerMessagesByConversation,
} = window.Signal.Data;

Whisper.ExpiredToast = Whisper.ToastView.extend({
  render_attributes() {
    return { toastMessage: window.i18n('expiredWarning') };
  },
});

Whisper.BlockedToast = Whisper.ToastView.extend({
  render_attributes() {
    return { toastMessage: window.i18n('unblockToSend') };
  },
});

Whisper.BlockedGroupToast = Whisper.ToastView.extend({
  render_attributes() {
    return { toastMessage: window.i18n('unblockGroupToSend') };
  },
});

Whisper.CaptchaSolvedToast = Whisper.ToastView.extend({
  render_attributes() {
    return { toastMessage: window.i18n('verificationComplete') };
  },
});

Whisper.CaptchaFailedToast = Whisper.ToastView.extend({
  render_attributes() {
    return { toastMessage: window.i18n('verificationFailed') };
  },
});

Whisper.LeftGroupToast = Whisper.ToastView.extend({
  render_attributes() {
    return { toastMessage: window.i18n('youLeftTheGroup') };
  },
});

Whisper.InvalidConversationToast = Whisper.ToastView.extend({
  render_attributes() {
    return { toastMessage: window.i18n('invalidConversation') };
  },
});

Whisper.OriginalNotFoundToast = Whisper.ToastView.extend({
  render_attributes() {
    return { toastMessage: window.i18n('originalMessageNotFound') };
  },
});

Whisper.OriginalNoLongerAvailableToast = Whisper.ToastView.extend({
  render_attributes() {
    return { toastMessage: window.i18n('originalMessageNotAvailable') };
  },
});

Whisper.FoundButNotLoadedToast = Whisper.ToastView.extend({
  render_attributes() {
    return { toastMessage: window.i18n('messageFoundButNotLoaded') };
  },
});

Whisper.VoiceNoteLimit = Whisper.ToastView.extend({
  render_attributes() {
    return { toastMessage: window.i18n('voiceNoteLimit') };
  },
});

Whisper.VoiceNoteMustBeOnlyAttachmentToast = Whisper.ToastView.extend({
  render_attributes() {
    return { toastMessage: window.i18n('voiceNoteMustBeOnlyAttachment') };
  },
});

Whisper.ConversationArchivedToast = Whisper.ToastView.extend({
  render_attributes() {
    return { toastMessage: window.i18n('conversationArchived') };
  },
});

Whisper.ConversationUnarchivedToast = Whisper.ToastView.extend({
  render_attributes() {
    return { toastMessage: window.i18n('conversationReturnedToInbox') };
  },
});

Whisper.ConversationMarkedUnreadToast = Whisper.ToastView.extend({
  render_attributes() {
    return { toastMessage: window.i18n('conversationMarkedUnread') };
  },
});

Whisper.TapToViewExpiredIncomingToast = Whisper.ToastView.extend({
  render_attributes() {
    return {
      toastMessage: window.i18n(
        'Message--tap-to-view--incoming--expired-toast'
      ),
    };
  },
});

Whisper.TapToViewExpiredOutgoingToast = Whisper.ToastView.extend({
  render_attributes() {
    return {
      toastMessage: window.i18n(
        'Message--tap-to-view--outgoing--expired-toast'
      ),
    };
  },
});

Whisper.FileSavedToast = Whisper.ToastView.extend({
  className: 'toast toast-clickable',
  initialize(options: any) {
    if (!options.fullPath) {
      throw new Error('FileSavedToast: name option was not provided!');
    }
    this.fullPath = options.fullPath;
    this.timeout = 10000;

    if (window.getInteractionMode() === 'keyboard') {
      setTimeout(() => {
        this.$el.focus();
      }, 1);
    }
  },
  events: {
    click: 'onClick',
    keydown: 'onKeydown',
  },
  onClick() {
    openFileInFolder(this.fullPath);
    this.close();
  },
  onKeydown(event: KeyboardEvent) {
    if (event.key !== 'Enter' && event.key !== ' ') {
      return;
    }

    event.preventDefault();
    event.stopPropagation();

    openFileInFolder(this.fullPath);
    this.close();
  },
  render_attributes() {
    return { toastMessage: window.i18n('attachmentSaved') };
  },
});

Whisper.ReactionFailedToast = Whisper.ToastView.extend({
  className: 'toast toast-clickable',
  initialize() {
    this.timeout = 4000;

    if (window.getInteractionMode() === 'keyboard') {
      setTimeout(() => {
        this.$el.focus();
      }, 1);
    }
  },
  events: {
    click: 'onClick',
    keydown: 'onKeydown',
  },
  onClick() {
    this.close();
  },
  onKeydown(event: KeyboardEvent) {
    if (event.key !== 'Enter' && event.key !== ' ') {
      return;
    }

    event.preventDefault();
    event.stopPropagation();

    this.close();
  },
  render_attributes() {
    return { toastMessage: window.i18n('Reactions--error') };
  },
});

Whisper.DeleteForEveryoneFailedToast = Whisper.ToastView.extend({
  render_attributes() {
    return { toastMessage: window.i18n('deleteForEveryoneFailed') };
  },
});

Whisper.GroupLinkCopiedToast = Whisper.ToastView.extend({
  render_attributes() {
    return { toastMessage: window.i18n('GroupLinkManagement--clipboard') };
  },
});

Whisper.PinnedConversationsFullToast = Whisper.ToastView.extend({
  render_attributes() {
    return { toastMessage: window.i18n('pinnedConversationsFull') };
  },
});

const MAX_MESSAGE_BODY_LENGTH = 64 * 1024;

Whisper.MessageBodyTooLongToast = Whisper.ToastView.extend({
  render_attributes() {
    return { toastMessage: window.i18n('messageBodyTooLong') };
  },
});

Whisper.FileSizeToast = Whisper.ToastView.extend({
  template: () => $('#file-size-modal').html(),
  render_attributes() {
    return {
      'file-size-warning': window.i18n('fileSizeWarning'),
      limit: this.model.limit,
      units: this.model.units,
    };
  },
});

Whisper.UnableToLoadToast = Whisper.ToastView.extend({
  render_attributes() {
    return { toastMessage: window.i18n('unableToLoadAttachment') };
  },
});

Whisper.DangerousFileTypeToast = Whisper.ToastView.extend({
  template: () => window.i18n('dangerousFileType'),
});

Whisper.OneNonImageAtATimeToast = Whisper.ToastView.extend({
  template: () => window.i18n('oneNonImageAtATimeToast'),
});

Whisper.CannotMixImageAndNonImageAttachmentsToast = Whisper.ToastView.extend({
  template: () => window.i18n('cannotMixImageAndNonImageAttachments'),
});

Whisper.MaxAttachmentsToast = Whisper.ToastView.extend({
  template: () => window.i18n('maximumAttachments'),
});

Whisper.AlreadyGroupMemberToast = Whisper.ToastView.extend({
  template: () => window.i18n('GroupV2--join--already-in-group'),
});

Whisper.AlreadyRequestedToJoinToast = Whisper.ToastView.extend({
  template: () => window.i18n('GroupV2--join--already-awaiting-approval'),
});

const ReportedSpamAndBlockedToast = Whisper.ToastView.extend({
  template: () =>
    window.i18n('MessageRequests--block-and-report-spam-success-toast'),
});

Whisper.ConversationLoadingScreen = Whisper.View.extend({
  template: () => $('#conversation-loading-screen').html(),
  className: 'conversation-loading-screen',
});

Whisper.ConversationView = Whisper.View.extend({
  className() {
    const { model }: { model: ConversationModel } = this;
    return ['conversation', model.get('type')].join(' ');
  },
  id() {
    const { model }: { model: ConversationModel } = this;
    return `conversation-${model.cid}`;
  },
  template: () => $('#conversation').html(),
  render_attributes() {
    return {
      'send-message': window.i18n('sendMessage'),
    };
  },
  initialize() {
    const { model }: { model: ConversationModel } = this;

    // Events on Conversation model
    this.listenTo(this.model, 'destroy', this.stopListening);
    this.listenTo(this.model, 'newmessage', this.lazyUpdateVerified);

    // These are triggered by InboxView
    this.listenTo(this.model, 'opened', this.onOpened);
    this.listenTo(this.model, 'scroll-to-message', this.scrollToMessage);
    this.listenTo(this.model, 'unload', (reason: string) =>
      this.unload(`model trigger - ${reason}`)
    );

    // These are triggered by background.ts for keyboard handling
    this.listenTo(this.model, 'focus-composer', this.focusMessageField);
    this.listenTo(this.model, 'open-all-media', this.showAllMedia);
    this.listenTo(this.model, 'begin-recording', this.captureAudio);
    this.listenTo(this.model, 'attach-file', this.onChooseAttachment);
    this.listenTo(this.model, 'escape-pressed', this.resetPanel);
    this.listenTo(this.model, 'show-message-details', this.showMessageDetail);
    this.listenTo(this.model, 'show-contact-modal', this.showContactModal);
    this.listenTo(
      this.model,
      'toggle-reply',
      (messageId: string | undefined) => {
        const target = this.quote || !messageId ? null : messageId;
        this.setQuoteMessage(target);
      }
    );
    this.listenTo(model, 'save-attachment', this.downloadAttachmentWrapper);
    this.listenTo(model, 'delete-message', this.deleteMessage);
    this.listenTo(model, 'remove-link-review', this.removeLinkPreview);
    this.listenTo(model, 'remove-all-draft-attachments', this.clearAttachments);

    this.lazyUpdateVerified = window._.debounce(
      model.updateVerified.bind(model),
      1000 // one second
    );
    this.model.throttledGetProfiles =
      this.model.throttledGetProfiles ||
      window._.throttle(this.model.getProfiles.bind(this.model), FIVE_MINUTES);

    this.debouncedMaybeGrabLinkPreview = window._.debounce(
      this.maybeGrabLinkPreview.bind(this),
      200
    );
    this.debouncedSaveDraft = window._.debounce(this.saveDraft.bind(this), 200);

    this.render();

    this.loadingScreen = new Whisper.ConversationLoadingScreen();
    this.loadingScreen.render();
    this.loadingScreen.$el.prependTo(this.$('.discussion-container'));

    const attachmentListEl = $(
      '<div class="module-composition-area__attachment-list"></div>'
    );

    this.attachmentListView = new Whisper.ReactWrapperView({
      el: attachmentListEl,
      Component: window.Signal.Components.AttachmentList,
      props: this.getPropsForAttachmentList(),
    });

    this.setupHeader();
    this.setupTimeline();
    this.setupCompositionArea({ attachmentListEl: attachmentListEl[0] });

    this.linkPreviewAbortController = null;
  },

  events: {
    'click .capture-audio .microphone': 'captureAudio',
    'change input.file-input': 'onChoseAttachment',

    dragover: 'onDragOver',
    dragleave: 'onDragLeave',
    drop: 'onDrop',
    copy: 'onCopy',
    paste: 'onPaste',
  },

  getMuteExpirationLabel() {
    const { model }: { model: ConversationModel } = this;
    const muteExpiresAt = model.get('muteExpiresAt');
    if (!model.isMuted()) {
      return;
    }

    const today = window.moment(Date.now());
    const expires = window.moment(muteExpiresAt);

    if (today.isSame(expires, 'day')) {
      // eslint-disable-next-line consistent-return
      return expires.format('hh:mm A');
    }

    // eslint-disable-next-line consistent-return
    return expires.format('M/D/YY, hh:mm A');
  },

  setPin(value: boolean) {
    const { model }: { model: ConversationModel } = this;

    if (value) {
      const pinnedConversationIds = window.storage.get(
        'pinnedConversationIds',
        new Array<string>()
      );

      if (pinnedConversationIds.length >= 4) {
        this.showToast(Whisper.PinnedConversationsFullToast);
        return;
      }
      model.pin();
    } else {
      model.unpin();
    }
  },

  setupHeader() {
    const { model }: { model: ConversationModel } = this;

    this.titleView = new Whisper.ReactWrapperView({
      className: 'title-wrapper',
      JSX: window.Signal.State.Roots.createConversationHeader(
        window.reduxStore,
        {
          id: model.id,

          onShowContactModal: this.showContactModal.bind(this),
          onSetDisappearingMessages: (seconds: number) =>
            this.setDisappearingMessages(seconds),
          onDeleteMessages: () => this.destroyMessages(),
          onResetSession: () => this.endSession(),
          onSearchInConversation: () => {
            const { searchInConversation } = window.reduxActions.search;
            const name = isMe(model.attributes)
              ? window.i18n('noteToSelf')
              : model.getTitle();
            searchInConversation(model.id, name);
          },
          onSetMuteNotifications: (ms: number) =>
            model.setMuteExpiration(
              ms >= Number.MAX_SAFE_INTEGER ? ms : Date.now() + ms
            ),
          onSetPin: this.setPin.bind(this),
          // These are view only and don't update the Conversation model, so they
          //   need a manual update call.
          onOutgoingAudioCallInConversation: async () => {
            window.log.info(
              'onOutgoingAudioCallInConversation: about to start an audio call'
            );

            const isVideoCall = false;

            if (await this.isCallSafe()) {
              window.log.info(
                'onOutgoingAudioCallInConversation: call is deemed "safe". Making call'
              );
              await window.Signal.Services.calling.startCallingLobby(
                model.id,
                isVideoCall
              );
              window.log.info(
                'onOutgoingAudioCallInConversation: started the call'
              );
            } else {
              window.log.info(
                'onOutgoingAudioCallInConversation: call is deemed "unsafe". Stopping'
              );
            }
          },

          onOutgoingVideoCallInConversation: async () => {
            window.log.info(
              'onOutgoingVideoCallInConversation: about to start a video call'
            );
            const isVideoCall = true;

            if (await this.isCallSafe()) {
              window.log.info(
                'onOutgoingVideoCallInConversation: call is deemed "safe". Making call'
              );
              await window.Signal.Services.calling.startCallingLobby(
                model.id,
                isVideoCall
              );
              window.log.info(
                'onOutgoingVideoCallInConversation: started the call'
              );
            } else {
              window.log.info(
                'onOutgoingVideoCallInConversation: call is deemed "unsafe". Stopping'
              );
            }
          },

          onShowChatColorEditor: () => {
            this.showChatColorEditor();
          },
          onShowConversationDetails: () => {
            this.showConversationDetails();
          },
          onShowSafetyNumber: () => {
            this.showSafetyNumber();
          },
          onShowAllMedia: () => {
            this.showAllMedia();
          },
          onShowGroupMembers: () => {
            this.showGV1Members();
          },
          onGoBack: () => {
            this.resetPanel();
          },

          onArchive: () => {
            model.setArchived(true);
            model.trigger('unload', 'archive');

            Whisper.ToastView.show(
              Whisper.ConversationArchivedToast,
              document.body
            );
          },
          onMarkUnread: () => {
            model.setMarkedUnread(true);

            Whisper.ToastView.show(
              Whisper.ConversationMarkedUnreadToast,
              document.body
            );
          },
          onMoveToInbox: () => {
            model.setArchived(false);

            Whisper.ToastView.show(
              Whisper.ConversationUnarchivedToast,
              document.body
            );
          },
        }
      ),
    });
    this.$('.conversation-header').append(this.titleView.el);
    window.reduxActions.conversations.setSelectedConversationHeaderTitle();
  },

  setupCompositionArea({ attachmentListEl }: any) {
    const { model }: { model: ConversationModel } = this;

    const compositionApi = { current: null };
    this.compositionApi = compositionApi;

    const micCellEl = $(`
        <div class="capture-audio">
          <button class="microphone"></button>
        </div>
      `)[0];

    const messageRequestEnum =
      window.textsecure.protobuf.SyncMessage.MessageRequestResponse.Type;

    const props = {
      id: model.id,
      compositionApi,
      onClickAddPack: () => this.showStickerManager(),
      onPickSticker: (packId: string, stickerId: number) =>
        this.sendStickerMessage({ packId, stickerId }),
      onSubmit: (
        message: string,
        mentions: typeof window.Whisper.BodyRangesType
      ) => this.sendMessage(message, mentions),
      onEditorStateChange: (
        msg: string,
        bodyRanges: Array<typeof window.Whisper.BodyRangeType>,
        caretLocation?: number
      ) => this.onEditorStateChange(msg, bodyRanges, caretLocation),
      onTextTooLong: () => this.showToast(Whisper.MessageBodyTooLongToast),
      onChooseAttachment: this.onChooseAttachment.bind(this),
      getQuotedMessage: () => model.get('quotedMessageId'),
      clearQuotedMessage: () => this.setQuoteMessage(null),
      micCellEl,
      attachmentListEl,
      onAccept: () => {
        this.syncMessageRequestResponse(
          'onAccept',
          model,
          messageRequestEnum.ACCEPT
        );
      },
      onBlock: () => {
        this.syncMessageRequestResponse(
          'onBlock',
          model,
          messageRequestEnum.BLOCK
        );
      },
      onUnblock: () => {
        this.syncMessageRequestResponse(
          'onUnblock',
          model,
          messageRequestEnum.ACCEPT
        );
      },
      onDelete: () => {
        this.syncMessageRequestResponse(
          'onDelete',
          model,
          messageRequestEnum.DELETE
        );
      },
      onBlockAndReportSpam: () => {
        this.blockAndReportSpam(model);
      },
      onStartGroupMigration: () => this.startMigrationToGV2(),
      onCancelJoinRequest: async () => {
        await window.showConfirmationDialog({
          message: window.i18n(
            'GroupV2--join--cancel-request-to-join--confirmation'
          ),
          okText: window.i18n('GroupV2--join--cancel-request-to-join--yes'),
          cancelText: window.i18n('GroupV2--join--cancel-request-to-join--no'),
          resolve: () => {
            this.longRunningTaskWrapper({
              name: 'onCancelJoinRequest',
              task: async () => model.cancelJoinRequest(),
            });
          },
        });
      },
    };

    this.compositionAreaView = new Whisper.ReactWrapperView({
      className: 'composition-area-wrapper',
      JSX: window.Signal.State.Roots.createCompositionArea(
        window.reduxStore,
        props
      ),
    });

    // Finally, add it to the DOM
    this.$('.composition-area-placeholder').append(this.compositionAreaView.el);
  },

  async longRunningTaskWrapper<T>({
    name,
    task,
  }: {
    name: string;
    task: () => Promise<T>;
  }): Promise<T> {
    const { model }: { model: ConversationModel } = this;
    const idForLogging = model.idForLogging();
    return window.Signal.Util.longRunningTaskWrapper({
      name,
      idForLogging,
      task,
    });
  },

  getMessageActions() {
    const reactToMessage = (
      messageId: string,
      reaction: { emoji: string; remove: boolean }
    ) => {
      this.sendReactionMessage(messageId, reaction);
    };
    const replyToMessage = (messageId: string) => {
      this.setQuoteMessage(messageId);
    };
    const retrySend = (messageId: string) => {
      this.retrySend(messageId);
    };
    const deleteMessage = (messageId: string) => {
      this.deleteMessage(messageId);
    };
    const deleteMessageForEveryone = (messageId: string) => {
      this.deleteMessageForEveryone(messageId);
    };
    const showMessageDetail = (messageId: string) => {
      this.showMessageDetail(messageId);
    };
    const showContactModal = (contactId: string) => {
      this.showContactModal(contactId);
    };
    const openConversation = (conversationId: string, messageId: any) => {
      this.openConversation(conversationId, messageId);
    };
    const showContactDetail = (options: any) => {
      this.showContactDetail(options);
    };
    const kickOffAttachmentDownload = async (options: any) => {
      const message = window.MessageController.getById(options.messageId);
      if (!message) {
        throw new Error(
          `kickOffAttachmentDownload: Message ${options.messageId} missing!`
        );
      }
      await message.queueAttachmentDownloads();
    };
    const markAttachmentAsCorrupted = (options: AttachmentOptions) => {
      const message = window.MessageController.getById(options.messageId);
      if (!message) {
        throw new Error(
          `markAttachmentAsCorrupted: Message ${options.messageId} missing!`
        );
      }
      message.markAttachmentAsCorrupted(options.attachment);
    };
    const showVisualAttachment = (options: {
      attachment: typeof Attachment;
      messageId: string;
      showSingle?: boolean;
    }) => {
      this.showLightbox(options);
    };
    const downloadAttachment = (options: any) => {
      this.downloadAttachment(options);
    };
    const displayTapToViewMessage = (messageId: string) =>
      this.displayTapToViewMessage(messageId);
    const showIdentity = (conversationId: string) => {
      this.showSafetyNumber(conversationId);
    };
    const openLink = (url: string) => {
      this.navigateTo(url);
    };
    const downloadNewVersion = () => {
      this.downloadNewVersion();
    };
    const sendAnyway = (contactId: string, messageId: string) => {
      this.forceSend(contactId, messageId);
    };
    const showSafetyNumber = (contactId: string) => {
      this.showSafetyNumber(contactId);
    };
    const showExpiredIncomingTapToViewToast = () => {
      this.showToast(Whisper.TapToViewExpiredIncomingToast);
    };
    const showExpiredOutgoingTapToViewToast = () => {
      this.showToast(Whisper.TapToViewExpiredOutgoingToast);
    };
    const showForwardMessageModal = this.showForwardMessageModal.bind(this);

    return {
      deleteMessage,
      deleteMessageForEveryone,
      displayTapToViewMessage,
      downloadAttachment,
      downloadNewVersion,
      kickOffAttachmentDownload,
      markAttachmentAsCorrupted,
      openConversation,
      openLink,
      reactToMessage,
      replyToMessage,
      retrySend,
      sendAnyway,
      showContactDetail,
      showContactModal,
      showSafetyNumber,
      showExpiredIncomingTapToViewToast,
      showExpiredOutgoingTapToViewToast,
      showForwardMessageModal,
      showIdentity,
      showMessageDetail,
      showVisualAttachment,
    };
  },

  setupTimeline() {
    const { model }: { model: ConversationModel } = this;
    const { id } = model;

    const messageRequestEnum =
      window.textsecure.protobuf.SyncMessage.MessageRequestResponse.Type;

    const contactSupport = () => {
      const baseUrl =
        'https://support.signal.org/hc/LOCALE/requests/new?desktop&chat_refreshed';
      const locale = window.getLocale();
      const supportLocale = window.Signal.Util.mapToSupportLocale(locale);
      const url = baseUrl.replace('LOCALE', supportLocale);

      this.navigateTo(url);
    };

    const scrollToQuotedMessage = async (options: any) => {
      const { authorId, sentAt } = options;

      const conversationId = model.id;
      const messages = await getMessagesBySentAt(sentAt, {
        MessageCollection: Whisper.MessageCollection,
      });
      const message = messages.find(
        item =>
          item.get('conversationId') === conversationId &&
          authorId &&
          item.getContactId() === authorId
      );

      if (!message) {
        this.showToast(Whisper.OriginalNotFoundToast);
        return;
      }

      this.scrollToMessage(message.id);
    };

    const loadOlderMessages = async (oldestMessageId: string) => {
      const {
        messagesAdded,
        setMessagesLoading,
        repairOldestMessage,
      } = window.reduxActions.conversations;
      const conversationId = model.id;

      setMessagesLoading(conversationId, true);
      const finish = this.setInProgressFetch();

      try {
        const message = await getMessageById(oldestMessageId, {
          Message: Whisper.Message,
        });
        if (!message) {
          throw new Error(
            `loadOlderMessages: failed to load message ${oldestMessageId}`
          );
        }

        const receivedAt = message.get('received_at');
        const sentAt = message.get('sent_at');
        const models = await getOlderMessagesByConversation(conversationId, {
          receivedAt,
          sentAt,
          messageId: oldestMessageId,
          limit: 30,
          MessageCollection: Whisper.MessageCollection,
        });

        if (models.length < 1) {
          window.log.warn(
            'loadOlderMessages: requested, but loaded no messages'
          );
          repairOldestMessage(conversationId);
          return;
        }

        const cleaned = await this.cleanModels(models);
        const isNewMessage = false;
        messagesAdded(
          id,
          cleaned.map((messageModel: MessageModel) => ({
            ...messageModel.attributes,
          })),
          isNewMessage,
          window.isActive()
        );
      } catch (error) {
        setMessagesLoading(conversationId, true);
        throw error;
      } finally {
        finish();
      }
    };
    const loadNewerMessages = async (newestMessageId: string) => {
      const {
        messagesAdded,
        setMessagesLoading,
        repairNewestMessage,
      } = window.reduxActions.conversations;
      const conversationId = model.id;

      setMessagesLoading(conversationId, true);
      const finish = this.setInProgressFetch();

      try {
        const message = await getMessageById(newestMessageId, {
          Message: Whisper.Message,
        });
        if (!message) {
          throw new Error(
            `loadNewerMessages: failed to load message ${newestMessageId}`
          );
        }

        const receivedAt = message.get('received_at');
        const sentAt = message.get('sent_at');
        const models = await getNewerMessagesByConversation(model.id, {
          receivedAt,
          sentAt,
          limit: 30,
          MessageCollection: Whisper.MessageCollection,
        });

        if (models.length < 1) {
          window.log.warn(
            'loadNewerMessages: requested, but loaded no messages'
          );
          repairNewestMessage(conversationId);
          return;
        }

        const cleaned = await this.cleanModels(models);
        const isNewMessage = false;
        messagesAdded(
          id,
          cleaned.map((messageModel: MessageModel) => ({
            ...messageModel.attributes,
          })),
          isNewMessage,
          window.isActive()
        );
      } catch (error) {
        setMessagesLoading(conversationId, false);
        throw error;
      } finally {
        finish();
      }
    };
    const markMessageRead = async (messageId: string) => {
      if (!window.isActive()) {
        return;
      }

      const message = await getMessageById(messageId, {
        Message: Whisper.Message,
      });
      if (!message) {
        throw new Error(`markMessageRead: failed to load message ${messageId}`);
      }

      await model.markRead(message.get('received_at'));
    };

    const createMessageRequestResponseHandler = (
      name: string,
      enumValue: number
    ): ((conversationId: string) => void) => conversationId => {
      const conversation = window.ConversationController.get(conversationId);
      if (!conversation) {
        assert(
          false,
          `Expected a conversation to be found in ${name}. Doing nothing`
        );
        return;
      }
      this.syncMessageRequestResponse(name, conversation, enumValue);
    };

    this.timelineView = new Whisper.ReactWrapperView({
      className: 'timeline-wrapper',
      JSX: window.Signal.State.Roots.createTimeline(window.reduxStore, {
        id,

        ...this.getMessageActions(),

        acknowledgeGroupMemberNameCollisions: (
          groupNameCollisions: Readonly<GroupNameCollisionsWithIdsByTitle>
        ): void => {
          model.acknowledgeGroupMemberNameCollisions(groupNameCollisions);
        },
        contactSupport,
        loadNewerMessages,
        loadNewestMessages: this.loadNewestMessages.bind(this),
        loadAndScroll: this.loadAndScroll.bind(this),
        loadOlderMessages,
        markMessageRead,
        onBlock: createMessageRequestResponseHandler(
          'onBlock',
          messageRequestEnum.BLOCK
        ),
        onBlockAndReportSpam: (conversationId: string) => {
          const conversation = window.ConversationController.get(
            conversationId
          );
          if (!conversation) {
            assert(
              false,
              'Expected a conversation to be found in onBlockAndReportSpam. Doing nothing'
            );
            return;
          }
          this.blockAndReportSpam(conversation);
        },
        onDelete: createMessageRequestResponseHandler(
          'onDelete',
          messageRequestEnum.DELETE
        ),
        onUnblock: createMessageRequestResponseHandler(
          'onUnblock',
          messageRequestEnum.ACCEPT
        ),
        onShowContactModal: this.showContactModal.bind(this),
        removeMember: (conversationId: string) => {
          this.longRunningTaskWrapper({
            name: 'removeMember',
            task: () => model.removeFromGroupV2(conversationId),
          });
        },
        scrollToQuotedMessage,
        unblurAvatar: () => {
          model.unblurAvatar();
        },
        updateSharedGroups: model.throttledUpdateSharedGroups,
      }),
    });

    this.$('.timeline-placeholder').append(this.timelineView.el);
  },

  showToast(
    ToastView: typeof window.Whisper.ToastView,
    options: any,
    element: Element
  ) {
    const toast = new ToastView(options);

    if (element) {
      toast.$el.appendTo(element);
    } else {
      const lightboxEl = $('.module-lightbox');
      if (lightboxEl.length > 0) {
        toast.$el.appendTo(lightboxEl);
      } else {
        toast.$el.appendTo(this.$el);
      }
    }

    toast.render();
  },

  async cleanModels(
    collection: MessageModelCollectionType | Array<MessageModel>
  ): Promise<Array<MessageModel>> {
    const result = collection
      .filter((message: any) => Boolean(message.id))
      .map((message: any) =>
        window.MessageController.register(message.id, message)
      );

    const eliminated = collection.length - result.length;
    if (eliminated > 0) {
      window.log.warn(
        `cleanModels: Eliminated ${eliminated} messages without an id`
      );
    }

    for (let max = result.length, i = 0; i < max; i += 1) {
      const message = result[i];
      const { attributes } = message;
      const { schemaVersion } = attributes;

      if (schemaVersion < Message.VERSION_NEEDED_FOR_DISPLAY) {
        // Yep, we really do want to wait for each of these
        // eslint-disable-next-line no-await-in-loop
        const upgradedMessage = await upgradeMessageSchema(attributes);
        message.set(upgradedMessage);
        // eslint-disable-next-line no-await-in-loop
        await window.Signal.Data.saveMessage(upgradedMessage, {
          Message: Whisper.Message,
        });
      }
    }

    return result;
  },

  async scrollToMessage(messageId: string) {
    const { model }: { model: ConversationModel } = this;
    const message = await getMessageById(messageId, {
      Message: Whisper.Message,
    });
    if (!message) {
      throw new Error(`scrollToMessage: failed to load message ${messageId}`);
    }

    const isInMemory = Boolean(window.MessageController.getById(messageId));

    if (isInMemory) {
      const { scrollToMessage } = window.reduxActions.conversations;
      scrollToMessage(model.id, messageId);
      return;
    }

    this.loadAndScroll(messageId);
  },

  setInProgressFetch() {
    const { model }: { model: ConversationModel } = this;
    let resolvePromise: (value?: unknown) => void;
    model.inProgressFetch = new Promise(resolve => {
      resolvePromise = resolve;
    });

    const finish = () => {
      resolvePromise();
      this.model.inProgressFetch = null;
    };

    return finish;
  },

  async loadAndScroll(
    messageId: string,
    options?: { disableScroll?: boolean }
  ) {
    const { model }: { model: ConversationModel } = this;
    const {
      messagesReset,
      setMessagesLoading,
    } = window.reduxActions.conversations;
    const conversationId = model.id;

    setMessagesLoading(conversationId, true);
    const finish = this.setInProgressFetch();

    try {
      const message = await getMessageById(messageId, {
        Message: Whisper.Message,
      });
      if (!message) {
        throw new Error(
          `loadMoreAndScroll: failed to load message ${messageId}`
        );
      }

      const receivedAt = message.get('received_at');
      const sentAt = message.get('sent_at');
      const older = await getOlderMessagesByConversation(conversationId, {
        limit: 30,
        receivedAt,
        sentAt,
        messageId,
        MessageCollection: Whisper.MessageCollection,
      });
      const newer = await getNewerMessagesByConversation(conversationId, {
        limit: 30,
        receivedAt,
        sentAt,
        MessageCollection: Whisper.MessageCollection,
      });
      const metrics = await getMessageMetricsForConversation(conversationId);

      const all = [...older.models, message, ...newer.models];

      const cleaned: Array<MessageModel> = await this.cleanModels(all);
      const scrollToMessageId =
        options && options.disableScroll ? undefined : messageId;

      messagesReset(
        conversationId,
        cleaned.map((messageModel: MessageModel) => ({
          ...messageModel.attributes,
        })),
        metrics,
        scrollToMessageId
      );
    } catch (error) {
      setMessagesLoading(conversationId, false);
      throw error;
    } finally {
      finish();
    }
  },

  async loadNewestMessages(
    newestMessageId: string | undefined,
    setFocus: boolean | undefined
  ): Promise<void> {
    const {
      messagesReset,
      setMessagesLoading,
    } = window.reduxActions.conversations;
    const { model }: { model: ConversationModel } = this;

    const conversationId = model.id;

    setMessagesLoading(conversationId, true);
    const finish = this.setInProgressFetch();

    try {
      let scrollToLatestUnread = true;

      if (newestMessageId) {
        const newestInMemoryMessage = await getMessageById(newestMessageId, {
          Message: Whisper.Message,
        });
        if (!newestInMemoryMessage) {
          window.log.warn(
            `loadNewestMessages: did not find message ${newestMessageId}`
          );
        }

        // If newest in-memory message is unread, scrolling down would mean going to
        //   the very bottom, not the oldest unread.
        if (newestInMemoryMessage && newestInMemoryMessage.isUnread()) {
          scrollToLatestUnread = false;
        }
      }

      const metrics = await getMessageMetricsForConversation(conversationId);

      // If this is a message request that has not yet been accepted, we always show the
      //   oldest messages, to ensure that the ConversationHero is shown. We don't want to
      //   scroll directly to the oldest message, because that could scroll the hero off
      //   the screen.
      if (!newestMessageId && !model.getAccepted() && metrics.oldest) {
        this.loadAndScroll(metrics.oldest.id, { disableScroll: true });
        return;
      }

      if (scrollToLatestUnread && metrics.oldestUnread) {
        this.loadAndScroll(metrics.oldestUnread.id, {
          disableScroll: !setFocus,
        });
        return;
      }

      const messages = await getOlderMessagesByConversation(conversationId, {
        limit: 30,
        MessageCollection: Whisper.MessageCollection,
      });

      const cleaned: Array<MessageModel> = await this.cleanModels(messages);
      const scrollToMessageId =
        setFocus && metrics.newest ? metrics.newest.id : undefined;

      // Because our `getOlderMessages` fetch above didn't specify a receivedAt, we got
      //   the most recent 30 messages in the conversation. If it has a conflict with
      //   metrics, fetched a bit before, that's likely a race condition. So we tell our
      //   reducer to trust the message set we just fetched for determining if we have
      //   the newest message loaded.
      const unboundedFetch = true;
      messagesReset(
        conversationId,
        cleaned.map((messageModel: MessageModel) => ({
          ...messageModel.attributes,
        })),
        metrics,
        scrollToMessageId,
        unboundedFetch
      );
    } catch (error) {
      setMessagesLoading(conversationId, false);
      throw error;
    } finally {
      finish();
    }
  },

  async startMigrationToGV2(): Promise<void> {
    const { model }: { model: ConversationModel } = this;
    const logId = model.idForLogging();

    if (!isGroupV1(model.attributes)) {
      throw new Error(
        `startMigrationToGV2/${logId}: Cannot start, not a GroupV1 group`
      );
    }

    const onClose = () => {
      if (this.migrationDialog) {
        this.migrationDialog.remove();
        this.migrationDialog = undefined;
      }
    };
    onClose();

    const migrate = () => {
      onClose();

      this.longRunningTaskWrapper({
        name: 'initiateMigrationToGroupV2',
        task: () => window.Signal.Groups.initiateMigrationToGroupV2(model),
      });
    };

    // Note: this call will throw if, after generating member lists, we are no longer a
    //   member or are in the pending member list.
    const {
      droppedGV2MemberIds,
      pendingMembersV2,
    } = await this.longRunningTaskWrapper({
      name: 'getGroupMigrationMembers',
      task: () => window.Signal.Groups.getGroupMigrationMembers(model),
    });

    const invitedMemberIds = pendingMembersV2.map(
      (item: GroupV2PendingMemberType) => item.conversationId
    );

    this.migrationDialog = new Whisper.ReactWrapperView({
      className: 'group-v1-migration-wrapper',
      JSX: window.Signal.State.Roots.createGroupV1MigrationModal(
        window.reduxStore,
        {
          areWeInvited: false,
          droppedMemberIds: droppedGV2MemberIds,
          hasMigrated: false,
          invitedMemberIds,
          migrate,
          onClose,
        }
      ),
    });
  },

  onChooseAttachment() {
    this.$('input.file-input').click();
  },
  async onChoseAttachment() {
    const fileField = this.$('input.file-input');
    const files = fileField.prop('files');

    for (let i = 0, max = files.length; i < max; i += 1) {
      const file = files[i];
      // eslint-disable-next-line no-await-in-loop
      await this.maybeAddAttachment(file);
      this.toggleMicrophone();
    }

    fileField.val(null);
  },

  unload(reason: string) {
    const { model }: { model: ConversationModel } = this;
    window.log.info(
      'unloading conversation',
      model.idForLogging(),
      'due to:',
      reason
    );

    const { conversationUnloaded } = window.reduxActions.conversations;
    if (conversationUnloaded) {
      conversationUnloaded(model.id);
    }

    if (this.model.get('draftChanged')) {
      if (this.model.hasDraft()) {
        this.model.set({
          draftChanged: false,
          draftTimestamp: Date.now(),
          timestamp: Date.now(),
        });
      } else {
        this.model.set({
          draftChanged: false,
          draftTimestamp: null,
        });
      }

      // We don't wait here; we need to take down the view
      this.saveModel();

      model.updateLastMessage();
    }

    this.titleView.remove();
    this.timelineView.remove();
    this.compositionAreaView.remove();

    if (this.attachmentListView) {
      this.attachmentListView.remove();
    }
    if (this.captionEditorView) {
      this.captionEditorView.remove();
    }
    if (this.contactModalView) {
      this.contactModalView.remove();
    }
    if (this.stickerButtonView) {
      this.stickerButtonView.remove();
    }
    if (this.stickerPreviewModalView) {
      this.stickerPreviewModalView.remove();
    }
    if (this.captureAudioView) {
      this.captureAudioView.remove();
    }
    if (this.lastSeenIndicator) {
      this.lastSeenIndicator.remove();
    }
    if (this.scrollDownButton) {
      this.scrollDownButton.remove();
    }
    if (this.quoteView) {
      this.quoteView.remove();
    }
    if (this.lightboxView) {
      this.lightboxView.remove();
    }
    if (this.lightboxGalleryView) {
      this.lightboxGalleryView.remove();
    }
    if (this.panels && this.panels.length) {
      for (let i = 0, max = this.panels.length; i < max; i += 1) {
        const panel = this.panels[i];
        panel.remove();
      }
      window.reduxActions.conversations.setSelectedConversationPanelDepth(0);
    }

    this.remove();
  },

  navigateTo(url: any) {
    window.location = url;
  },

  downloadNewVersion() {
    (window as any).location = 'https://signal.org/download';
  },

  onDragOver(e: any) {
    if (e.originalEvent.dataTransfer.types[0] !== 'Files') {
      return;
    }

    e.stopPropagation();
    e.preventDefault();
    this.$el.addClass('dropoff');
  },

  onDragLeave(e: any) {
    if (e.originalEvent.dataTransfer.types[0] !== 'Files') {
      return;
    }

    e.stopPropagation();
    e.preventDefault();
  },

  async onDrop(e: any) {
    if (e.originalEvent.dataTransfer.types[0] !== 'Files') {
      return;
    }

    e.stopPropagation();
    e.preventDefault();

    const { files } = e.originalEvent.dataTransfer;
    for (let i = 0, max = files.length; i < max; i += 1) {
      const file = files[i];
      try {
        // eslint-disable-next-line no-await-in-loop
        await this.maybeAddAttachment(file);
      } catch (error) {
        window.log.error(
          'ConversationView/onDrop: Failed to add attachment:',
          error && error.stack ? error.stack : error
        );
      }
    }
  },

  onCopy(e: any) {
    const selection = window.getSelection();
    if (selection) {
      clipboard.writeText(selection.toString());
      e.stopPropagation();
      e.preventDefault();
    }
  },

  onPaste(e: any) {
    const { items } = e.originalEvent.clipboardData;
    let imgBlob = null;
    for (let i = 0; i < items.length; i += 1) {
      if (items[i].type.split('/')[0] === 'image') {
        imgBlob = items[i].getAsFile();
      }
    }
    if (imgBlob !== null) {
      const file = imgBlob;
      this.maybeAddAttachment(file);

      e.stopPropagation();
      e.preventDefault();
    }
  },

  syncMessageRequestResponse(
    name: string,
    model: ConversationModel,
    messageRequestType: number
  ): Promise<void> {
    return this.longRunningTaskWrapper({
      name,
      task: model.syncMessageRequestResponse.bind(model, messageRequestType),
    });
  },

  blockAndReportSpam(model: ConversationModel): Promise<void> {
    const messageRequestEnum =
      window.textsecure.protobuf.SyncMessage.MessageRequestResponse.Type;

    return this.longRunningTaskWrapper({
      name: 'blockAndReportSpam',
      task: async () => {
        await Promise.all([
          model.syncMessageRequestResponse(messageRequestEnum.BLOCK),
          addReportSpamJob({
            conversation: model.format(),
            getMessageServerGuidsForSpam:
              window.Signal.Data.getMessageServerGuidsForSpam,
            jobQueue: reportSpamJobQueue,
          }),
        ]);
        this.showToast(ReportedSpamAndBlockedToast);
      },
    });
  },

  getPropsForAttachmentList() {
    const { model }: { model: ConversationModel } = this;
    const draftAttachments = model.get('draftAttachments') || [];

    return {
      // In conversation model/redux
      attachments: draftAttachments.map(attachment => {
        let url = '';
        if (attachment.screenshotPath) {
          url = getAbsoluteDraftPath(attachment.screenshotPath);
        } else if (attachment.path) {
          url = getAbsoluteDraftPath(attachment.path);
        } else {
          window.log.warn(
            'getPropsForAttachmentList: Attachment was missing both screenshotPath and path fields'
          );
        }

        return {
          ...attachment,
          url,
        };
      }),
      // Passed in from ConversationView
      onAddAttachment: this.onChooseAttachment.bind(this),
      onClickAttachment: this.onClickAttachment.bind(this),
      onCloseAttachment: this.onCloseAttachment.bind(this),
      onClose: this.clearAttachments.bind(this),
    };
  },

  onClickAttachment(attachment: any) {
    const getProps = () => ({
      url: attachment.url,
      caption: attachment.caption,
      attachment,
      onSave,
    });

    const onSave = (caption: any) => {
      this.model.set({
        draftAttachments: this.model
          .get('draftAttachments')
          .map((item: any) => {
            if (
              (item.path && item.path === attachment.path) ||
              (item.screenshotPath &&
                item.screenshotPath === attachment.screenshotPath)
            ) {
              return {
                ...attachment,
                caption,
              };
            }

            return item;
          }),
        draftChanged: true,
      });

      this.captionEditorView.remove();
      window.Signal.Backbone.Views.Lightbox.hide();

      this.updateAttachmentsView();
      this.saveModel();
    };

    this.captionEditorView = new Whisper.ReactWrapperView({
      className: 'attachment-list-wrapper',
      Component: window.Signal.Components.CaptionEditor,
      props: getProps(),
      onClose: () => window.Signal.Backbone.Views.Lightbox.hide(),
    });
    window.Signal.Backbone.Views.Lightbox.show(this.captionEditorView.el);
  },

  async deleteDraftAttachment(
    attachment: Readonly<{ screenshotPath?: string; path?: string }>
  ) {
    if (attachment.screenshotPath) {
      await deleteDraftFile(attachment.screenshotPath);
    }
    if (attachment.path) {
      await deleteDraftFile(attachment.path);
    }
  },

  async saveModel() {
    const { model }: { model: ConversationModel } = this;
    window.Signal.Data.updateConversation(model.attributes);
  },

  async addAttachment(attachment: any) {
    const { model }: { model: ConversationModel } = this;
    const onDisk = await this.writeDraftAttachment(attachment);

    const draftAttachments = model.get('draftAttachments') || [];
    this.model.set({
      draftAttachments: [...draftAttachments, onDisk],
    });
    this.updateAttachmentsView();

    await this.saveModel();
  },

  async onCloseAttachment(attachment: any) {
    const { model }: { model: ConversationModel } = this;
    const draftAttachments = model.get('draftAttachments') || [];

    this.model.set({
      draftAttachments: window._.reject(
        draftAttachments,
        item => item.path === attachment.path
      ),
      draftChanged: true,
    });

    this.updateAttachmentsView();

    await this.saveModel();
    await this.deleteDraftAttachment(attachment);
  },

  async clearAttachments() {
    const { model }: { model: ConversationModel } = this;
    this.voiceNoteAttachment = null;

    const draftAttachments = model.get('draftAttachments') || [];
    this.model.set({
      draftAttachments: [],
      draftChanged: true,
    });

    this.updateAttachmentsView();

    // We're fine doing this all at once; at most it should be 32 attachments
    await Promise.all([
      this.saveModel(),
      Promise.all(
        draftAttachments.map(attachment =>
          this.deleteDraftAttachment(attachment)
        )
      ),
    ]);
  },

  hasFiles() {
    const { model }: { model: ConversationModel } = this;
    const draftAttachments = model.get('draftAttachments') || [];
    return draftAttachments.length > 0;
  },

  async getFiles() {
    const { model }: { model: ConversationModel } = this;
    if (this.voiceNoteAttachment) {
      // We don't need to pull these off disk; we return them as-is
      return [this.voiceNoteAttachment];
    }

    const draftAttachments = model.get('draftAttachments') || [];
    const files = window._.compact(
      await Promise.all(
        draftAttachments.map(attachment => this.getFile(attachment))
      )
    );
    return files;
  },

  async getFile(attachment: any) {
    if (!attachment) {
      return Promise.resolve();
    }

    const data = await readDraftData(attachment.path);
    if (data.byteLength !== attachment.size) {
      window.log.error(
        `Attachment size from disk ${data.byteLength} did not match attachment size ${attachment.size}`
      );
      return null;
    }

    return {
      ...window._.pick(attachment, [
        'contentType',
        'fileName',
        'size',
        'caption',
        'blurHash',
      ]),
      data,
    };
  },

  arrayBufferFromFile(file: Blob): Promise<ArrayBuffer> {
    return new Promise((resolve, reject) => {
      const FR = new FileReader();
      FR.onload = (e: any) => {
        resolve(e.target.result);
      };
      FR.onerror = reject;
      FR.onabort = reject;
      FR.readAsArrayBuffer(file);
    });
  },

  showFileSizeError({ limit, units, u }: any) {
    const toast = new Whisper.FileSizeToast({
      model: { limit, units: units[u] },
    });
    toast.$el.insertAfter(this.$el);
    toast.render();
  },

  updateAttachmentsView() {
    this.attachmentListView.update(this.getPropsForAttachmentList());
    this.toggleMicrophone();
    if (this.hasFiles()) {
      this.removeLinkPreview();
    }
  },

  async writeDraftAttachment(attachment: any) {
    let toWrite = attachment;

    if (toWrite.data) {
      const path = await writeNewDraftData(toWrite.data);
      toWrite = {
        ...window._.omit(toWrite, ['data']),
        path,
      };
    }
    if (toWrite.screenshotData) {
      const screenshotPath = await writeNewDraftData(toWrite.screenshotData);
      toWrite = {
        ...window._.omit(toWrite, ['screenshotData']),
        screenshotPath,
      };
    }

    return toWrite;
  },

  async maybeAddAttachment(file: any) {
    if (!file) {
      return;
    }

    const MB = 1000 * 1024;
    if (file.size > 100 * MB) {
      this.showFileSizeError({ limit: 100, units: ['MB'], u: 0 });
      return;
    }

    if (window.Signal.Util.isFileDangerous(file.name)) {
      this.showToast(Whisper.DangerousFileTypeToast);
      return;
    }

    const { model }: { model: ConversationModel } = this;

    const draftAttachments = model.get('draftAttachments') || [];
    if (draftAttachments.length >= 32) {
      this.showToast(Whisper.MaxAttachmentsToast);
      return;
    }

    const haveNonImage = window._.any(
      draftAttachments,
      (attachment: any) => !MIME.isImage(attachment.contentType)
    );
    // You can't add another attachment if you already have a non-image staged
    if (haveNonImage) {
      this.showToast(Whisper.OneNonImageAtATimeToast);
      return;
    }

    // You can't add a non-image attachment if you already have attachments staged
    if (!MIME.isImage(file.type) && draftAttachments.length > 0) {
      this.showToast(Whisper.CannotMixImageAndNonImageAttachmentsToast);
      return;
    }

    let attachment;

    try {
      if (window.Signal.Util.GoogleChrome.isImageTypeSupported(file.type)) {
        attachment = await this.handleImageAttachment(file);
      } else if (
        window.Signal.Util.GoogleChrome.isVideoTypeSupported(file.type)
      ) {
        attachment = await this.handleVideoAttachment(file);
      } else {
        const data = await this.arrayBufferFromFile(file);
        attachment = {
          data,
          size: data.byteLength,
          contentType: file.type,
          fileName: file.name,
        };
      }
    } catch (e) {
      window.log.error(
        `Was unable to generate thumbnail for file type ${file.type}`,
        e && e.stack ? e.stack : e
      );
      const data = await this.arrayBufferFromFile(file);
      attachment = {
        data,
        size: data.byteLength,
        contentType: file.type,
        fileName: file.name,
      };
    }

    try {
      if (!this.isSizeOkay(attachment)) {
        return;
      }
    } catch (error) {
      window.log.error(
        'Error ensuring that image is properly sized:',
        error && error.stack ? error.stack : error
      );

      this.showToast(Whisper.UnableToLoadToast);
      return;
    }

    try {
      await this.addAttachment(attachment);
    } catch (error) {
      window.log.error(
        'Error saving draft attachment:',
        error && error.stack ? error.stack : error
      );

      this.showToast(Whisper.UnableToLoadToast);
    }
  },

  isSizeOkay(attachment: any) {
    const limitKb = window.Signal.Types.Attachment.getUploadSizeLimitKb(
      attachment.contentType
    );
    // this needs to be cast properly
    // eslint-disable-next-line @typescript-eslint/ban-ts-comment
    // @ts-ignore
    if ((attachment.data.byteLength / 1024).toFixed(4) >= limitKb) {
      const units = ['kB', 'MB', 'GB'];
      let u = -1;
      let limit = limitKb * 1000;
      do {
        limit /= 1000;
        u += 1;
      } while (limit >= 1000 && u < units.length - 1);
      this.showFileSizeError({ limit, units, u });
      return false;
    }

    return true;
  },

  async handleVideoAttachment(file: any) {
    const objectUrl = URL.createObjectURL(file);
    if (!objectUrl) {
      throw new Error('Failed to create object url for video!');
    }
    try {
      const screenshotContentType = 'image/png';
      const screenshotBlob = await VisualAttachment.makeVideoScreenshot({
        objectUrl,
        contentType: screenshotContentType,
        logger: window.log,
      });
      const screenshotData = await VisualAttachment.blobToArrayBuffer(
        screenshotBlob
      );
      const data = await this.arrayBufferFromFile(file);

      return {
        fileName: file.name,
        screenshotContentType,
        screenshotData,
        screenshotSize: screenshotData.byteLength,
        contentType: file.type,
        data,
        size: data.byteLength,
      };
    } finally {
      URL.revokeObjectURL(objectUrl);
    }
  },

  async handleImageAttachment(file: any) {
    const blurHash = await window.imageToBlurHash(file);
    if (MIME.isJPEG(file.type)) {
      const rotatedDataUrl = await window.autoOrientImage(file);
      const rotatedBlob = window.dataURLToBlobSync(rotatedDataUrl);
      const { contentType, file: resizedBlob, fileName } = await this.autoScale(
        {
          contentType: file.type,
          fileName: file.name,
          file: rotatedBlob,
        }
      );
      const data = await await VisualAttachment.blobToArrayBuffer(resizedBlob);

      return {
        fileName: fileName || file.name,
        contentType,
        data,
        size: data.byteLength,
        blurHash,
      };
    }

    const { contentType, file: resizedBlob, fileName } = await this.autoScale({
      contentType: file.type,
      fileName: file.name,
      file,
    });
    const data = await await VisualAttachment.blobToArrayBuffer(resizedBlob);
    return {
      fileName: fileName || file.name,
      contentType,
      data,
      size: data.byteLength,
      blurHash,
    };
  },

  autoScale(attachment: any) {
    const { contentType, file, fileName } = attachment;
    if (contentType.split('/')[0] !== 'image' || contentType === 'image/tiff') {
      // nothing to do
      return Promise.resolve(attachment);
    }

    return new Promise((resolve, reject) => {
      const url = URL.createObjectURL(file);
      const img = document.createElement('img');
      img.onload = () => {
        URL.revokeObjectURL(url);

        const maxSize = 6000 * 1024;
        const maxHeight = 4096;
        const maxWidth = 4096;
        if (
          img.naturalWidth <= maxWidth &&
          img.naturalHeight <= maxHeight &&
          file.size <= maxSize
        ) {
          resolve(attachment);
          return;
        }

        const gifMaxSize = 25000 * 1024;
        if (file.type === 'image/gif' && file.size <= gifMaxSize) {
          resolve(attachment);
          return;
        }

        if (file.type === 'image/gif') {
          reject(new Error('GIF is too large'));
          return;
        }

        const targetContentType = 'image/jpeg';
        const canvas = window.loadImage.scale(img, {
          canvas: true,
          maxWidth,
          maxHeight,
        });

        let quality = 0.95;
        let i = 4;
        let blob;
        do {
          i -= 1;
          blob = window.dataURLToBlobSync(
            canvas.toDataURL(targetContentType, quality)
          );
          quality = (quality * maxSize) / blob.size;
          // NOTE: During testing with a large image, we observed the
          // `quality` value being > 1. Should we clamp it to [0.5, 1.0]?
          // See: https://developer.mozilla.org/en-US/docs/Web/API/HTMLCanvasElement/toBlob#Syntax
          if (quality < 0.5) {
            quality = 0.5;
          }
        } while (i > 0 && blob.size > maxSize);

        resolve({
          ...attachment,
          fileName: this.fixExtension(fileName, targetContentType),
          contentType: targetContentType,
          file: blob,
        });
      };
      img.onerror = (
        _event: unknown,
        _source: unknown,
        _lineno: unknown,
        _colno: unknown,
        error: Error = new Error('Failed to load image for auto-scaling')
      ) => {
        URL.revokeObjectURL(url);
        reject(error);
      };
      img.src = url;
    });
  },

  getFileName(fileName?: string) {
    if (!fileName) {
      return '';
    }

    if (!fileName.includes('.')) {
      return fileName;
    }

    return fileName.split('.').slice(0, -1).join('.');
  },

  getType(contentType?: string) {
    if (!contentType) {
      return '';
    }

    if (!contentType.includes('/')) {
      return contentType;
    }

    return contentType.split('/')[1];
  },

  fixExtension(fileName: string, contentType: string) {
    const extension = this.getType(contentType);
    const name = this.getFileName(fileName);
    return `${name}.${extension}`;
  },

  markAllAsVerifiedDefault(unverified: any) {
    return Promise.all(
      unverified.map((contact: any) => {
        if (contact.isUnverified()) {
          return contact.setVerifiedDefault();
        }

        return null;
      })
    );
  },

  markAllAsApproved(untrusted: any) {
    return Promise.all(untrusted.map((contact: any) => contact.setApproved()));
  },

  toggleMicrophone() {
    this.compositionApi.current.setShowMic(!this.hasFiles());
  },

  captureAudio(e?: Event) {
    if (e) {
      e.preventDefault();
    }

    if (this.compositionApi.current.isDirty()) {
      return;
    }

    if (this.hasFiles()) {
      this.showToast(Whisper.VoiceNoteMustBeOnlyAttachmentToast);
      return;
    }

    this.showToast(Whisper.VoiceNoteLimit);

    // Note - clicking anywhere will close the audio capture panel, due to
    //   the onClick handler in InboxView, which calls its closeRecording method.

    if (this.captureAudioView) {
      this.captureAudioView.remove();
      this.captureAudioView = null;
    }

    this.captureAudioView = new Whisper.RecorderView();

    const view = this.captureAudioView;
    view.render();
    view.on('send', this.handleAudioCapture.bind(this));
    view.on('confirm', this.handleAudioConfirm.bind(this));
    view.on('closed', this.endCaptureAudio.bind(this));
    view.$el.appendTo(this.$('.capture-audio'));
    view.$('.finish').focus();
    this.compositionApi.current.setMicActive(true);

    this.disableMessageField();
    this.$('.microphone').hide();
  },
  handleAudioConfirm(blob: Blob, lostFocus?: boolean) {
    window.showConfirmationDialog({
      confirmStyle: 'negative',
      cancelText: window.i18n('discard'),
      message: lostFocus
        ? window.i18n('voiceRecordingInterruptedBlur')
        : window.i18n('voiceRecordingInterruptedMax'),
      okText: window.i18n('sendAnyway'),
      resolve: async () => {
        await this.handleAudioCapture(blob);
      },
    });
  },
  async handleAudioCapture(blob: Blob) {
    if (this.hasFiles()) {
      throw new Error('A voice note cannot be sent with other attachments');
    }

    const data = await this.arrayBufferFromFile(blob);

    // These aren't persisted to disk; they are meant to be sent immediately
    this.voiceNoteAttachment = {
      contentType: blob.type,
      data,
      size: data.byteLength,
      flags: window.textsecure.protobuf.AttachmentPointer.Flags.VOICE_MESSAGE,
    };

    // Note: The RecorderView removes itself on send
    this.captureAudioView = null;

    this.sendMessage();
  },
  endCaptureAudio() {
    this.enableMessageField();
    this.$('.microphone').show();

    // Note: The RecorderView removes itself on close
    this.captureAudioView = null;

    this.compositionApi.current.setMicActive(false);
  },

  async onOpened(messageId: string) {
    const { model }: { model: ConversationModel } = this;

    if (messageId) {
      const message = await getMessageById(messageId, {
        Message: Whisper.Message,
      });

      if (message) {
        this.loadAndScroll(messageId);
        return;
      }

      window.log.warn(`onOpened: Did not find message ${messageId}`);
    }

    const { retryPlaceholders } = window.Signal.Services;
    if (retryPlaceholders) {
      await retryPlaceholders.findByConversationAndMarkOpened(model.id);
    }

    this.loadNewestMessages();
    model.updateLastMessage();

    this.focusMessageField();

    const quotedMessageId = model.get('quotedMessageId');
    if (quotedMessageId) {
      this.setQuoteMessage(quotedMessageId);
    }

    model.fetchLatestGroupV2Data();
    assert(
      model.throttledMaybeMigrateV1Group !== undefined,
      'Conversation model should be initialized'
    );
    model.throttledMaybeMigrateV1Group();
    assert(
      model.throttledFetchSMSOnlyUUID !== undefined,
      'Conversation model should be initialized'
    );
    model.throttledFetchSMSOnlyUUID();

    const statusPromise = this.model.throttledGetProfiles();
    // eslint-disable-next-line more/no-then
    this.statusFetch = statusPromise.then(() =>
      // eslint-disable-next-line more/no-then
      model.updateVerified().then(() => {
        this.statusFetch = null;
      })
    );
  },

  async retrySend(messageId: string) {
    const message = window.MessageController.getById(messageId);
    if (!message) {
      throw new Error(`retrySend: Message ${messageId} missing!`);
    }
    await message.retrySend();
  },

  showForwardMessageModal(messageId: string) {
    const message = window.MessageController.getById(messageId);
    if (!message) {
      throw new Error(`showForwardMessageModal: Message ${messageId} missing!`);
    }

    const attachments = getAttachmentsForMessage(message.attributes);
    this.forwardMessageModal = new Whisper.ReactWrapperView({
      JSX: window.Signal.State.Roots.createForwardMessageModal(
        window.reduxStore,
        {
          attachments,
          doForwardMessage: async (
            conversationIds: Array<string>,
            messageBody?: string,
            includedAttachments?: Array<AttachmentType>,
            linkPreview?: LinkPreviewType
          ) => {
            const didForwardSuccessfully = await this.maybeForwardMessage(
              message,
              conversationIds,
              messageBody,
              includedAttachments,
              linkPreview
            );

            if (didForwardSuccessfully) {
              this.forwardMessageModal.remove();
              this.forwardMessageModal = null;
            }
          },
          isSticker: Boolean(message.get('sticker')),
          messageBody: message.getRawText(),
          onClose: () => {
            this.forwardMessageModal.remove();
            this.forwardMessageModal = null;
            this.resetLinkPreview();
          },
          onEditorStateChange: (
            messageText: string,
            _: Array<typeof window.Whisper.BodyRangeType>,
            caretLocation?: number
          ) => {
            if (!attachments.length) {
              this.debouncedMaybeGrabLinkPreview(messageText, caretLocation);
            }
          },
          onTextTooLong: () =>
            this.showToast(
              Whisper.MessageBodyTooLongToast,
              {},
              document.querySelector('.module-ForwardMessageModal')
            ),
        }
      ),
    });
    this.forwardMessageModal.render();
  },

  async maybeForwardMessage(
    message: MessageModel,
    conversationIds: Array<string>,
    messageBody?: string,
    attachments?: Array<AttachmentType>,
    linkPreview?: LinkPreviewType
  ): Promise<boolean> {
    window.log.info(
      `maybeForwardMessage/${message.idForLogging()}: Starting...`
    );
    const attachmentLookup = new Set();
    if (attachments) {
      attachments.forEach(attachment => {
        attachmentLookup.add(
          `${attachment.fileName}/${attachment.contentType}`
        );
      });
    }

    const conversations = conversationIds.map(id =>
      window.ConversationController.get(id)
    );

    // Verify that all contacts that we're forwarding
    // to are verified and trusted
    const unverifiedContacts: Array<ConversationModel> = [];
    const untrustedContacts: Array<ConversationModel> = [];
    await Promise.all(
      conversations.map(async conversation => {
        if (conversation) {
          await conversation.updateVerified();
          const unverifieds = conversation.getUnverified();
          if (unverifieds.length) {
            unverifieds.forEach(unverifiedConversation =>
              unverifiedContacts.push(unverifiedConversation)
            );
          }

          const untrusted = conversation.getUntrusted();
          if (untrusted.length) {
            untrusted.forEach(untrustedConversation =>
              untrustedContacts.push(untrustedConversation)
            );
          }
        }
      })
    );

    // If there are any unverified or untrusted contacts, show the
    // SendAnywayDialog and if we're fine with sending then mark all as
    // verified and trusted and continue the send.
    const iffyConversations = [...unverifiedContacts, ...untrustedContacts];
    if (iffyConversations.length) {
      const forwardMessageModal = document.querySelector<HTMLElement>(
        '.module-ForwardMessageModal'
      );
      if (forwardMessageModal) {
        forwardMessageModal.style.display = 'none';
      }
      const sendAnyway = await this.showSendAnywayDialog(iffyConversations);

      if (!sendAnyway) {
        if (forwardMessageModal) {
          forwardMessageModal.style.display = 'block';
        }
        return false;
      }

      let verifyPromise: Promise<void> | undefined;
      let approvePromise: Promise<void> | undefined;
      if (unverifiedContacts.length) {
        verifyPromise = this.markAllAsVerifiedDefault(unverifiedContacts);
      }
      if (untrustedContacts.length) {
        approvePromise = this.markAllAsApproved(untrustedContacts);
      }
      await Promise.all([verifyPromise, approvePromise]);
    }

    const sendMessageOptions = { dontClearDraft: true };
    let timestamp = Date.now();

    // Actually send the message
    // load any sticker data, attachments, or link previews that we need to
    // send along with the message and do the send to each conversation.
    await Promise.all(
      conversations.map(async conversation => {
        timestamp += 1;

        if (conversation) {
          const sticker = message.get('sticker');
          if (sticker) {
            const stickerWithData = await loadStickerData(sticker);
            const stickerNoPath = stickerWithData
              ? {
                  ...stickerWithData,
                  data: {
                    ...stickerWithData.data,
                    path: undefined,
                  },
                }
              : undefined;

            conversation.sendMessage(
              null,
              [],
              null,
              [],
              stickerNoPath,
              undefined,
              { ...sendMessageOptions, timestamp }
            );
          } else {
            const preview = linkPreview
              ? await loadPreviewData([linkPreview])
              : [];
            const attachmentsWithData = await Promise.all(
              (attachments || []).map(async item => ({
                ...(await loadAttachmentData(item)),
                path: undefined,
              }))
            );
            const attachmentsToSend = attachmentsWithData.filter(
              (attachment: Partial<AttachmentType>) =>
                attachmentLookup.has(
                  `${attachment.fileName}/${attachment.contentType}`
                )
            );

            conversation.sendMessage(
              messageBody || null,
              attachmentsToSend,
              null, // quote
              preview,
              null, // sticker
              undefined, // BodyRanges
              { ...sendMessageOptions, timestamp }
            );
          }
        }
      })
    );

    // Cancel any link still pending, even if it didn't make it into the message
    this.resetLinkPreview();

    return true;
  },

  async showAllMedia() {
    // We fetch more documents than media as they don’t require to be loaded
    // into memory right away. Revisit this once we have infinite scrolling:
    const DEFAULT_MEDIA_FETCH_COUNT = 50;
    const DEFAULT_DOCUMENTS_FETCH_COUNT = 150;

    const { model }: { model: ConversationModel } = this;
    const conversationId = model.get('id');

    const getProps = async () => {
      const rawMedia = await window.Signal.Data.getMessagesWithVisualMediaAttachments(
        conversationId,
        {
          limit: DEFAULT_MEDIA_FETCH_COUNT,
        }
      );
      const rawDocuments = await window.Signal.Data.getMessagesWithFileAttachments(
        conversationId,
        {
          limit: DEFAULT_DOCUMENTS_FETCH_COUNT,
        }
      );

      // First we upgrade these messages to ensure that they have thumbnails
      for (let max = rawMedia.length, i = 0; i < max; i += 1) {
        const message = rawMedia[i];
        const { schemaVersion } = message;

        if (
          schemaVersion &&
          schemaVersion < Message.VERSION_NEEDED_FOR_DISPLAY
        ) {
          // Yep, we really do want to wait for each of these
          // eslint-disable-next-line no-await-in-loop
          rawMedia[i] = await upgradeMessageSchema(message);
          // eslint-disable-next-line no-await-in-loop
          await window.Signal.Data.saveMessage(rawMedia[i], {
            Message: Whisper.Message,
          });
        }
      }

      const media = window._.flatten(
        rawMedia.map(message => {
          const { attachments } = message;
          return (attachments || [])
            .filter(
              (attachment: any) =>
                attachment.thumbnail && !attachment.pending && !attachment.error
            )
            .map((attachment: any, index: number) => {
              const { thumbnail } = attachment;

              return {
                objectURL: getAbsoluteAttachmentPath(attachment.path),
                thumbnailObjectUrl: thumbnail
                  ? getAbsoluteAttachmentPath(thumbnail.path)
                  : null,
                contentType: attachment.contentType,
                index,
                attachment,
                message,
              };
            });
        })
      );

      // Unlike visual media, only one non-image attachment is supported
      const documents = rawDocuments
        .filter(message =>
          Boolean(message.attachments && message.attachments.length)
        )
        .map(message => {
          const attachments = message.attachments || [];
          const attachment = attachments[0];
          return {
            contentType: attachment.contentType,
            index: 0,
            attachment,
            message,
          };
        });

      const saveAttachment = async ({ attachment, message }: any = {}) => {
        const timestamp = message.sent_at;
        const fullPath = await window.Signal.Types.Attachment.save({
          attachment,
          readAttachmentData,
          saveAttachmentToDisk,
          timestamp,
        });

        if (fullPath) {
          this.showToast(Whisper.FileSavedToast, { fullPath });
        }
      };

      const onItemClick = async ({ message, attachment, type }: any) => {
        switch (type) {
          case 'documents': {
            saveAttachment({ message, attachment });
            break;
          }

          case 'media': {
            const selectedIndex = media.findIndex(
              mediaMessage => mediaMessage.attachment.path === attachment.path
            );
            this.lightboxGalleryView = new Whisper.ReactWrapperView({
              className: 'lightbox-wrapper',
              Component: window.Signal.Components.LightboxGallery,
              props: {
                media,
                onSave: saveAttachment,
                selectedIndex,
              },
              onClose: () => window.Signal.Backbone.Views.Lightbox.hide(),
            });
            window.Signal.Backbone.Views.Lightbox.show(
              this.lightboxGalleryView.el
            );
            break;
          }

          default:
            throw new TypeError(`Unknown attachment type: '${type}'`);
        }
      };

      return {
        documents,
        media,
        onItemClick,
      };
    };

    const view = new Whisper.ReactWrapperView({
      className: 'panel',
      Component: window.Signal.Components.MediaGallery,
      props: await getProps(),
      onClose: () => {
        unsubscribe();
      },
    });
    view.headerTitle = window.i18n('allMedia');

    const update = async () => {
      view.update(await getProps());
    };

    function getMessageIds(): Array<string | undefined> | undefined {
      const state = window.reduxStore.getState();
      const byConversation = state?.conversations?.messagesByConversation;
      const messages = byConversation && byConversation[conversationId];
      if (!messages || !messages.messageIds) {
        return undefined;
      }

      return messages.messageIds;
    }

    // Detect message changes in the current conversation
    let previousMessageList: Array<string | undefined> | undefined;
    previousMessageList = getMessageIds();

    const unsubscribe = window.reduxStore.subscribe(() => {
      const currentMessageList = getMessageIds();
      if (currentMessageList !== previousMessageList) {
        update();
        previousMessageList = currentMessageList;
      }
    });

    this.listenBack(view);
  },

  focusMessageField() {
    if (this.panels && this.panels.length) {
      return;
    }

    const { compositionApi } = this;

    if (compositionApi && compositionApi.current) {
      compositionApi.current.focusInput();
    }
  },

  disableMessageField() {
    this.compositionApi.current.setDisabled(true);
  },

  enableMessageField() {
    this.compositionApi.current.setDisabled(false);
  },

  resetEmojiResults() {
    this.compositionApi.current.resetEmojiResults(false);
  },

  showGV1Members() {
    const { model }: { model: ConversationModel } = this;
    const { contactCollection } = model;

    const memberships =
      contactCollection?.map((conversation: ConversationModel) => {
        return {
          isAdmin: false,
          member: conversation.format(),
        };
      }) || [];

    const view = new Whisper.ReactWrapperView({
      className: 'group-member-list panel',
      Component: ConversationDetailsMembershipList,
      props: {
        canAddNewMembers: false,
        i18n: window.i18n,
        maxShownMemberCount: 32,
        memberships,
        showContactModal: this.showContactModal.bind(this),
      },
    });

    this.listenBack(view);
    view.render();
  },

  forceSend({
    contactId,
    messageId,
  }: Readonly<{ contactId: string; messageId: string }>) {
    // eslint-disable-next-line @typescript-eslint/no-non-null-assertion
    const contact = window.ConversationController.get(contactId)!;
    const message = window.MessageController.getById(messageId);
    if (!message) {
      throw new Error(`forceSend: Message ${messageId} missing!`);
    }

    window.showConfirmationDialog({
      confirmStyle: 'negative',
      message: window.i18n('identityKeyErrorOnSend', {
        name1: contact.getTitle(),
        name2: contact.getTitle(),
      }),
      okText: window.i18n('sendAnyway'),
      resolve: async () => {
        await contact.updateVerified();

        if (contact.isUnverified()) {
          await contact.setVerifiedDefault();
        }

        const untrusted = await contact.isUntrusted();
        if (untrusted) {
          contact.setApproved();
        }

        const sendTarget = contact.getSendTarget();
        if (!sendTarget) {
          throw new Error(
            `forceSend: Contact ${contact.idForLogging()} had no sendTarget!`
          );
        }

        message.resend(sendTarget);
      },
    });
  },

  showSafetyNumber(id: string) {
    const { model }: { model: ConversationModel } = this;

    let conversation: undefined | ConversationModel;

    if (!id && isDirectConversation(model.attributes)) {
      // eslint-disable-next-line prefer-destructuring
      conversation = model;
    } else {
      conversation = window.ConversationController.get(id);
    }
    if (conversation) {
      const view = new Whisper.KeyVerificationPanelView({
        model: conversation,
      });
      this.listenBack(view);
    }
  },

  downloadAttachmentWrapper(messageId: string) {
    const message = window.MessageController.getById(messageId);
    if (!message) {
      throw new Error(
        `downloadAttachmentWrapper: Message ${messageId} missing!`
      );
    }

    const { attachments, sent_at: timestamp } = message.attributes;
    if (!attachments || attachments.length < 1) {
      return;
    }

    const attachment = attachments[0];
    const { fileName } = attachment;

    const isDangerous = window.Signal.Util.isFileDangerous(fileName || '');

    this.downloadAttachment({ attachment, timestamp, isDangerous });
  },

  async downloadAttachment({
    attachment,
    timestamp,
    isDangerous,
  }: {
    attachment: typeof Attachment;
    timestamp: string;
    isDangerous: boolean;
  }) {
    if (isDangerous) {
      this.showToast(Whisper.DangerousFileTypeToast);
      return;
    }

    const fullPath = await window.Signal.Types.Attachment.save({
      attachment,
      readAttachmentData,
      saveAttachmentToDisk,
      timestamp,
    });

    if (fullPath) {
      this.showToast(Whisper.FileSavedToast, { fullPath });
    }
  },

  async displayTapToViewMessage(messageId: string) {
    const message = window.MessageController.getById(messageId);
    if (!message) {
      throw new Error(`displayTapToViewMessage: Message ${messageId} missing!`);
    }

    if (!isTapToView(message.attributes)) {
      throw new Error(
        `displayTapToViewMessage: Message ${message.idForLogging()} is not a tap to view message`
      );
    }

    if (message.isErased()) {
      throw new Error(
        `displayTapToViewMessage: Message ${message.idForLogging()} is already erased`
      );
    }

    const firstAttachment = (message.get('attachments') || [])[0];
    if (!firstAttachment || !firstAttachment.path) {
      throw new Error(
        `displayTapToViewMessage: Message ${message.idForLogging()} had no first attachment with path`
      );
    }

    const absolutePath = getAbsoluteAttachmentPath(firstAttachment.path);
    const tempPath = await copyIntoTempDirectory(absolutePath);
    const tempAttachment = {
      ...firstAttachment,
      path: tempPath,
    };

    await message.markViewed();

    const closeLightbox = async () => {
      if (!this.lightboxView) {
        return;
      }

      const { lightboxView } = this;
      this.lightboxView = null;

      this.stopListening(message);
      window.Signal.Backbone.Views.Lightbox.hide();
      lightboxView.remove();

      await deleteTempFile(tempPath);
    };
    this.listenTo(message, 'expired', closeLightbox);
    this.listenTo(message, 'change', () => {
      if (this.lightBoxView) {
        this.lightBoxView.update(getProps());
      }
    });

    const getProps = () => {
      const { path, contentType } = tempAttachment;

      return {
        objectURL: getAbsoluteTempPath(path),
        contentType,
        onSave: null, // important so download button is omitted
        isViewOnce: true,
      };
    };
    this.lightboxView = new Whisper.ReactWrapperView({
      className: 'lightbox-wrapper',
      Component: window.Signal.Components.Lightbox,
      props: getProps(),
      onClose: closeLightbox,
    });

    window.Signal.Backbone.Views.Lightbox.show(this.lightboxView.el);
  },

  deleteMessage(messageId: string) {
    const message = window.MessageController.getById(messageId);
    if (!message) {
      throw new Error(`deleteMessage: Message ${messageId} missing!`);
    }

    window.showConfirmationDialog({
      confirmStyle: 'negative',
      message: window.i18n('deleteWarning'),
      okText: window.i18n('delete'),
      resolve: () => {
        window.Signal.Data.removeMessage(message.id, {
          Message: Whisper.Message,
        });
        message.cleanup();
        if (isOutgoing(message.attributes)) {
          this.model.decrementSentMessageCount();
        } else {
          this.model.decrementMessageCount();
        }
        this.resetPanel();
      },
    });
  },

  deleteMessageForEveryone(messageId: string) {
    const message = window.MessageController.getById(messageId);
    if (!message) {
      throw new Error(
        `deleteMessageForEveryone: Message ${messageId} missing!`
      );
    }

    window.showConfirmationDialog({
      confirmStyle: 'negative',
      message: window.i18n('deleteForEveryoneWarning'),
      okText: window.i18n('delete'),
      resolve: async () => {
        try {
          await this.model.sendDeleteForEveryoneMessage(message.get('sent_at'));
        } catch (error) {
          window.log.error(
            'Error sending delete-for-everyone',
            error && error.stack,
            messageId
          );
          this.showToast(Whisper.DeleteForEveryoneFailedToast);
        }
        this.resetPanel();
      },
    });
  },

  showStickerPackPreview(packId: string, packKey: string) {
    window.Signal.Stickers.downloadEphemeralPack(packId, packKey);

    const props = {
      packId,
      onClose: async () => {
        this.stickerPreviewModalView.remove();
        this.stickerPreviewModalView = null;
        await window.Signal.Stickers.removeEphemeralPack(packId);
      },
    };

    this.stickerPreviewModalView = new Whisper.ReactWrapperView({
      className: 'sticker-preview-modal-wrapper',
      JSX: window.Signal.State.Roots.createStickerPreviewModal(
        window.reduxStore,
        props
      ),
    });
  },

  // TODO: DESKTOP-1133 (DRY up these lightboxes)
  showLightboxForMedia(selectedMediaItem: any, media: Array<any> = []) {
    const onSave = async (options: any = {}) => {
      const fullPath = await window.Signal.Types.Attachment.save({
        attachment: options.attachment,
        index: options.index + 1,
        readAttachmentData,
        saveAttachmentToDisk,
        timestamp: options.message.get('sent_at'),
      });

      if (fullPath) {
        this.showToast(Whisper.FileSavedToast, { fullPath });
      }
    };

    const selectedIndex = media.findIndex(
      mediaItem =>
        mediaItem.attachment.path === selectedMediaItem.attachment.path
    );

    this.lightboxGalleryView = new Whisper.ReactWrapperView({
      className: 'lightbox-wrapper',
      Component: window.Signal.Components.LightboxGallery,
      props: {
        media,
        onSave,
        selectedIndex,
      },
      onClose: () => window.Signal.Backbone.Views.Lightbox.hide(),
    });

    window.Signal.Backbone.Views.Lightbox.show(this.lightboxGalleryView.el);
  },

  showLightbox({
    attachment,
    messageId,
  }: {
    attachment: typeof Attachment;
    messageId: string;
    showSingle?: boolean;
  }) {
    const message = window.MessageController.getById(messageId);
    if (!message) {
      throw new Error(`showLightbox: Message ${messageId} missing!`);
    }
    const sticker = message.get('sticker');
    if (sticker) {
      const { packId, packKey } = sticker;
      this.showStickerPackPreview(packId, packKey);
      return;
    }

    const { contentType, path } = attachment;

    if (
      !window.Signal.Util.GoogleChrome.isImageTypeSupported(contentType) &&
      !window.Signal.Util.GoogleChrome.isVideoTypeSupported(contentType)
    ) {
      this.downloadAttachment({ attachment, message });
      return;
    }

    const attachments = message.get('attachments') || [];

    const media = attachments
      .filter((item: any) => item.thumbnail && !item.pending && !item.error)
      .map((item: any, index: number) => ({
        objectURL: getAbsoluteAttachmentPath(item.path),
        path: item.path,
        contentType: item.contentType,
        index,
        message,
        attachment: item,
      }));

    if (media.length === 1) {
      const props = {
        objectURL: getAbsoluteAttachmentPath(path),
        contentType,
        caption: attachment.caption,
        onSave: () => {
          const timestamp = message.get('sent_at');
          this.downloadAttachment({ attachment, timestamp, message });
        },
      };
      this.lightboxView = new Whisper.ReactWrapperView({
        className: 'lightbox-wrapper',
        Component: window.Signal.Components.Lightbox,
        props,
        onClose: () => {
          window.Signal.Backbone.Views.Lightbox.hide();
          this.stopListening(message);
        },
      });
      this.listenTo(message, 'expired', () => this.lightboxView.remove());
      window.Signal.Backbone.Views.Lightbox.show(this.lightboxView.el);
      return;
    }

    const selectedIndex = window._.findIndex(
      media,
      (item: any) => attachment.path === item.path
    );

    const onSave = async (options: any = {}) => {
      const fullPath = await window.Signal.Types.Attachment.save({
        attachment: options.attachment,
        index: options.index + 1,
        readAttachmentData,
        saveAttachmentToDisk,
        timestamp: options.message.get('sent_at'),
      });

      if (fullPath) {
        this.showToast(Whisper.FileSavedToast, { fullPath });
      }
    };

    const props = {
      media,
      selectedIndex: selectedIndex >= 0 ? selectedIndex : 0,
      onSave,
    };
    this.lightboxGalleryView = new Whisper.ReactWrapperView({
      className: 'lightbox-wrapper',
      Component: window.Signal.Components.LightboxGallery,
      props,
      onClose: () => {
        window.Signal.Backbone.Views.Lightbox.hide();
        this.stopListening(message);
      },
    });
    this.listenTo(message, 'expired', () => this.lightboxGalleryView.remove());
    window.Signal.Backbone.Views.Lightbox.show(this.lightboxGalleryView.el);
  },

  showContactModal(contactId: string) {
    const { model }: { model: ConversationModel } = this;

    if (this.contactModalView) {
      this.contactModalView.remove();
      this.contactModalView = null;
    }

    this.previousFocus = document.activeElement;

    const hideContactModal = () => {
      if (this.contactModalView) {
        this.contactModalView.remove();
        this.contactModalView = null;
        if (this.previousFocus && this.previousFocus.focus) {
          this.previousFocus.focus();
          this.previousFocus = null;
        }
      }
    };

    this.contactModalView = new Whisper.ReactWrapperView({
      JSX: window.Signal.State.Roots.createContactModal(window.reduxStore, {
        contactId,
        currentConversationId: model.id,
        onClose: hideContactModal,
        openConversation: (conversationId: string) => {
          hideContactModal();
          this.openConversation(conversationId);
        },
        removeMember: (conversationId: string) => {
          hideContactModal();
          model.removeFromGroupV2(conversationId);
        },
        showSafetyNumber: (conversationId: string) => {
          hideContactModal();
          this.showSafetyNumber(conversationId);
        },
        toggleAdmin: (conversationId: string) => {
          hideContactModal();

          const isAdmin = model.isAdmin(conversationId);
          const conversationModel = window.ConversationController.get(
            conversationId
          );

          if (!conversationModel) {
            window.log.info(
              'conversation_view/toggleAdmin: Could not find conversation to toggle admin privileges'
            );
            return;
          }

          window.showConfirmationDialog({
            cancelText: window.i18n('cancel'),
            message: isAdmin
              ? window.i18n('ContactModal--rm-admin-info', [
                  conversationModel.getTitle(),
                ])
              : window.i18n('ContactModal--make-admin-info', [
                  conversationModel.getTitle(),
                ]),
            okText: isAdmin
              ? window.i18n('ContactModal--rm-admin')
              : window.i18n('ContactModal--make-admin'),
            resolve: () => model.toggleAdmin(conversationId),
          });
        },
        updateSharedGroups: () => {
          const conversation = window.ConversationController.get(contactId);
          if (conversation && conversation.throttledUpdateSharedGroups) {
            conversation.throttledUpdateSharedGroups();
          }
        },
      }),
    });

    this.contactModalView.render();
  },

  showGroupLinkManagement() {
    const { model }: { model: ConversationModel } = this;

    const view = new Whisper.ReactWrapperView({
      className: 'panel',
      JSX: window.Signal.State.Roots.createGroupLinkManagement(
        window.reduxStore,
        {
          accessEnum: window.textsecure.protobuf.AccessControl.AccessRequired,
          changeHasGroupLink: this.changeHasGroupLink.bind(this),
          conversationId: model.id,
          copyGroupLink: this.copyGroupLink.bind(this),
          generateNewGroupLink: this.generateNewGroupLink.bind(this),
          setAccessControlAddFromInviteLinkSetting: this.setAccessControlAddFromInviteLinkSetting.bind(
            this
          ),
        }
      ),
    });
    view.headerTitle = window.i18n('ConversationDetails--group-link');

    this.listenBack(view);
    view.render();
  },

  showGroupV2Permissions() {
    const { model }: { model: ConversationModel } = this;

    const view = new Whisper.ReactWrapperView({
      className: 'panel',
      JSX: window.Signal.State.Roots.createGroupV2Permissions(
        window.reduxStore,
        {
          accessEnum: window.textsecure.protobuf.AccessControl.AccessRequired,
          conversationId: model.id,
          setAccessControlAttributesSetting: this.setAccessControlAttributesSetting.bind(
            this
          ),
          setAccessControlMembersSetting: this.setAccessControlMembersSetting.bind(
            this
          ),
        }
      ),
    });
    view.headerTitle = window.i18n('permissions');

    this.listenBack(view);
    view.render();
  },

  showPendingInvites() {
    const { model }: { model: ConversationModel } = this;

    const view = new Whisper.ReactWrapperView({
      className: 'panel',
      JSX: window.Signal.State.Roots.createPendingInvites(window.reduxStore, {
        conversationId: model.id,
        ourConversationId: window.ConversationController.getOurConversationId(),
        approvePendingMembership: (conversationId: string) => {
          model.approvePendingMembershipFromGroupV2(conversationId);
        },
        revokePendingMemberships: conversationIds => {
          model.revokePendingMembershipsFromGroupV2(conversationIds);
        },
      }),
    });
    view.headerTitle = window.i18n('ConversationDetails--requests-and-invites');

    this.listenBack(view);
    view.render();
  },

  showChatColorEditor() {
    const { model }: { model: ConversationModel } = this;

    const view = new Whisper.ReactWrapperView({
      className: 'panel',
      JSX: window.Signal.State.Roots.createChatColorPicker(window.reduxStore, {
        conversationId: model.get('id'),
      }),
    });

    view.headerTitle = window.i18n('ChatColorPicker__menu-title');

    this.listenBack(view);
    view.render();
  },

  showConversationDetails() {
    const { model }: { model: ConversationModel } = this;

    const messageRequestEnum =
      window.textsecure.protobuf.SyncMessage.MessageRequestResponse.Type;

    // these methods are used in more than one place and should probably be
    // dried up and hoisted to methods on ConversationView

    const onLeave = () => {
      this.longRunningTaskWrapper({
        name: 'onLeave',
        task: () => model.leaveGroupV2(),
      });
    };

    const onBlock = () => {
      this.syncMessageRequestResponse(
        'onBlock',
        model,
        messageRequestEnum.BLOCK
      );
    };

    const ACCESS_ENUM = window.textsecure.protobuf.AccessControl.AccessRequired;

    const hasGroupLink = Boolean(
      model.get('groupInviteLinkPassword') &&
        model.get('accessControl')?.addFromInviteLink !==
          ACCESS_ENUM.UNSATISFIABLE
    );

    const props = {
      addMembers: model.addMembersV2.bind(model),
      conversationId: model.get('id'),
      hasGroupLink,
      loadRecentMediaItems: this.loadRecentMediaItems.bind(this),
      setDisappearingMessages: this.setDisappearingMessages.bind(this),
      showAllMedia: this.showAllMedia.bind(this),
      showContactModal: this.showContactModal.bind(this),
      showGroupChatColorEditor: this.showChatColorEditor.bind(this),
      showGroupLinkManagement: this.showGroupLinkManagement.bind(this),
      showGroupV2Permissions: this.showGroupV2Permissions.bind(this),
      showPendingInvites: this.showPendingInvites.bind(this),
      showLightboxForMedia: this.showLightboxForMedia.bind(this),
      updateGroupAttributes: model.updateGroupAttributesV2.bind(model),
      onLeave,
      onBlock,
    };

    const view = new Whisper.ReactWrapperView({
      className: 'conversation-details-pane panel',
      JSX: window.Signal.State.Roots.createConversationDetails(
        window.reduxStore,
        props
      ),
    });
    view.headerTitle = '';

    this.listenBack(view);
    view.render();
  },

  showMessageDetail(messageId: string) {
    const message = window.MessageController.getById(messageId);
    if (!message) {
      throw new Error(`showMessageDetail: Message ${messageId} missing!`);
    }

    if (!message.isNormalBubble()) {
      return;
    }

    const getProps = () => ({
      ...message.getPropsForMessageDetail(),
      ...this.getMessageActions(),
    });

    const onClose = () => {
      this.stopListening(message, 'change', update);
      this.resetPanel();
    };

    const view = new Whisper.ReactWrapperView({
      className: 'panel message-detail-wrapper',
      JSX: window.Signal.State.Roots.createMessageDetail(
        window.reduxStore,
        getProps()
      ),
      onClose,
    });

    const update = () => view.update(getProps());
    this.listenTo(message, 'change', update);
    this.listenTo(message, 'expired', onClose);
    // We could listen to all involved contacts, but we'll call that overkill

    this.listenBack(view);
    view.render();
  },

  showStickerManager() {
    const view = new Whisper.ReactWrapperView({
      className: ['sticker-manager-wrapper', 'panel'].join(' '),
      JSX: window.Signal.State.Roots.createStickerManager(window.reduxStore),
      onClose: () => {
        this.resetPanel();
      },
    });

    this.listenBack(view);
    view.render();
  },

  showContactDetail({
    contact,
    signalAccount,
  }: {
    contact: any;
    signalAccount: any;
  }) {
    const view = new Whisper.ReactWrapperView({
      Component: window.Signal.Components.ContactDetail,
      className: 'contact-detail-pane panel',
      props: {
        contact,
        hasSignalAccount: Boolean(signalAccount),
        onSendMessage: () => {
          if (signalAccount) {
            this.openConversation(signalAccount);
          }
        },
      },
      onClose: () => {
        this.resetPanel();
      },
    });

    this.listenBack(view);
  },

  async openConversation(conversationId: string) {
    window.Whisper.events.trigger('showConversation', conversationId);
  },

  listenBack(view: any) {
    this.panels = this.panels || [];

    if (this.panels.length === 0) {
      this.previousFocus = document.activeElement;
    }

    this.panels.unshift(view);
    view.$el.insertAfter(this.$('.panel').last());
    view.$el.one('animationend', () => {
      view.$el.addClass('panel--static');
    });

    window.reduxActions.conversations.setSelectedConversationPanelDepth(
      this.panels.length
    );
    window.reduxActions.conversations.setSelectedConversationHeaderTitle(
      view.headerTitle
    );
  },
  resetPanel() {
    if (!this.panels || !this.panels.length) {
      return;
    }

    const view = this.panels.shift();

    if (
      this.panels.length === 0 &&
      this.previousFocus &&
      this.previousFocus.focus
    ) {
      this.previousFocus.focus();
      this.previousFocus = null;
    }

    if (this.panels.length > 0) {
      this.panels[0].$el.fadeIn(250);
    }

    view.$el.addClass('panel--remove').one('transitionend', () => {
      view.remove();

      if (this.panels.length === 0) {
        // Make sure poppers are positioned properly
        window.dispatchEvent(new Event('resize'));
      }
    });

    window.reduxActions.conversations.setSelectedConversationPanelDepth(
      this.panels.length
    );
    window.reduxActions.conversations.setSelectedConversationHeaderTitle(
      this.panels[0]?.headerTitle
    );
  },

  endSession() {
    const { model }: { model: ConversationModel } = this;

    model.endSession();
  },

  async loadRecentMediaItems(limit: number): Promise<void> {
    const { model }: { model: ConversationModel } = this;

    const messages: Array<MessageAttributesType> = await window.Signal.Data.getMessagesWithVisualMediaAttachments(
      model.id,
      {
        limit,
      }
    );

    const loadedRecentMediaItems = messages
      .filter(message => message.attachments !== undefined)
      .reduce(
        (acc, message) => [
          ...acc,
          ...(message.attachments || []).map(
            (attachment: AttachmentType, index: number): MediaItemType => {
              const { thumbnail } = attachment;

              return {
                objectURL: getAbsoluteAttachmentPath(attachment.path || ''),
                thumbnailObjectUrl: thumbnail
                  ? getAbsoluteAttachmentPath(thumbnail.path)
                  : '',
                contentType: attachment.contentType,
                index,
                attachment,
                // this message is a valid structure, but doesn't work with ts
                // eslint-disable-next-line @typescript-eslint/no-explicit-any
                message: message as any,
              };
            }
          ),
        ],
        [] as Array<MediaItemType>
      );

    window.reduxActions.conversations.setRecentMediaItems(
      model.id,
      loadedRecentMediaItems
    );
  },

  async setDisappearingMessages(seconds: any) {
    const { model }: { model: ConversationModel } = this;

    const valueToSet = seconds > 0 ? seconds : null;

    await this.longRunningTaskWrapper({
      name: 'updateExpirationTimer',
      task: async () => model.updateExpirationTimer(valueToSet),
    });
  },

  async changeHasGroupLink(value: boolean) {
    const { model }: { model: ConversationModel } = this;

    await this.longRunningTaskWrapper({
      name: 'toggleGroupLink',
      task: async () => model.toggleGroupLink(value),
    });
  },

  async copyGroupLink(groupLink: string) {
    await navigator.clipboard.writeText(groupLink);
    this.showToast(Whisper.GroupLinkCopiedToast);
  },

  async generateNewGroupLink() {
    const { model }: { model: ConversationModel } = this;

    window.showConfirmationDialog({
      confirmStyle: 'negative',
      message: window.i18n('GroupLinkManagement--confirm-reset'),
      okText: window.i18n('GroupLinkManagement--reset'),
      resolve: async () => {
        await this.longRunningTaskWrapper({
          name: 'refreshGroupLink',
          task: async () => model.refreshGroupLink(),
        });
      },
    });
  },

  async setAccessControlAddFromInviteLinkSetting(value: boolean) {
    const { model }: { model: ConversationModel } = this;

    await this.longRunningTaskWrapper({
      name: 'updateAccessControlAddFromInviteLink',
      task: async () => model.updateAccessControlAddFromInviteLink(value),
    });
  },

  async setAccessControlAttributesSetting(value: number) {
    const { model }: { model: ConversationModel } = this;

    await this.longRunningTaskWrapper({
      name: 'updateAccessControlAttributes',
      task: async () => model.updateAccessControlAttributes(value),
    });
  },

  async setAccessControlMembersSetting(value: number) {
    const { model }: { model: ConversationModel } = this;

    await this.longRunningTaskWrapper({
      name: 'updateAccessControlMembers',
      task: async () => model.updateAccessControlMembers(value),
    });
  },

  async destroyMessages() {
    const { model }: { model: ConversationModel } = this;

    window.showConfirmationDialog({
      confirmStyle: 'negative',
      message: window.i18n('deleteConversationConfirmation'),
      okText: window.i18n('delete'),
      resolve: () => {
        this.longRunningTaskWrapper({
          name: 'destroymessages',
          task: async () => {
            model.trigger('unload', 'delete messages');
            await model.destroyMessages();
            model.updateLastMessage();
          },
        });
      },
      reject: () => {
        window.log.info('destroyMessages: User canceled delete');
      },
    });
  },

  async isCallSafe() {
    const contacts = await this.getUntrustedContacts();
    if (contacts && contacts.length) {
      const callAnyway = await this.showSendAnywayDialog(
        contacts,
        window.i18n('callAnyway')
      );
      if (!callAnyway) {
        window.log.info(
          'Safety number change dialog not accepted, new call not allowed.'
        );
        return false;
      }
    }

    return true;
  },

  showSendAnywayDialog(
    contacts: Array<ConversationModel>,
    confirmText?: string
  ) {
    return new Promise(resolve => {
      showSafetyNumberChangeDialog({
        confirmText,
        contacts,
        reject: () => {
          resolve(false);
        },
        resolve: () => {
          resolve(true);
        },
      });
    });
  },

  async sendReactionMessage(messageId: string, reaction: any) {
    const messageModel = messageId
      ? await getMessageById(messageId, {
          Message: Whisper.Message,
        })
      : undefined;

    try {
      if (!messageModel) {
        throw new Error('Message not found');
      }

      await this.model.sendReactionMessage(reaction, {
        targetAuthorUuid: messageModel.getSourceUuid(),
        targetTimestamp: messageModel.get('sent_at'),
      });
    } catch (error) {
      window.log.error('Error sending reaction', error, messageId, reaction);
      this.showToast(Whisper.ReactionFailedToast);
    }
  },

  async sendStickerMessage(options: any = {}) {
    const { model }: { model: ConversationModel } = this;

    try {
      const contacts = await this.getUntrustedContacts(options);

      if (contacts && contacts.length) {
        const sendAnyway = await this.showSendAnywayDialog(contacts);
        if (sendAnyway) {
          this.sendStickerMessage({ ...options, force: true });
        }

        return;
      }

      if (this.showInvalidMessageToast()) {
        return;
      }

      const { packId, stickerId } = options;
      model.sendStickerMessage(packId, stickerId);
    } catch (error) {
      window.log.error(
        'clickSend error:',
        error && error.stack ? error.stack : error
      );
    }
  },

  async getUntrustedContacts(options: any = {}) {
    const { model }: { model: ConversationModel } = this;

    // This will go to the trust store for the latest identity key information,
    //   and may result in the display of a new banner for this conversation.
    await model.updateVerified();
    const unverifiedContacts = model.getUnverified();

    if (options.force) {
      if (unverifiedContacts.length) {
        await this.markAllAsVerifiedDefault(unverifiedContacts);
        // We only want force to break us through one layer of checks
        // eslint-disable-next-line no-param-reassign
        options.force = false;
      }
    } else if (unverifiedContacts.length) {
      return unverifiedContacts;
    }

    const untrustedContacts = model.getUntrusted();

    if (options.force) {
      if (untrustedContacts.length) {
        await this.markAllAsApproved(untrustedContacts);
      }
    } else if (untrustedContacts.length) {
      return untrustedContacts;
    }

    return null;
  },

  async setQuoteMessage(messageId: null | string) {
    const { model }: { model: ConversationModel } = this;

    const message: MessageModel | undefined = messageId
      ? await getMessageById(messageId, {
          Message: Whisper.Message,
        })
      : undefined;

    if (message && !canReply(message.attributes, findAndFormatContact)) {
      return;
    }

    if (message && !message.isNormalBubble()) {
      return;
    }

    this.quote = null;
    this.quotedMessage = null;

    const existing = model.get('quotedMessageId');
    if (existing !== messageId) {
      this.model.set({
        quotedMessageId: messageId,
        draftChanged: true,
      });

      await this.saveModel();
    }

    if (this.quoteView) {
      this.quoteView.remove();
      this.quoteView = null;
    }

    if (message) {
      const quotedMessage = window.MessageController.register(
        message.id,
        message
      );
      this.quotedMessage = quotedMessage;

      if (quotedMessage) {
        this.quote = await model.makeQuote(this.quotedMessage);

        this.enableMessageField();
        this.focusMessageField();
      }
    }

    this.renderQuotedMessage();
  },

  renderQuotedMessage() {
    const { model }: { model: ConversationModel } = this;

    if (this.quoteView) {
      this.quoteView.remove();
      this.quoteView = null;
    }
    if (!this.quotedMessage) {
      return;
    }

    const props = getPropsForQuote(
      {
        conversationId: model.id,
        quote: this.quote,
      },
      findAndFormatContact,
      window.ConversationController.getOurConversationIdOrThrow()
    );

    const contact = this.quotedMessage.getContact();

    this.quoteView = new Whisper.ReactWrapperView({
      className: 'quote-wrapper',
      Component: window.Signal.Components.Quote,
      elCallback: (el: any) =>
        this.$(this.compositionApi.current.attSlotRef.current).prepend(el),
      props: {
        ...props,
        withContentAbove: true,
        onClick: () => this.scrollToMessage(this.quotedMessage.id),
        onClose: () => {
          // This can't be the normal 'onClose' because that is always run when this
          //   view is removed from the DOM, and would clear the draft quote.
          this.setQuoteMessage(null);
        },
      },
    });

    if (contact) {
      this.quoteView.listenTo(contact, 'change', () => {
        this.renderQuotedMessage();
      });
    }
  },

  showInvalidMessageToast(messageText?: string): boolean {
    const { model }: { model: ConversationModel } = this;

    let ToastView: undefined | typeof window.Whisper.ToastView;

    if (window.reduxStore.getState().expiration.hasExpired) {
      ToastView = Whisper.ExpiredToast;
    }
    if (!model.isValid()) {
      ToastView = Whisper.InvalidConversationToast;
    }
    if (
      isDirectConversation(this.model.attributes) &&
      (window.storage.blocked.isBlocked(this.model.get('e164')) ||
        window.storage.blocked.isUuidBlocked(this.model.get('uuid')))
    ) {
      ToastView = Whisper.BlockedToast;
    }
    if (
      !isDirectConversation(this.model.attributes) &&
      window.storage.blocked.isGroupBlocked(this.model.get('groupId'))
    ) {
      ToastView = Whisper.BlockedGroupToast;
    }

    if (!isDirectConversation(model.attributes) && model.get('left')) {
      ToastView = Whisper.LeftGroupToast;
    }
    if (messageText && messageText.length > MAX_MESSAGE_BODY_LENGTH) {
      ToastView = Whisper.MessageBodyTooLongToast;
    }

    if (ToastView) {
      this.showToast(ToastView);
      return true;
    }

    return false;
  },

  async sendMessage(message = '', mentions = [], options = {}) {
    const { model }: { model: ConversationModel } = this;

    this.sendStart = Date.now();

    try {
      const contacts = await this.getUntrustedContacts(options);
      this.disableMessageField();

      if (contacts && contacts.length) {
        const sendAnyway = await this.showSendAnywayDialog(contacts);
        if (sendAnyway) {
          this.sendMessage(message, mentions, { force: true });
          return;
        }

        this.enableMessageField();
        return;
      }
    } catch (error) {
      this.enableMessageField();
      window.log.error(
        'sendMessage error:',
        error && error.stack ? error.stack : error
      );
      return;
    }

    model.clearTypingTimers();

    if (this.showInvalidMessageToast(message)) {
      this.enableMessageField();
      return;
    }

    try {
      if (!message.length && !this.hasFiles() && !this.voiceNoteAttachment) {
        return;
      }

      const attachments = await this.getFiles();
      const sendDelta = Date.now() - this.sendStart;
      window.log.info('Send pre-checks took', sendDelta, 'milliseconds');

      model.sendMessage(
        message,
        attachments,
        this.quote,
        this.getLinkPreview(),
        undefined, // sticker
        mentions
      );

      this.compositionApi.current.reset();
      model.setMarkedUnread(false);
      this.setQuoteMessage(null);
      this.resetLinkPreview();
      this.clearAttachments();
    } catch (error) {
      window.log.error(
        'Error pulling attached files before send',
        error && error.stack ? error.stack : error
      );
    } finally {
      this.enableMessageField();
    }
  },

  onEditorStateChange(
    messageText: string,
    bodyRanges: Array<typeof window.Whisper.BodyRangeType>,
    caretLocation?: number
  ) {
    this.maybeBumpTyping(messageText);
    this.debouncedSaveDraft(messageText, bodyRanges);
    this.debouncedMaybeGrabLinkPreview(messageText, caretLocation);
  },

  async saveDraft(
    messageText: string,
    bodyRanges: Array<typeof window.Whisper.BodyRangeType>
  ) {
    const { model }: { model: ConversationModel } = this;

    const trimmed =
      messageText && messageText.length > 0 ? messageText.trim() : '';

    if (model.get('draft') && (!messageText || trimmed.length === 0)) {
      this.model.set({
        draft: null,
        draftChanged: true,
        draftBodyRanges: [],
      });
      await this.saveModel();

      return;
    }

    if (messageText !== model.get('draft')) {
      this.model.set({
        draft: messageText,
        draftChanged: true,
        draftBodyRanges: bodyRanges,
      });
      await this.saveModel();
    }
  },

  maybeGrabLinkPreview(message: string, caretLocation?: number) {
    // Don't generate link previews if user has turned them off
    if (!window.storage.get('linkPreviews', false)) {
      return;
    }
    // Do nothing if we're offline
    if (!window.textsecure.messaging) {
      return;
    }
    // If we have attachments, don't add link preview
    if (this.hasFiles()) {
      return;
    }
    // If we're behind a user-configured proxy, we don't support link previews
    if (window.isBehindProxy()) {
      return;
    }

    if (!message) {
      this.resetLinkPreview();
      return;
    }
    if (this.disableLinkPreviews) {
      return;
    }

    const links = window.Signal.LinkPreviews.findLinks(message, caretLocation);
    const { currentlyMatchedLink } = this;
    if (links.includes(currentlyMatchedLink)) {
      return;
    }

    this.currentlyMatchedLink = null;
    this.excludedPreviewUrls = this.excludedPreviewUrls || [];

    const link = links.find(
      item =>
        window.Signal.LinkPreviews.isLinkSafeToPreview(item) &&
        !this.excludedPreviewUrls.includes(item)
    );
    if (!link) {
      this.removeLinkPreview();
      return;
    }

    this.addLinkPreview(link);
  },

  resetLinkPreview() {
    this.disableLinkPreviews = false;
    this.excludedPreviewUrls = [];
    this.removeLinkPreview();
  },

  removeLinkPreview() {
    (this.preview || []).forEach((item: any) => {
      if (item.url) {
        URL.revokeObjectURL(item.url);
      }
    });
    window.reduxActions.linkPreviews.removeLinkPreview();
    this.preview = null;
    this.currentlyMatchedLink = null;
    this.linkPreviewAbortController?.abort();
    this.linkPreviewAbortController = null;
    this.renderLinkPreview();
  },

  async getStickerPackPreview(
    url: string,
    abortSignal: Readonly<AbortSignal>
  ): Promise<null | GetLinkPreviewResult> {
    const isPackDownloaded = (pack: any) =>
      pack && (pack.status === 'downloaded' || pack.status === 'installed');
    const isPackValid = (pack: any) =>
      pack &&
      (pack.status === 'ephemeral' ||
        pack.status === 'downloaded' ||
        pack.status === 'installed');

    const dataFromLink = window.Signal.Stickers.getDataFromLink(url);
    if (!dataFromLink) {
      return null;
    }
    const { id, key } = dataFromLink;

    try {
      const keyBytes = window.Signal.Crypto.bytesFromHexString(key);
      const keyBase64 = window.Signal.Crypto.arrayBufferToBase64(keyBytes);

      const existing = window.Signal.Stickers.getStickerPack(id);
      if (!isPackDownloaded(existing)) {
        await window.Signal.Stickers.downloadEphemeralPack(id, keyBase64);
      }

      if (abortSignal.aborted) {
        return null;
      }

      const pack = window.Signal.Stickers.getStickerPack(id);

      if (!isPackValid(pack)) {
        return null;
      }
      if (pack.key !== keyBase64) {
        return null;
      }

      const { title, coverStickerId } = pack;
      const sticker = pack.stickers[coverStickerId];
      const data =
        pack.status === 'ephemeral'
          ? await window.Signal.Migrations.readTempData(sticker.path)
          : await window.Signal.Migrations.readStickerData(sticker.path);

      if (abortSignal.aborted) {
        return null;
      }

      return {
        title,
        url,
        image: {
          ...sticker,
          data,
          size: data.byteLength,
          contentType: 'image/webp',
        },
        description: null,
        date: null,
      };
    } catch (error) {
      window.log.error(
        'getStickerPackPreview error:',
        error && error.stack ? error.stack : error
      );
      return null;
    } finally {
      if (id) {
        await window.Signal.Stickers.removeEphemeralPack(id);
      }
    }
  },

  async getGroupPreview(
    url: string,
    abortSignal: Readonly<AbortSignal>
  ): Promise<null | GetLinkPreviewResult> {
    const urlObject = maybeParseUrl(url);
    if (!urlObject) {
      return null;
    }

    const { hash } = urlObject;
    if (!hash) {
      return null;
    }
    const groupData = hash.slice(1);

    const {
      inviteLinkPassword,
      masterKey,
    } = window.Signal.Groups.parseGroupLink(groupData);

    const fields = window.Signal.Groups.deriveGroupFields(
      Bytes.fromBase64(masterKey)
    );
    const id = Bytes.toBase64(fields.id);
    const logId = `groupv2(${id})`;
    const secretParams = Bytes.toBase64(fields.secretParams);

    window.log.info(`getGroupPreview/${logId}: Fetching pre-join state`);
    const result = await window.Signal.Groups.getPreJoinGroupInfo(
      inviteLinkPassword,
      masterKey
    );

    if (abortSignal.aborted) {
      return null;
    }

    const title =
      window.Signal.Groups.decryptGroupTitle(result.title, secretParams) ||
      window.i18n('unknownGroup');
    const description =
      result.memberCount === 1 || result.memberCount === undefined
        ? window.i18n('GroupV2--join--member-count--single')
        : window.i18n('GroupV2--join--member-count--multiple', {
            count: result.memberCount.toString(),
          });
    let image: undefined | GetLinkPreviewImageResult;

    if (result.avatar) {
      try {
        const data = await window.Signal.Groups.decryptGroupAvatar(
          result.avatar,
          secretParams
        );
        image = {
          data,
          size: data.byteLength,
          contentType: 'image/jpeg',
          blurHash: await window.imageToBlurHash(
            new Blob([data], {
              type: 'image/jpeg',
            })
          ),
        };
      } catch (error) {
        const errorString = error && error.stack ? error.stack : error;
        window.log.error(
          `getGroupPreview/${logId}: Failed to fetch avatar ${errorString}`
        );
      }
    }

    if (abortSignal.aborted) {
      return null;
    }

    return {
      title,
      description,
      url,
      image,
      date: null,
    };
  },

  async getPreview(
    url: string,
    abortSignal: Readonly<AbortSignal>
  ): Promise<null | GetLinkPreviewResult> {
    if (window.Signal.LinkPreviews.isStickerPack(url)) {
      return this.getStickerPackPreview(url, abortSignal);
    }
    if (window.Signal.LinkPreviews.isGroupLink(url)) {
      return this.getGroupPreview(url, abortSignal);
    }

    // This is already checked elsewhere, but we want to be extra-careful.
    if (!window.Signal.LinkPreviews.isLinkSafeToPreview(url)) {
      return null;
    }

    const linkPreviewMetadata = await window.textsecure.messaging.fetchLinkPreviewMetadata(
      url,
      abortSignal
    );
    if (!linkPreviewMetadata || abortSignal.aborted) {
      return null;
    }
    const { title, imageHref, description, date } = linkPreviewMetadata;

    let image;
    if (
      imageHref &&
      window.Signal.LinkPreviews.isLinkSafeToPreview(imageHref)
    ) {
      let objectUrl: void | string;
      try {
        const fullSizeImage = await window.textsecure.messaging.fetchLinkPreviewImage(
          imageHref,
          abortSignal
        );
        if (abortSignal.aborted) {
          return null;
        }
        if (!fullSizeImage) {
          throw new Error('Failed to fetch link preview image');
        }

        // Ensure that this file is either small enough or is resized to meet our
        //   requirements for attachments
        const withBlob = await this.autoScale({
          contentType: fullSizeImage.contentType,
          file: new Blob([fullSizeImage.data], {
            type: fullSizeImage.contentType,
          }),
        });

        const data = await this.arrayBufferFromFile(withBlob.file);
        objectUrl = URL.createObjectURL(withBlob.file);

        const blurHash = await window.imageToBlurHash(withBlob.file);

        const dimensions = await VisualAttachment.getImageDimensions({
          objectUrl,
          logger: window.log,
        });

        image = {
          data,
          size: data.byteLength,
          ...dimensions,
          contentType: withBlob.file.type,
          blurHash,
        };
      } catch (error) {
        // We still want to show the preview if we failed to get an image
        window.log.error(
          'getPreview failed to get image for link preview:',
          error.message
        );
      } finally {
        if (objectUrl) {
          URL.revokeObjectURL(objectUrl);
        }
      }
    }

    if (abortSignal.aborted) {
      return null;
    }

    return {
      title,
      url,
      image,
      description,
      date,
    };
  },

  async addLinkPreview(url: string) {
    if (this.currentlyMatchedLink === url) {
      window.log.warn(
        'addLinkPreview should not be called with the same URL like this'
      );
      return;
    }

    (this.preview || []).forEach((item: any) => {
      if (item.url) {
        URL.revokeObjectURL(item.url);
      }
    });
    window.reduxActions.linkPreviews.removeLinkPreview();
    this.preview = null;

    // Cancel other in-flight link preview requests.
    if (this.linkPreviewAbortController) {
      window.log.info(
        'addLinkPreview: canceling another in-flight link preview request'
      );
      this.linkPreviewAbortController.abort();
    }

    const thisRequestAbortController = new AbortController();
    this.linkPreviewAbortController = thisRequestAbortController;

    const timeout = setTimeout(() => {
      thisRequestAbortController.abort();
    }, LINK_PREVIEW_TIMEOUT);

    this.currentlyMatchedLink = url;
    this.renderLinkPreview();

    try {
      const result = await this.getPreview(
        url,
        thisRequestAbortController.signal
      );

      if (!result) {
        window.log.info(
          'addLinkPreview: failed to load preview (not necessarily a problem)'
        );

        // This helps us disambiguate between two kinds of failure:
        //
        // 1. We failed to fetch the preview because of (1) a network failure (2) an
        //    invalid response (3) a timeout
        // 2. We failed to fetch the preview because we aborted the request because the
        //    user changed the link (e.g., by continuing to type the URL)
        const failedToFetch = this.currentlyMatchedLink === url;
        if (failedToFetch) {
          this.excludedPreviewUrls.push(url);
          this.removeLinkPreview();
        }
        return;
      }

      if (result.image) {
        const blob = new Blob([result.image.data], {
          type: result.image.contentType,
        });
        result.image.url = URL.createObjectURL(blob);
      } else if (!result.title) {
        // A link preview isn't worth showing unless we have either a title or an image
        this.removeLinkPreview();
        return;
      }

      window.reduxActions.linkPreviews.addLinkPreview(result);
      this.preview = [result];
      this.renderLinkPreview();
    } catch (error) {
      window.log.error(
        'Problem loading link preview, disabling.',
        error && error.stack ? error.stack : error
      );
      this.disableLinkPreviews = true;
      this.removeLinkPreview();
    } finally {
      clearTimeout(timeout);
    }
  },

  renderLinkPreview() {
    if (this.forwardMessageModal) {
      return;
    }
    if (this.previewView) {
      this.previewView.remove();
      this.previewView = null;
    }
    if (!this.currentlyMatchedLink) {
      return;
    }

    const first = (this.preview && this.preview[0]) || null;
    const props = {
      ...first,
      domain: first && window.Signal.LinkPreviews.getDomain(first.url),
      isLoaded: Boolean(first),
      onClose: () => {
        this.disableLinkPreviews = true;
        this.removeLinkPreview();
      },
    };

    this.previewView = new Whisper.ReactWrapperView({
      className: 'preview-wrapper',
      Component: window.Signal.Components.StagedLinkPreview,
      elCallback: (el: any) =>
        this.$(this.compositionApi.current.attSlotRef.current).prepend(el),
      props,
    });
  },

  getLinkPreview() {
    // Don't generate link previews if user has turned them off
    if (!window.storage.get('linkPreviews', false)) {
      return [];
    }

    if (!this.preview) {
      return [];
    }

    return this.preview.map((item: any) => {
      if (item.image) {
        // We eliminate the ObjectURL here, unneeded for send or save
        return {
          ...item,
          image: window._.omit(item.image, 'url'),
        };
      }

      return item;
    });
  },

  // Called whenever the user changes the message composition field. But only
  //   fires if there's content in the message field after the change.
  maybeBumpTyping(messageText: string) {
    if (messageText.length) {
      this.model.throttledBumpTyping();
    }
  },
});<|MERGE_RESOLUTION|>--- conflicted
+++ resolved
@@ -23,12 +23,9 @@
   isGroupV1,
   isMe,
 } from '../util/whatTypeOfConversation';
-<<<<<<< HEAD
 import { clipboard } from 'electron';
-=======
 import { findAndFormatContact } from '../util/findAndFormatContact';
 import * as Bytes from '../Bytes';
->>>>>>> dcb5bb67
 import {
   canReply,
   getAttachmentsForMessage,
