// Copyright 2020 Signal Messenger, LLC
// SPDX-License-Identifier: AGPL-3.0-only

import { webFrame } from 'electron';
import type { AudioDevice } from '@signalapp/ringrtc';
import { noop } from 'lodash';

import type { ZoomFactorType } from '../types/Storage.d';
import type {
  ConversationColorType,
  CustomColorType,
  DefaultConversationColorType,
} from '../types/Colors';
import { DEFAULT_CONVERSATION_COLOR } from '../types/Colors';
import * as Errors from '../types/errors';
import * as Stickers from '../types/Stickers';
import type { SystemTraySetting } from '../types/SystemTraySetting';
import { parseSystemTraySetting } from '../types/SystemTraySetting';

import type { ConversationType } from '../state/ducks/conversations';
import type { AuthorizeArtCreatorDataType } from '../state/ducks/globalModals';
import { calling } from '../services/calling';
import { resolveUsernameByLinkBase64 } from '../services/username';
import { getConversationsWithCustomColorSelector } from '../state/selectors/conversations';
import { getCustomColors } from '../state/selectors/items';
import { themeChanged } from '../shims/themeChanged';
import { renderClearingDataView } from '../shims/renderClearingDataView';

import * as universalExpireTimer from './universalExpireTimer';
import { PhoneNumberDiscoverability } from './phoneNumberDiscoverability';
import { PhoneNumberSharingMode } from './phoneNumberSharingMode';
import { strictAssert, assertDev } from './assert';
import * as durations from './durations';
import type { DurationInSeconds } from './durations';
import { isPhoneNumberSharingEnabled } from './isPhoneNumberSharingEnabled';
import * as Registration from './registration';
import { lookupConversationWithoutServiceId } from './lookupConversationWithoutServiceId';
import * as log from '../logging/log';
import { deleteAllMyStories } from './deleteAllMyStories';
import type { NotificationClickData } from '../services/notifications';
import { StoryViewModeType, StoryViewTargetType } from '../types/Stories';
import { isValidE164 } from './isValidE164';
import { fromWebSafeBase64 } from './webSafeBase64';

type SentMediaQualityType = 'standard' | 'high';
type ThemeType = 'light' | 'dark' | 'system';
type NotificationSettingType = 'message' | 'name' | 'count' | 'off';

export type IPCEventsValuesType = {
  alwaysRelayCalls: boolean | undefined;
  audioNotification: boolean | undefined;
  audioMessage: boolean;
  autoDownloadUpdate: boolean;
  autoLaunch: boolean;
  callRingtoneNotification: boolean;
  callSystemNotification: boolean;
  countMutedConversations: boolean;
  enterKeySends: boolean;
  hasStoriesDisabled: boolean;
  hideMenuBar: boolean | undefined;
  incomingCallNotification: boolean;
  lastSyncTime: number | undefined;
  localeOverride: string | null;
  notificationDrawAttention: boolean;
  notificationSetting: NotificationSettingType;
  preferredAudioInputDevice: AudioDevice | undefined;
  preferredAudioOutputDevice: AudioDevice | undefined;
  preferredVideoInputDevice: string | undefined;
  sentMediaQualitySetting: SentMediaQualityType;
  spellCheck: boolean;
  systemTraySetting: SystemTraySetting;
  textFormatting: boolean;
  themeSetting: ThemeType;
  universalExpireTimer: DurationInSeconds;
  zoomFactor: ZoomFactorType;
  storyViewReceiptsEnabled: boolean;

  // Optional
  mediaPermissions: boolean;
  mediaCameraPermissions: boolean;

  // Only getters

  blockedCount: number;
  linkPreviewSetting: boolean;
  phoneNumberDiscoverabilitySetting: PhoneNumberDiscoverability;
  phoneNumberSharingSetting: PhoneNumberSharingMode;
  readReceiptSetting: boolean;
  typingIndicatorSetting: boolean;
  deviceName: string | undefined;
};

export type IPCEventsCallbacksType = {
  openArtCreator(): Promise<void>;
  getAvailableIODevices(): Promise<{
    availableCameras: Array<
      Pick<MediaDeviceInfo, 'deviceId' | 'groupId' | 'kind' | 'label'>
    >;
    availableMicrophones: Array<AudioDevice>;
    availableSpeakers: Array<AudioDevice>;
  }>;
  addCustomColor: (customColor: CustomColorType) => void;
  addDarkOverlay: () => void;
  authorizeArtCreator: (data: AuthorizeArtCreatorDataType) => void;
  deleteAllData: () => Promise<void>;
  deleteAllMyStories: () => Promise<void>;
  editCustomColor: (colorId: string, customColor: CustomColorType) => void;
  getConversationsWithCustomColor: (x: string) => Array<ConversationType>;
  getMediaAccessStatus: (
    mediaType: 'screen' | 'microphone' | 'camera'
  ) => Promise<string | unknown>;
  installStickerPack: (packId: string, key: string) => Promise<void>;
  isPhoneNumberSharingEnabled: () => boolean;
  isPrimary: () => boolean;
  removeCustomColor: (x: string) => void;
  removeCustomColorOnConversations: (x: string) => void;
  removeDarkOverlay: () => void;
  resetAllChatColors: () => void;
  resetDefaultChatColor: () => void;
  showConversationViaNotification: (data: NotificationClickData) => void;
  showConversationViaSignalDotMe: (
    kind: string,
    value: string
  ) => Promise<void>;
  showKeyboardShortcuts: () => void;
  showGroupViaLink: (value: string) => Promise<void>;
  showReleaseNotes: () => void;
  showStickerPack: (packId: string, key: string) => void;
  shutdown: () => Promise<void>;
  unknownSignalLink: () => void;
  getCustomColors: () => Record<string, CustomColorType>;
  syncRequest: () => Promise<void>;
  setGlobalDefaultConversationColor: (
    color: ConversationColorType,
    customColor?: { id: string; value: CustomColorType }
  ) => void;
  getDefaultConversationColor: () => DefaultConversationColorType;
  persistZoomFactor: (factor: number) => Promise<void>;
};

type ValuesWithGetters = Omit<
  IPCEventsValuesType,
  // Optional
  'mediaPermissions' | 'mediaCameraPermissions' | 'autoLaunch'
>;

type ValuesWithSetters = Omit<
  IPCEventsValuesType,
  | 'blockedCount'
  | 'defaultConversationColor'
  | 'linkPreviewSetting'
  | 'readReceiptSetting'
  | 'typingIndicatorSetting'
  | 'deviceName'

  // Optional
  | 'mediaPermissions'
  | 'mediaCameraPermissions'
>;

export type IPCEventGetterType<Key extends keyof IPCEventsValuesType> =
  `get${Capitalize<Key>}`;

export type IPCEventSetterType<Key extends keyof IPCEventsValuesType> =
  `set${Capitalize<Key>}`;

export type IPCEventsGettersType = {
  [Key in keyof ValuesWithGetters as IPCEventGetterType<Key>]: () => ValuesWithGetters[Key];
} & {
  getMediaPermissions?: () => Promise<boolean>;
  getMediaCameraPermissions?: () => Promise<boolean>;
  getAutoLaunch?: () => Promise<boolean>;
};

export type IPCEventsSettersType = {
  [Key in keyof ValuesWithSetters as IPCEventSetterType<Key>]: (
    value: NonNullable<ValuesWithSetters[Key]>
  ) => Promise<void>;
} & {
  setMediaPermissions?: (value: boolean) => Promise<void>;
  setMediaCameraPermissions?: (value: boolean) => Promise<void>;
};

export type IPCEventsType = IPCEventsGettersType &
  IPCEventsSettersType &
  IPCEventsCallbacksType;

export function createIPCEvents(
  overrideEvents: Partial<IPCEventsType> = {}
): IPCEventsType {
  const setPhoneNumberDiscoverabilitySetting = async (
    newValue: PhoneNumberDiscoverability
  ): Promise<void> => {
    strictAssert(window.textsecure.server, 'WebAPI must be available');
    await window.storage.put('phoneNumberDiscoverability', newValue);
    await window.textsecure.server.setPhoneNumberDiscoverability(
      newValue === PhoneNumberDiscoverability.Discoverable
    );
    const account = window.ConversationController.getOurConversationOrThrow();
    account.captureChange('phoneNumberDiscoverability');
  };

  return {
    openArtCreator: async () => {
      const auth = await window.textsecure.server?.getArtAuth();
      if (!auth) {
        return;
      }

      window.openArtCreator(auth);
    },

    getDeviceName: () => window.textsecure.storage.user.getDeviceName(),

    getZoomFactor: () => window.storage.get('zoomFactor', 1),
    setZoomFactor: async (zoomFactor: ZoomFactorType) => {
      webFrame.setZoomFactor(zoomFactor);
    },

    setPhoneNumberDiscoverabilitySetting,
    setPhoneNumberSharingSetting: async (newValue: PhoneNumberSharingMode) => {
      const account = window.ConversationController.getOurConversationOrThrow();
      const promises = new Array<Promise<void>>();
      promises.push(window.storage.put('phoneNumberSharingMode', newValue));
      if (newValue === PhoneNumberSharingMode.Everybody) {
        promises.push(
          setPhoneNumberDiscoverabilitySetting(
            PhoneNumberDiscoverability.Discoverable
          )
        );
      }
      account.captureChange('phoneNumberSharingMode');
      await Promise.all(promises);
    },

    getHasStoriesDisabled: () =>
      window.storage.get('hasStoriesDisabled', false),
    setHasStoriesDisabled: async (value: boolean) => {
      await window.storage.put('hasStoriesDisabled', value);
      const account = window.ConversationController.getOurConversationOrThrow();
      account.captureChange('hasStoriesDisabled');
      window.textsecure.server?.onHasStoriesDisabledChange(value);
    },
    getStoryViewReceiptsEnabled: () => {
      return (
        window.storage.get('storyViewReceiptsEnabled') ??
        window.storage.get('read-receipt-setting') ??
        false
      );
    },
    setStoryViewReceiptsEnabled: async (value: boolean) => {
      await window.storage.put('storyViewReceiptsEnabled', value);
      const account = window.ConversationController.getOurConversationOrThrow();
      account.captureChange('storyViewReceiptsEnabled');
    },

    getPreferredAudioInputDevice: () =>
      window.storage.get('preferred-audio-input-device'),
    setPreferredAudioInputDevice: device =>
      window.storage.put('preferred-audio-input-device', device),
    getPreferredAudioOutputDevice: () =>
      window.storage.get('preferred-audio-output-device'),
    setPreferredAudioOutputDevice: device =>
      window.storage.put('preferred-audio-output-device', device),
    getPreferredVideoInputDevice: () =>
      window.storage.get('preferred-video-input-device'),
    setPreferredVideoInputDevice: device =>
      window.storage.put('preferred-video-input-device', device),

    deleteAllMyStories: async () => {
      await deleteAllMyStories();
    },

    // Chat Color redux hookups
    getCustomColors: () => {
      return getCustomColors(window.reduxStore.getState()) || {};
    },
    getConversationsWithCustomColor: colorId => {
      return getConversationsWithCustomColorSelector(
        window.reduxStore.getState()
      )(colorId);
    },
    addCustomColor: (...args) =>
      window.reduxActions.items.addCustomColor(...args),
    editCustomColor: (...args) =>
      window.reduxActions.items.editCustomColor(...args),
    removeCustomColor: colorId =>
      window.reduxActions.items.removeCustomColor(colorId),
    removeCustomColorOnConversations: colorId =>
      window.reduxActions.conversations.removeCustomColorOnConversations(
        colorId
      ),
    resetAllChatColors: () =>
      window.reduxActions.conversations.resetAllChatColors(),
    resetDefaultChatColor: () =>
      window.reduxActions.items.resetDefaultChatColor(),
    setGlobalDefaultConversationColor: (...args) =>
      window.reduxActions.items.setGlobalDefaultConversationColor(...args),

    // Getters only
    getAvailableIODevices: async () => {
      const { availableCameras, availableMicrophones, availableSpeakers } =
        await calling.getAvailableIODevices();

      return {
        // mapping it to a pojo so that it is IPC friendly
        availableCameras: availableCameras.map(
          (inputDeviceInfo: MediaDeviceInfo) => ({
            deviceId: inputDeviceInfo.deviceId,
            groupId: inputDeviceInfo.groupId,
            kind: inputDeviceInfo.kind,
            label: inputDeviceInfo.label,
          })
        ),
        availableMicrophones,
        availableSpeakers,
      };
    },
    getBlockedCount: () =>
      window.storage.blocked.getBlockedServiceIds().length +
      window.storage.blocked.getBlockedGroups().length,
    getDefaultConversationColor: () =>
      window.storage.get(
        'defaultConversationColor',
        DEFAULT_CONVERSATION_COLOR
      ),
    getLinkPreviewSetting: () => window.storage.get('linkPreviews', false),
    getPhoneNumberDiscoverabilitySetting: () =>
      window.storage.get(
        'phoneNumberDiscoverability',
        PhoneNumberDiscoverability.NotDiscoverable
      ),
    getPhoneNumberSharingSetting: () =>
      window.storage.get(
        'phoneNumberSharingMode',
        PhoneNumberSharingMode.Nobody
      ),
    getReadReceiptSetting: () =>
      window.storage.get('read-receipt-setting', false),
    getTypingIndicatorSetting: () =>
      window.storage.get('typingIndicators', false),

    // Configurable settings
    getAutoDownloadUpdate: () =>
      window.storage.get('auto-download-update', true),
    setAutoDownloadUpdate: value =>
      window.storage.put('auto-download-update', value),
    getSentMediaQualitySetting: () =>
      window.storage.get('sent-media-quality', 'standard'),
    setSentMediaQualitySetting: value =>
      window.storage.put('sent-media-quality', value),
    getThemeSetting: () => window.storage.get('theme-setting', 'system'),
    setThemeSetting: value => {
      const promise = window.storage.put('theme-setting', value);
      themeChanged();
      return promise;
    },
    getHideMenuBar: () => window.storage.get('hide-menu-bar'),
    setHideMenuBar: value => {
      const promise = window.storage.put('hide-menu-bar', value);
      window.IPC.setAutoHideMenuBar(value);
      window.IPC.setMenuBarVisibility(!value);
      return promise;
    },
    getSystemTraySetting: () =>
      parseSystemTraySetting(window.storage.get('system-tray-setting')),
    setSystemTraySetting: value => {
      const promise = window.storage.put('system-tray-setting', value);
      window.IPC.updateSystemTraySetting(value);
      return promise;
    },

    getLocaleOverride: () => {
      return window.storage.get('localeOverride') ?? null;
    },
    setLocaleOverride: async (locale: string | null) => {
      await window.storage.put('localeOverride', locale);
    },
    getNotificationSetting: () =>
      window.storage.get('notification-setting', 'message'),
    setNotificationSetting: (value: 'message' | 'name' | 'count' | 'off') =>
      window.storage.put('notification-setting', value),
    getNotificationDrawAttention: () =>
      window.storage.get('notification-draw-attention', false),
    setNotificationDrawAttention: value =>
      window.storage.put('notification-draw-attention', value),
    getAudioMessage: () => window.storage.get('audioMessage', false),
    setAudioMessage: value => window.storage.put('audioMessage', value),
    getAudioNotification: () => window.storage.get('audio-notification'),
    setAudioNotification: value =>
      window.storage.put('audio-notification', value),
    getCountMutedConversations: () =>
      window.storage.get('badge-count-muted-conversations', false),
    setCountMutedConversations: value => {
      const promise = window.storage.put(
        'badge-count-muted-conversations',
        value
      );
      window.Whisper.events.trigger('updateUnreadCount');
      return promise;
    },
    getCallRingtoneNotification: () =>
      window.storage.get('call-ringtone-notification', true),
    setCallRingtoneNotification: value =>
      window.storage.put('call-ringtone-notification', value),
    getCallSystemNotification: () =>
      window.storage.get('call-system-notification', true),
    setCallSystemNotification: value =>
      window.storage.put('call-system-notification', value),
    getIncomingCallNotification: () =>
      window.storage.get('incoming-call-notification', true),
    setIncomingCallNotification: value =>
      window.storage.put('incoming-call-notification', value),

    getSpellCheck: () => window.storage.get('spell-check', true),
    setSpellCheck: value => window.storage.put('spell-check', value),
<<<<<<< HEAD
    getEnterKeySends: () => window.storage.get('enter-key-sends', true),
    setEnterKeySends: value => window.storage.put('enter-key-sends', value),
=======
    getTextFormatting: () => window.storage.get('textFormatting', true),
    setTextFormatting: value => window.storage.put('textFormatting', value),
>>>>>>> c6c07231

    getAlwaysRelayCalls: () => window.storage.get('always-relay-calls'),
    setAlwaysRelayCalls: value =>
      window.storage.put('always-relay-calls', value),

    getAutoLaunch: () => window.IPC.getAutoLaunch(),
    setAutoLaunch: async (value: boolean) => {
      return window.IPC.setAutoLaunch(value);
    },

    isPhoneNumberSharingEnabled: () => isPhoneNumberSharingEnabled(),
    isPrimary: () => window.textsecure.storage.user.getDeviceId() === 1,
    syncRequest: () =>
      new Promise<void>((resolve, reject) => {
        const FIVE_MINUTES = 5 * durations.MINUTE;
        const syncRequest = window.getSyncRequest(FIVE_MINUTES);
        syncRequest.addEventListener('success', () => resolve());
        syncRequest.addEventListener('timeout', () =>
          reject(new Error('timeout'))
        );
      }),
    getLastSyncTime: () => window.storage.get('synced_at'),
    setLastSyncTime: value => window.storage.put('synced_at', value),
    getUniversalExpireTimer: () => universalExpireTimer.get(),
    setUniversalExpireTimer: async newValue => {
      await universalExpireTimer.set(newValue);

      // Update account in Storage Service
      const account = window.ConversationController.getOurConversationOrThrow();
      account.captureChange('universalExpireTimer');

      // Add a notification to the currently open conversation
      const state = window.reduxStore.getState();
      const selectedId = state.conversations.selectedConversationId;
      if (selectedId) {
        const conversation = window.ConversationController.get(selectedId);
        assertDev(conversation, "Conversation wasn't found");

        await conversation.updateLastMessage();
      }
    },

    addDarkOverlay: () => {
      const elems = document.querySelectorAll('.dark-overlay');
      if (elems.length) {
        return;
      }
      const newOverlay = document.createElement('div');
      newOverlay.className = 'dark-overlay';
      newOverlay.addEventListener('click', () => {
        newOverlay.remove();
      });
      document.body.prepend(newOverlay);
    },
    authorizeArtCreator: (data: AuthorizeArtCreatorDataType) => {
      // We can get these events even if the user has never linked this instance.
      if (!Registration.everDone()) {
        log.warn('authorizeArtCreator: Not registered, returning early');
        return;
      }
      window.reduxActions.globalModals.showAuthorizeArtCreator(data);
    },
    removeDarkOverlay: () => {
      const elems = document.querySelectorAll('.dark-overlay');

      for (const elem of elems) {
        elem.remove();
      }
    },
    showKeyboardShortcuts: () =>
      window.reduxActions.globalModals.showShortcutGuideModal(),

    deleteAllData: async () => {
      renderClearingDataView();
    },

    showStickerPack: (packId, key) => {
      // We can get these events even if the user has never linked this instance.
      if (!Registration.everDone()) {
        log.warn('showStickerPack: Not registered, returning early');
        return;
      }
      window.reduxActions.globalModals.showStickerPackPreview(packId, key);
    },
    showGroupViaLink: async value => {
      // We can get these events even if the user has never linked this instance.
      if (!Registration.everDone()) {
        log.warn('showGroupViaLink: Not registered, returning early');
        return;
      }
      try {
        await window.Signal.Groups.joinViaLink(value);
      } catch (error) {
        log.error(
          'showGroupViaLink: Ran into an error!',
          Errors.toLogFormat(error)
        );
        window.reduxActions.globalModals.showErrorModal({
          title: window.i18n('icu:GroupV2--join--general-join-failure--title'),
          description: window.i18n('icu:GroupV2--join--general-join-failure'),
        });
      }
    },

    showConversationViaNotification({
      conversationId,
      messageId,
      storyId,
    }: NotificationClickData) {
      if (conversationId) {
        if (storyId) {
          window.reduxActions.stories.viewStory({
            storyId,
            storyViewMode: StoryViewModeType.Single,
            viewTarget: StoryViewTargetType.Replies,
          });
        } else {
          window.reduxActions.conversations.showConversation({
            conversationId,
            messageId: messageId ?? undefined,
          });
        }
      } else {
        window.reduxActions.app.openInbox();
      }
    },
    async showConversationViaSignalDotMe(kind: string, value: string) {
      if (!Registration.everDone()) {
        log.info(
          'showConversationViaSignalDotMe: Not registered, returning early'
        );
        return;
      }

      const { showUserNotFoundModal } = window.reduxActions.globalModals;

      let conversationId: string | undefined;

      if (kind === 'phoneNumber') {
        if (isValidE164(value, true)) {
          conversationId = await lookupConversationWithoutServiceId({
            type: 'e164',
            e164: value,
            phoneNumber: value,
            showUserNotFoundModal,
            setIsFetchingUUID: noop,
          });
        }
      } else if (kind === 'encryptedUsername') {
        const usernameBase64 = fromWebSafeBase64(value);
        const username = await resolveUsernameByLinkBase64(usernameBase64);
        if (username != null) {
          conversationId = await lookupConversationWithoutServiceId({
            type: 'username',
            username,
            showUserNotFoundModal,
            setIsFetchingUUID: noop,
          });
        }
      }

      if (conversationId != null) {
        window.reduxActions.conversations.showConversation({
          conversationId,
        });
        return;
      }

      log.info('showConversationViaSignalDotMe: invalid E164');
      showUnknownSgnlLinkModal();
    },

    unknownSignalLink: () => {
      log.warn('unknownSignalLink: Showing error dialog');
      showUnknownSgnlLinkModal();
    },

    installStickerPack: async (packId, key) => {
      void Stickers.downloadStickerPack(packId, key, {
        finalStatus: 'installed',
      });
    },

    shutdown: () => Promise.resolve(),
    showReleaseNotes: () => {
      const { showWhatsNewModal } = window.reduxActions.globalModals;
      showWhatsNewModal();
    },

    getMediaAccessStatus: async (
      mediaType: 'screen' | 'microphone' | 'camera'
    ) => {
      return window.IPC.getMediaAccessStatus(mediaType);
    },
    getMediaPermissions: window.IPC.getMediaPermissions,
    getMediaCameraPermissions: window.IPC.getMediaCameraPermissions,

    persistZoomFactor: zoomFactor =>
      window.storage.put('zoomFactor', zoomFactor),

    ...overrideEvents,
  };
}

function showUnknownSgnlLinkModal(): void {
  window.reduxActions.globalModals.showErrorModal({
    description: window.i18n('icu:unknown-sgnl-link'),
  });
}<|MERGE_RESOLUTION|>--- conflicted
+++ resolved
@@ -414,13 +414,10 @@
 
     getSpellCheck: () => window.storage.get('spell-check', true),
     setSpellCheck: value => window.storage.put('spell-check', value),
-<<<<<<< HEAD
     getEnterKeySends: () => window.storage.get('enter-key-sends', true),
     setEnterKeySends: value => window.storage.put('enter-key-sends', value),
-=======
     getTextFormatting: () => window.storage.get('textFormatting', true),
     setTextFormatting: value => window.storage.put('textFormatting', value),
->>>>>>> c6c07231
 
     getAlwaysRelayCalls: () => window.storage.get('always-relay-calls'),
     setAlwaysRelayCalls: value =>
