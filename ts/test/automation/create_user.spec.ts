<<<<<<< HEAD
import { Page, test } from '@playwright/test';
import { sleepFor } from '../../session/utils/Promise';
import { beforeAllClean } from './setup/beforeEach';
import { newUser } from './setup/new_user';
import { openAppAndWait } from './setup/open';
import {
  clickOnMatchingText,
  clickOnTestIdWithText,
  waitForTestIdWithText
} from './utilities/utils';

let window: Page | undefined;
test.beforeEach(beforeAllClean);

// test.afterEach(async () => {
//   if (window) {
//     await forceCloseAllWindows([window]);
//   }
// });
test('Create User', async () => {
  // Launch Electron app.
  window = await openAppAndWait('1');
=======
import { sleepFor } from '../../session/utils/Promise';
import { newUser } from './setup/new_user';
import {
  clickOnMatchingText,
  clickOnTestIdWithText,
  waitForTestIdWithText,
} from './utilities/utils';
import { sessionTestOneWindow } from './setup/sessionTest';

sessionTestOneWindow('Create User', async ([window]) => {
>>>>>>> c875bbe5
  // // Create User
  const userA = await newUser(window, 'userA');
  // Open profile tab
  await clickOnTestIdWithText(window, 'leftpane-primary-avatar');
  await sleepFor(100, true);
  // check username matches
  await waitForTestIdWithText(window, 'your-profile-name', userA.userName);
  // check session id matches
  await waitForTestIdWithText(window, 'your-session-id', userA.sessionid);

  // exit profile module
  await window.click('.session-icon-button.small');
  // go to settings section
  await clickOnTestIdWithText(window, 'settings-section');
  // check recovery phrase matches
  await clickOnMatchingText(window, 'Recovery Phrase');
  await waitForTestIdWithText(window, 'recovery-phrase-seed-modal', userA.recoveryPhrase);
  // Exit profile module
  await window.click('.session-icon-button.small');
});<|MERGE_RESOLUTION|>--- conflicted
+++ resolved
@@ -1,38 +1,13 @@
-<<<<<<< HEAD
-import { Page, test } from '@playwright/test';
 import { sleepFor } from '../../session/utils/Promise';
-import { beforeAllClean } from './setup/beforeEach';
 import { newUser } from './setup/new_user';
-import { openAppAndWait } from './setup/open';
 import {
   clickOnMatchingText,
   clickOnTestIdWithText,
   waitForTestIdWithText
 } from './utilities/utils';
-
-let window: Page | undefined;
-test.beforeEach(beforeAllClean);
-
-// test.afterEach(async () => {
-//   if (window) {
-//     await forceCloseAllWindows([window]);
-//   }
-// });
-test('Create User', async () => {
-  // Launch Electron app.
-  window = await openAppAndWait('1');
-=======
-import { sleepFor } from '../../session/utils/Promise';
-import { newUser } from './setup/new_user';
-import {
-  clickOnMatchingText,
-  clickOnTestIdWithText,
-  waitForTestIdWithText,
-} from './utilities/utils';
 import { sessionTestOneWindow } from './setup/sessionTest';
 
 sessionTestOneWindow('Create User', async ([window]) => {
->>>>>>> c875bbe5
   // // Create User
   const userA = await newUser(window, 'userA');
   // Open profile tab
