--- conflicted
+++ resolved
@@ -1,17 +1,11 @@
 import { v4 as uuid } from 'uuid';
 import { generateFakePubKey, generateFakePubKeys } from './pubkey';
 import { ClosedGroupVisibleMessage } from '../../../session/messages/outgoing/visibleMessage/ClosedGroupVisibleMessage';
-<<<<<<< HEAD
-import { ConversationAttributes } from '../../../models/conversation';
-import { OpenGroupMessage } from '../../../session/messages/outgoing';
-import { VisibleMessage } from '../../../session/messages/outgoing/visibleMessage/VisibleMessage';
-=======
 import { ConversationAttributes, ConversationTypeEnum } from '../../../models/conversation';
 import { OpenGroupMessage } from '../../../session/messages/outgoing';
 import { VisibleMessage } from '../../../session/messages/outgoing/visibleMessage/VisibleMessage';
 import { OpenGroup } from '../../../opengroup/opengroupV1/OpenGroup';
 import { openGroupPrefixRegex } from '../../../opengroup/utils/OpenGroupUtils';
->>>>>>> ecbd3b2c
 
 export function generateVisibleMessage(identifier?: string): VisibleMessage {
   return new VisibleMessage({
@@ -43,13 +37,7 @@
   });
 }
 
-<<<<<<< HEAD
-export function generateClosedGroupMessage(
-  groupId?: string
-): ClosedGroupVisibleMessage {
-=======
 export function generateClosedGroupMessage(groupId?: string): ClosedGroupVisibleMessage {
->>>>>>> ecbd3b2c
   return new ClosedGroupVisibleMessage({
     identifier: uuid(),
     groupId: groupId ?? generateFakePubKey().key,
@@ -82,11 +70,7 @@
       id: this.id,
       name: '',
       profileName: undefined,
-<<<<<<< HEAD
-      type: params.type === 'public' ? 'group' : params.type,
-=======
       type: params.type === ConversationTypeEnum.GROUP ? 'group' : params.type,
->>>>>>> ecbd3b2c
       members,
       left: false,
       expireTimer: 0,
@@ -97,10 +81,7 @@
       lastJoinedTimestamp: Date.now(),
       lastMessageStatus: null,
       lastMessage: null,
-<<<<<<< HEAD
-=======
       zombies: [],
->>>>>>> ecbd3b2c
     };
   }
 
