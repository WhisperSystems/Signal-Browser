--- conflicted
+++ resolved
@@ -82,12 +82,8 @@
     });
 
     it('can encode huge string', async () => {
-<<<<<<< HEAD
-      const testString = Array(Math.pow(2, 16))
-=======
       const stringSize = Math.pow(2, 16);
       const testString = Array(stringSize)
->>>>>>> a62a1914
         .fill('0')
         .join('');
 
