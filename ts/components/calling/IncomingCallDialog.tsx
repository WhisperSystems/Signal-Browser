import { useEffect } from 'react';
import { useSelector } from 'react-redux';

import styled from 'styled-components';
import { useConversationUsername } from '../../hooks/useParamSelector';
import { CallManager } from '../../session/utils';
import { callTimeoutMs } from '../../session/utils/calling/CallManager';
import { getHasIncomingCall, getHasIncomingCallFrom } from '../../state/selectors/call';
import { SessionWrapperModal } from '../SessionWrapperModal';
import { Avatar, AvatarSize } from '../avatar/Avatar';
import { SessionButton, SessionButtonColor, SessionButtonType } from '../basic/SessionButton';
<<<<<<< HEAD
=======
import { SessionWrapperModal } from '../SessionWrapperModal';
import { ed25519Str } from '../../session/utils/String';
>>>>>>> 009bc189

export const CallWindow = styled.div`
  position: absolute;
  z-index: 9;
  padding: 1rem;
  top: 50vh;
  left: 50vw;
  transform: translate(-50%, -50%);
  display: flex;
  flex-direction: column;
  background-color: var(--modal-background-content-color);
  border: 1px solid var(--border-color);
`;

const IncomingCallAvatarContainer = styled.div`
  padding: 0 0 2rem 0;
`;

export const IncomingCallDialog = () => {
  const hasIncomingCall = useSelector(getHasIncomingCall);
  const incomingCallFromPubkey = useSelector(getHasIncomingCallFrom);

  useEffect(() => {
    let timeout: NodeJS.Timeout;
    if (incomingCallFromPubkey) {
      // eslint-disable-next-line @typescript-eslint/no-misused-promises
      timeout = global.setTimeout(async () => {
        if (incomingCallFromPubkey) {
          window.log.info(
            `call missed with ${ed25519Str(
              incomingCallFromPubkey
            )} as the dialog was not interacted with for ${callTimeoutMs} ms`
          );
          await CallManager.USER_rejectIncomingCallRequest(incomingCallFromPubkey);
        }
      }, callTimeoutMs);
    }

    return () => {
      if (timeout) {
        global.clearTimeout(timeout);
      }
    };
  }, [incomingCallFromPubkey]);

  // #region input handlers
  const handleAcceptIncomingCall = async () => {
    if (incomingCallFromPubkey) {
      await CallManager.USER_acceptIncomingCallRequest(incomingCallFromPubkey);
    }
  };

  const handleDeclineIncomingCall = async () => {
    // close the modal
    if (incomingCallFromPubkey) {
      await CallManager.USER_rejectIncomingCallRequest(incomingCallFromPubkey);
    }
  };
  const from = useConversationUsername(incomingCallFromPubkey);
  if (!hasIncomingCall || !incomingCallFromPubkey) {
    return null;
  }
  // #endregion

  if (hasIncomingCall) {
    return (
      <SessionWrapperModal title={window.i18n('incomingCallFrom', [from || 'unknown'])}>
        <IncomingCallAvatarContainer>
          <Avatar size={AvatarSize.XL} pubkey={incomingCallFromPubkey} />
        </IncomingCallAvatarContainer>
        <div className="session-modal__button-group">
          <SessionButton
            text={window.i18n('accept')}
            buttonType={SessionButtonType.Simple}
            onClick={handleAcceptIncomingCall}
          />
          <SessionButton
            text={window.i18n('decline')}
            buttonColor={SessionButtonColor.Danger}
            buttonType={SessionButtonType.Simple}
            onClick={handleDeclineIncomingCall}
          />
        </div>
      </SessionWrapperModal>
    );
  }
  // display spinner while connecting
  return null;
};<|MERGE_RESOLUTION|>--- conflicted
+++ resolved
@@ -4,16 +4,12 @@
 import styled from 'styled-components';
 import { useConversationUsername } from '../../hooks/useParamSelector';
 import { CallManager } from '../../session/utils';
+import { ed25519Str } from '../../session/utils/String';
 import { callTimeoutMs } from '../../session/utils/calling/CallManager';
 import { getHasIncomingCall, getHasIncomingCallFrom } from '../../state/selectors/call';
 import { SessionWrapperModal } from '../SessionWrapperModal';
 import { Avatar, AvatarSize } from '../avatar/Avatar';
 import { SessionButton, SessionButtonColor, SessionButtonType } from '../basic/SessionButton';
-<<<<<<< HEAD
-=======
-import { SessionWrapperModal } from '../SessionWrapperModal';
-import { ed25519Str } from '../../session/utils/String';
->>>>>>> 009bc189
 
 export const CallWindow = styled.div`
   position: absolute;
