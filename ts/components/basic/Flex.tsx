import styled from 'styled-components';
import { HTMLDirection } from '../../util/i18n';

export interface FlexProps {
  children?: any;
  className?: string;
  container?: boolean;
  dataTestId?: string;
<<<<<<< HEAD
  // Container Props
  flexDirection?: 'row' | 'column';
=======
  /****** Container Props ********/
  flexDirection?: 'row' | 'row-reverse' | 'column' | 'column-reverse';
>>>>>>> 83f84c26
  justifyContent?:
    | 'flex-start'
    | 'flex-end'
    | 'center'
    | 'space-between'
    | 'space-around'
    | 'initial'
    | 'inherit';
  flexWrap?: 'wrap' | 'nowrap' | 'wrap-reverse';
  alignItems?:
    | 'stretch'
    | 'center'
    | 'flex-start'
    | 'flex-end'
    | 'baseline'
    | 'initial'
    | 'inherit';
  // Child Props
  flexGrow?: number;
  flexShrink?: number;
  flexBasis?: number;
  // Common Layout Props
  padding?: string;
  margin?: string;
  width?: string;
  height?: string;
  maxWidth?: string;
  minWidth?: string;
  maxHeight?: string;
  /****** RTL support ********/
  dir?: HTMLDirection;
}

export const Flex = styled.div<FlexProps>`
  display: ${props => (props.container ? 'flex' : 'block')};
  justify-content: ${props => props.justifyContent || 'flex-start'};
  flex-direction: ${props => props.flexDirection || 'row'};
  flex-grow: ${props => (props.flexGrow !== undefined ? props.flexGrow : '0')};
  flex-basis: ${props => (props.flexBasis !== undefined ? props.flexBasis : 'auto')};
  flex-shrink: ${props => (props.flexShrink !== undefined ? props.flexShrink : '1')};
  flex-wrap: ${props => (props.flexWrap !== undefined ? props.flexWrap : 'nowrap')};
  align-items: ${props => props.alignItems || 'stretch'};
  margin: ${props => props.margin || '0'};
  padding: ${props => props.padding || '0'};
  width: ${props => props.width || 'auto'};
  height: ${props => props.height || 'auto'};
  max-width: ${props => props.maxWidth || 'none'};
  min-width: ${props => props.minWidth || 'none'};
  dir: ${props => props.dir || undefined};
`;<|MERGE_RESOLUTION|>--- conflicted
+++ resolved
@@ -6,13 +6,8 @@
   className?: string;
   container?: boolean;
   dataTestId?: string;
-<<<<<<< HEAD
   // Container Props
-  flexDirection?: 'row' | 'column';
-=======
-  /****** Container Props ********/
   flexDirection?: 'row' | 'row-reverse' | 'column' | 'column-reverse';
->>>>>>> 83f84c26
   justifyContent?:
     | 'flex-start'
     | 'flex-end'
@@ -42,7 +37,7 @@
   maxWidth?: string;
   minWidth?: string;
   maxHeight?: string;
-  /****** RTL support ********/
+  // RTL support
   dir?: HTMLDirection;
 }
 
@@ -61,5 +56,5 @@
   height: ${props => props.height || 'auto'};
   max-width: ${props => props.maxWidth || 'none'};
   min-width: ${props => props.minWidth || 'none'};
-  dir: ${props => props.dir || undefined};
+  direction: ${props => props.dir || undefined};
 `;