--- conflicted
+++ resolved
@@ -5,11 +5,7 @@
   className?: string;
   container?: boolean;
   dataTestId?: string;
-<<<<<<< HEAD
-  /****** Container Props ********/
-=======
   // Container Props
->>>>>>> c875bbe5
   flexDirection?: 'row' | 'column';
   justifyContent?:
     | 'flex-start'
