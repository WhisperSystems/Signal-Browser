import React from 'react';

import { Flex } from '../basic/Flex';
import styled from 'styled-components';
import { SessionIcon, SessionIconType } from '../icon';
import { noop } from 'lodash';

// NOTE We don't change the color strip on the left based on the type. 16/09/2022
export enum SessionToastType {
  Info = 'info',
  Success = 'success',
  Warning = 'warning',
  Error = 'error',
}

type Props = {
  title: string;
  id?: string;
  type?: SessionToastType;
  icon?: SessionIconType;
  description?: string;
  closeToast?: any;
  onToastClick?: () => void;
};

const TitleDiv = styled.div`
  font-size: var(--font-size-md);
  line-height: var(--font-size-md);
  font-family: var(--font-default);
  color: var(--text-primary-color);
  text-overflow: ellipsis;
`;

const DescriptionDiv = styled.div`
  font-size: var(--font-size-sm);
  color: var(--text-secondary-color);
  text-overflow: ellipsis;
  font-family: var(--font-default);
  padding-top: var(--margins-xs);
`;

const IconDiv = styled.div`
  flex-shrink: 0;
  padding-inline-end: var(--margins-xs);
  margin: 0 var(--margins-xs);
`;

// tslint:disable: use-simple-attributes

export const SessionToast = (props: Props) => {
  const { title, description, type, icon } = props;

  const toastDesc = description ? description : '';
  const toastIconSize = toastDesc ? 'huge' : 'medium';

  // Set a custom icon or allow the theme to define the icon
  let toastIcon = icon || undefined;
  if (!toastIcon) {
    switch (type) {
      case SessionToastType.Info:
        toastIcon = 'info';
        break;
      case SessionToastType.Success:
        toastIcon = 'check';
        break;
      case SessionToastType.Error:
        toastIcon = 'error';
        break;
      case SessionToastType.Warning:
        toastIcon = 'warning';
        break;
      default:
        toastIcon = 'info';
    }
  }

  const onToastClick = props?.onToastClick || noop;

  return (
<<<<<<< HEAD
    // tslint:disable-next-line: use-simple-attributes
    <Flex
      container={true}
      alignItems="center"
      onClick={props?.onToastClick || noop}
      data-testid="session-toast"
      padding="var(--margins-sm) 0"
    >
=======
    <Flex container={true} alignItems="center" onClick={onToastClick} data-testid="session-toast">
>>>>>>> d1a33ad7
      <IconDiv>
        <SessionIcon iconType={toastIcon} iconSize={toastIconSize} />
      </IconDiv>
      <Flex
        container={true}
        justifyContent="flex-start"
        flexDirection="column"
        className="session-toast"
      >
        <TitleDiv>{title}</TitleDiv>
        {toastDesc && <DescriptionDiv>{toastDesc}</DescriptionDiv>}
      </Flex>
    </Flex>
  );
};<|MERGE_RESOLUTION|>--- conflicted
+++ resolved
@@ -77,18 +77,14 @@
   const onToastClick = props?.onToastClick || noop;
 
   return (
-<<<<<<< HEAD
     // tslint:disable-next-line: use-simple-attributes
     <Flex
       container={true}
       alignItems="center"
-      onClick={props?.onToastClick || noop}
+      onClick={onToastClick}
       data-testid="session-toast"
       padding="var(--margins-sm) 0"
     >
-=======
-    <Flex container={true} alignItems="center" onClick={onToastClick} data-testid="session-toast">
->>>>>>> d1a33ad7
       <IconDiv>
         <SessionIcon iconType={toastIcon} iconSize={toastIconSize} />
       </IconDiv>
