--- conflicted
+++ resolved
@@ -16,11 +16,8 @@
   useIsPrivate,
   useIsPrivateAndFriend,
   useIsPublic,
-<<<<<<< HEAD
+  useNotificationSetting,
   useLastMessage,
-=======
-  useNotificationSetting,
->>>>>>> 448c9dc1
   useWeAreAdmin,
 } from '../../hooks/useParamSelector';
 import {
