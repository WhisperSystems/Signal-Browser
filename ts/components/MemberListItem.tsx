--- conflicted
+++ resolved
@@ -18,17 +18,12 @@
   );
 };
 
-<<<<<<< HEAD
 const StyledSessionMemberItem = styled.button<{
-=======
-const StyledSessionMemberItem = styled.div<{
->>>>>>> ffc4ca9f
   inMentions?: boolean;
   zombie?: boolean;
   selected?: boolean;
 }>`
   cursor: pointer;
-<<<<<<< HEAD
   display: flex;
   align-items: center;
   justify-content: space-between;
@@ -42,48 +37,25 @@
   opacity: ${props => (props.zombie ? 0.5 : 1)};
   background-color: ${props =>
     props.selected && 'var(--color-conversation-item-selected) !important'};
-=======
-  flex-shrink: 0;
-  font-family: var(--font-default);
-  padding: 0px var(--margins-sm);
-  height: ${props => (props.inMentions ? '40px' : '50px')};
-  display: flex;
-  justify-content: space-between;
-  transition: var(--default-duration);
-
-  opacity: ${props => (props.zombie ? 0.5 : 1)};
->>>>>>> ffc4ca9f
 
   :not(:last-child) {
     border-bottom: var(--border-session);
   }
-<<<<<<< HEAD
-=======
-
-  background-color: ${props =>
-    props.selected ? 'var(--color-conversation-item-selected) !important' : null};
->>>>>>> ffc4ca9f
 `;
 
 const StyledInfo = styled.div`
   display: flex;
   align-items: center;
-<<<<<<< HEAD
   min-width: 0;
-=======
->>>>>>> ffc4ca9f
 `;
 
 const StyledName = styled.span`
   font-weight: bold;
   margin-inline-start: var(--margins-md);
   margin-inline-end: var(--margins-md);
-<<<<<<< HEAD
   white-space: nowrap;
   overflow: hidden;
   text-overflow: ellipsis;
-=======
->>>>>>> ffc4ca9f
 `;
 
 const StyledCheckContainer = styled.div`
@@ -97,10 +69,7 @@
   // this bool is used to make a zombie appear with less opacity than a normal member
   isZombie?: boolean;
   inMentions?: boolean; // set to true if we are rendering members but in the Mentions picker
-<<<<<<< HEAD
-=======
   disableBg?: boolean;
->>>>>>> ffc4ca9f
   isAdmin?: boolean; // if true,  we add a small crown on top of their avatar
   onSelect?: (pubkey: string) => void;
   onUnselect?: (pubkey: string) => void;
@@ -114,10 +83,7 @@
     onSelect,
     onUnselect,
     inMentions,
-<<<<<<< HEAD
-=======
     disableBg,
->>>>>>> ffc4ca9f
     dataTestId,
   } = props;
 
@@ -130,11 +96,7 @@
         isSelected ? onUnselect?.(pubkey) : onSelect?.(pubkey);
       }}
       style={
-<<<<<<< HEAD
-        !inMentions
-=======
         !inMentions && !disableBg
->>>>>>> ffc4ca9f
           ? {
               backgroundColor: 'var(--color-cell-background)',
             }
@@ -147,10 +109,6 @@
     >
       <StyledInfo>
         <AvatarItem memberPubkey={pubkey} isAdmin={isAdmin || false} />
-<<<<<<< HEAD
-=======
-
->>>>>>> ffc4ca9f
         <StyledName>{memberName}</StyledName>
       </StyledInfo>
 
