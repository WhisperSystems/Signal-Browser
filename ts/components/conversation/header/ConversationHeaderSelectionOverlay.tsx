--- conflicted
+++ resolved
@@ -1,9 +1,3 @@
-<<<<<<< HEAD
-import FocusTrap from 'focus-trap-react';
-=======
-import React from 'react';
-
->>>>>>> e58f88f1
 import { useDispatch, useSelector } from 'react-redux';
 import useKey from 'react-use/lib/useKey';
 
