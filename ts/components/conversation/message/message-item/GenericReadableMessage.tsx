--- conflicted
+++ resolved
@@ -1,19 +1,8 @@
 import classNames from 'classnames';
 import React, { useCallback, useEffect, useState } from 'react';
 import { contextMenu } from 'react-contexify';
-<<<<<<< HEAD
 import { useSelector } from 'react-redux';
-// tslint:disable-next-line: no-submodule-imports
-import _ from 'lodash';
-=======
-import { useDispatch, useSelector } from 'react-redux';
 import styled, { keyframes } from 'styled-components';
-
-import useInterval from 'react-use/lib/useInterval';
-import useMount from 'react-use/lib/useMount';
-
-import { Data } from '../../../../data/data';
->>>>>>> 953897cc
 import { MessageRenderingProps } from '../../../../models/messageType';
 import { getConversationController } from '../../../../session/conversations';
 import {
@@ -21,21 +10,11 @@
   getIsMessageSelected,
   isMessageSelectionMode,
 } from '../../../../state/selectors/conversations';
-<<<<<<< HEAD
 import { MessageContentWithStatuses } from '../message-content/MessageContentWithStatus';
 import { ReadableMessage } from './ReadableMessage';
-import styled, { keyframes } from 'styled-components';
 import { isOpenOrClosedGroup } from '../../../../models/conversationAttributes';
 import { ExpirableReadableMessage } from './ExpirableReadableMessage';
-=======
-import { getIncrement } from '../../../../util/timer';
-import { ExpireTimer } from '../../ExpireTimer';
-
-import { isOpenOrClosedGroup } from '../../../../models/conversationAttributes';
-import { MessageContentWithStatuses } from '../message-content/MessageContentWithStatus';
->>>>>>> 953897cc
 import { StyledMessageReactionsContainer } from '../message-content/MessageReactions';
-import { ReadableMessage } from './ReadableMessage';
 
 export type GenericReadableMessageSelectorProps = Pick<
   MessageRenderingProps,
@@ -48,69 +27,6 @@
   | 'isDeleted'
 >;
 
-<<<<<<< HEAD
-=======
-type ExpiringProps = {
-  isExpired?: boolean;
-  expirationTimestamp?: number | null;
-  expirationLength?: number | null;
-  convoId?: string;
-  messageId: string;
-};
-const EXPIRATION_CHECK_MINIMUM = 2000;
-
-function useIsExpired(props: ExpiringProps) {
-  const {
-    convoId,
-    messageId,
-    expirationLength,
-    expirationTimestamp,
-    isExpired: isExpiredProps,
-  } = props;
-
-  const dispatch = useDispatch();
-
-  const [isExpired] = useState(isExpiredProps);
-
-  const checkExpired = useCallback(async () => {
-    const now = Date.now();
-
-    if (!expirationTimestamp || !expirationLength) {
-      return;
-    }
-
-    if (isExpired || now >= expirationTimestamp) {
-      await Data.removeMessage(messageId);
-      if (convoId) {
-        dispatch(
-          messagesExpired([
-            {
-              conversationKey: convoId,
-              messageId,
-            },
-          ])
-        );
-        const convo = getConversationController().get(convoId);
-        convo?.updateLastMessage();
-      }
-    }
-  }, [dispatch, expirationTimestamp, expirationLength, isExpired, messageId, convoId]);
-
-  let checkFrequency: number | null = null;
-  if (expirationLength) {
-    const increment = getIncrement(expirationLength || EXPIRATION_CHECK_MINIMUM);
-    checkFrequency = Math.max(EXPIRATION_CHECK_MINIMUM, increment);
-  }
-
-  useMount(() => {
-    void checkExpired();
-  });
-  useInterval(checkExpired, checkFrequency); // check every 2sec or sooner if needed
-
-  return { isExpired };
-}
-
->>>>>>> 953897cc
 type Props = {
   messageId: string;
   ctxMenuID: string;
