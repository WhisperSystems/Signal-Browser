<<<<<<< HEAD
import { ReactElement, useRef, useState } from 'react';
=======
import React, { useRef, useState } from 'react';
>>>>>>> 0ad6298f
import { useMouse } from 'react-use';
import styled from 'styled-components';
import { useRightOverlayMode } from '../../../../hooks/useUI';
import { isUsAnySogsFromCache } from '../../../../session/apis/open_group_api/sogsv3/knownBlindedkeys';
import { UserUtils } from '../../../../session/utils';
import { useIsMessageSelectionMode } from '../../../../state/selectors/selectedConversation';
import { THEME_GLOBALS } from '../../../../themes/globals';
import { SortedReactionList } from '../../../../types/Reaction';
import { abbreviateNumber } from '../../../../util/abbreviateNumber';
import { nativeEmojiData } from '../../../../util/emoji';
import { popupXDefault, popupYDefault } from '../message-content/MessageReactions';
import { POPUP_WIDTH, ReactionPopup, TipPosition } from './ReactionPopup';

const StyledReaction = styled.button<{
  selected: boolean;
  inModal: boolean;
  showCount: boolean;
  hasOnClick?: boolean;
}>`
  display: flex;
  justify-content: ${props => (props.showCount ? 'flex-start' : 'center')};
  align-items: center;

  background-color: var(--message-bubbles-received-background-color);
  border-width: 1px;
  border-style: solid;
  border-color: ${props => (props.selected ? 'var(--primary-color)' : 'var(--transparent-color)')};
  border-radius: 11px;
  box-sizing: border-box;
  padding: 0 7px;
  margin: 0 4px var(--margins-sm);
  height: 24px;
  min-width: ${props => (props.showCount ? '48px' : '24px')};

  span {
    width: 100%;
  }

  ${props => !props.hasOnClick && 'cursor: not-allowed;'}
`;

const StyledReactionContainer = styled.div<{
  inModal: boolean;
}>`
  position: relative;
  ${props => props.inModal && 'white-space: nowrap; margin-right: 8px;'}
`;

export type ReactionProps = {
  emoji: string;
  messageId: string;
  reactions: SortedReactionList;
  inModal: boolean;
  inGroup: boolean;
  handlePopupX: (x: number) => void;
  handlePopupY: (y: number) => void;
  onClick?: (emoji: string) => void;
  popupReaction?: string;
  onSelected?: (emoji: string) => boolean;
  handlePopupReaction?: (emoji: string) => void;
  handlePopupClick?: () => void;
};

export const Reaction = (props: ReactionProps) => {
  const {
    emoji,
    messageId,
    reactions,
    inModal,
    inGroup,
    handlePopupX,
    handlePopupY,
    onClick,
    popupReaction,
    onSelected,
    handlePopupReaction,
    handlePopupClick,
  } = props;

  const rightOverlayMode = useRightOverlayMode();
  const isMessageSelection = useIsMessageSelectionMode();
  const reactionsMap = (reactions && Object.fromEntries(reactions)) || {};
  const senders = reactionsMap[emoji]?.senders || [];
  const count = reactionsMap[emoji]?.count;
  const showCount = count !== undefined && (count > 1 || inGroup);

  const reactionRef = useRef<HTMLDivElement>(null);
  const { docX: _docX, elW } = useMouse(reactionRef);

  const gutterWidth = 380; // TODOLATER make this a variable which can be shared in CSS and JS
  const tooltipMidPoint = POPUP_WIDTH / 2; // px
  const [tooltipPosition, setTooltipPosition] = useState<TipPosition>('center');

  const me = UserUtils.getOurPubKeyStrFromCache();
  const isBlindedMe =
    senders && senders.length > 0 && senders.filter(isUsAnySogsFromCache).length > 0;

  const selected = () => {
    if (onSelected) {
      return onSelected(emoji);
    }

    return senders && senders.length > 0 && (senders.includes(me) || isBlindedMe);
  };

  const handleReactionClick = () => {
    if (!isMessageSelection) {
      if (onClick) {
        onClick(emoji);
      }
    }
  };

  return (
    <StyledReactionContainer ref={reactionRef} inModal={inModal}>
      <StyledReaction
        showCount={showCount}
        selected={selected()}
        inModal={inModal}
        onClick={handleReactionClick}
        hasOnClick={Boolean(onClick)}
        onMouseEnter={() => {
          if (inGroup && !isMessageSelection) {
            const { innerWidth } = window;
            let windowWidth = innerWidth;

            let docX = _docX;
            // if the right panel is open we may need to show a reaction tooltip relative to it
            if (rightOverlayMode && rightOverlayMode.type === 'message_info') {
              const rightPanelWidth = Number(THEME_GLOBALS['--right-panel-width'].split('px')[0]);

              // we need to check that the reaction we are hovering over is inside of the right panel and not in the messages list
              if (docX > windowWidth - rightPanelWidth) {
                // make the values relative to the right panel
                docX = docX - windowWidth + rightPanelWidth;
                windowWidth = rightPanelWidth;
              }
            }

            if (handlePopupReaction) {
              // overflow on far right means we shift left
              if (docX + elW + tooltipMidPoint > innerWidth) {
                handlePopupX(Math.abs(popupXDefault) * 1.5 * -1);
                setTooltipPosition('right');
                // overflow onto conversations means we lock to the right
              } else if (docX - elW <= gutterWidth + tooltipMidPoint) {
                const offset = -12.5;
                handlePopupX(offset);
                setTooltipPosition('left');
              } else {
                handlePopupX(popupXDefault);
                setTooltipPosition('center');
              }

              handlePopupReaction(emoji);
            }
          }
        }}
      >
        <span
          role={'img'}
          aria-label={nativeEmojiData?.ariaLabels ? nativeEmojiData.ariaLabels[emoji] : undefined}
        >
          {emoji}
          {showCount && `\u00A0\u00A0${abbreviateNumber(count)}`}
        </span>
      </StyledReaction>
      {inGroup && popupReaction && popupReaction === emoji && (
        <ReactionPopup
          messageId={messageId}
          emoji={popupReaction}
          count={reactionsMap[popupReaction]?.count}
          senders={reactionsMap[popupReaction]?.senders}
          tooltipPosition={tooltipPosition}
          onClick={() => {
            if (handlePopupReaction) {
              handlePopupReaction('');
            }
            handlePopupX(popupXDefault);
            handlePopupY(popupYDefault);
            setTooltipPosition('center');
            if (handlePopupClick) {
              handlePopupClick();
            }
          }}
        />
      )}
    </StyledReactionContainer>
  );
};<|MERGE_RESOLUTION|>--- conflicted
+++ resolved
@@ -1,8 +1,4 @@
-<<<<<<< HEAD
-import { ReactElement, useRef, useState } from 'react';
-=======
-import React, { useRef, useState } from 'react';
->>>>>>> 0ad6298f
+import { useRef, useState } from 'react';
 import { useMouse } from 'react-use';
 import styled from 'styled-components';
 import { useRightOverlayMode } from '../../../../hooks/useUI';
