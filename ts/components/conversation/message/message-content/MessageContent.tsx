import classNames from 'classnames';
import moment from 'moment';
import React, { createContext, useCallback, useContext, useLayoutEffect, useState } from 'react';
import { InView } from 'react-intersection-observer';
import { useSelector } from 'react-redux';
import { isEmpty } from 'lodash';
import { MessageModelType, MessageRenderingProps } from '../../../../models/messageType';
import {
  getMessageContentSelectorProps,
  getMessageTextProps,
  getQuotedMessageToAnimate,
  getShouldHighlightMessage,
} from '../../../../state/selectors/conversations';
<<<<<<< HEAD

=======
import {
  canDisplayImage,
  getGridDimensions,
  hasImage,
  hasVideoScreenshot,
  isImage,
  isImageAttachment,
  isVideo,
} from '../../../../types/Attachment';
import { Flex } from '../../../basic/Flex';
>>>>>>> d86d024a
import { MessageAttachment } from './MessageAttachment';
import { MessageLinkPreview } from './MessageLinkPreview';
import { MessageQuote } from './MessageQuote';
import { MessageText } from './MessageText';
import { ScrollToLoadedMessageContext } from '../../SessionMessagesListContainer';
import styled from 'styled-components';

export type MessageContentSelectorProps = Pick<
  MessageRenderingProps,
  'text' | 'direction' | 'timestamp' | 'serverTimestamp' | 'previews' | 'quote' | 'attachments'
>;

type Props = {
  messageId: string;
  isDetailView?: boolean;
};

function onClickOnMessageInnerContainer(event: React.MouseEvent<HTMLDivElement>) {
  const selection = window.getSelection();
  // Text is being selected
  if (selection && selection.type === 'Range') {
    return;
  }

  // User clicked on message body
  const target = event.target as HTMLDivElement;
  if (target.className === 'text-selectable' || window.contextMenuShown) {
    return;
  }
}

const StyledMessageOpaqueContent = styled.div<{ messageDirection: MessageModelType }>`
  background: ${props =>
    props.messageDirection === 'incoming'
      ? 'var(--color-received-message-background)'
      : 'var(--color-sent-message-background)'};
  align-self: ${props => (props.messageDirection === 'incoming' ? 'flex-start' : 'flex-end')};

  padding: var(--padding-message-content);
  border-radius: var(--border-radius-message-box);
`;

export const IsMessageVisibleContext = createContext(false);
// tslint:disable: use-simple-attributes

export const MessageContent = (props: Props) => {
  const [flashGreen, setFlashGreen] = useState(false);
  const [didScroll, setDidScroll] = useState(false);
  const contentProps = useSelector(state =>
    getMessageContentSelectorProps(state as any, props.messageId)
  );
  const [isMessageVisible, setMessageIsVisible] = useState(false);

  const scrollToLoadedMessage = useContext(ScrollToLoadedMessageContext);

  const [imageBroken, setImageBroken] = useState(false);

  const onVisible = (inView: boolean | Object) => {
    if (
      inView === true ||
      ((inView as any).type === 'focus' && (inView as any).returnValue === true)
    ) {
      if (isMessageVisible !== true) {
        setMessageIsVisible(true);
      }
    }
  };

  const handleImageError = useCallback(() => {
    setImageBroken(true);
  }, [setImageBroken]);

  const quotedMessageToAnimate = useSelector(getQuotedMessageToAnimate);
  const shouldHighlightMessage = useSelector(getShouldHighlightMessage);
  const isQuotedMessageToAnimate = quotedMessageToAnimate === props.messageId;

  useLayoutEffect(() => {
    if (isQuotedMessageToAnimate) {
      if (!flashGreen && !didScroll) {
        //scroll to me and flash me
        scrollToLoadedMessage(props.messageId, 'quote-or-search-result');
        setDidScroll(true);
        if (shouldHighlightMessage) {
          setFlashGreen(true);
        }
      }
      return;
    }
    if (flashGreen) {
      setFlashGreen(false);
    }

    if (didScroll) {
      setDidScroll(false);
    }
    return;
  });

  if (!contentProps) {
    return null;
  }

  const { direction, text, timestamp, serverTimestamp, previews } = contentProps;

  const selectedMsg = useSelector(state => getMessageTextProps(state as any, props.messageId));

  let isDeleted = false;
  if (selectedMsg && selectedMsg.isDeleted !== undefined) {
    isDeleted = selectedMsg.isDeleted;
  }

<<<<<<< HEAD
=======
  const width = getWidth({ attachments });
  const isShowingImage = getIsShowingImage({ attachments, imageBroken, previews, text });
  const hasText = Boolean(text);
  const hasQuote = !isEmpty(quote);
>>>>>>> d86d024a
  const hasContentAfterAttachmentAndQuote = !isEmpty(previews) || !isEmpty(text);

  const toolTipTitle = moment(serverTimestamp || timestamp).format('llll');

  return (
    <div
      className={classNames(
        'module-message__container',
        `module-message__container--${direction}`,
        flashGreen && 'flash-green-once'
      )}
      role="button"
      onClick={onClickOnMessageInnerContainer}
      title={toolTipTitle}
    >
      <InView
        id={`inview-content-${props.messageId}`}
        onChange={onVisible}
        threshold={0}
        rootMargin="500px 0px 500px 0px"
        triggerOnce={false}
        style={{
          display: 'flex',
          flexDirection: 'column',
          gap: 'var(--margins-xs)',
        }}
      >
        <IsMessageVisibleContext.Provider value={isMessageVisible}>
          {hasContentAfterAttachmentAndQuote && (
            <StyledMessageOpaqueContent messageDirection={direction}>
              {!isDeleted && (
                <>
                  <MessageQuote messageId={props.messageId} />
                  <MessageLinkPreview
                    messageId={props.messageId}
                    handleImageError={handleImageError}
                  />
                </>
              )}
              <MessageText messageId={props.messageId} />
            </StyledMessageOpaqueContent>
          )}
          {!isDeleted && (
            <MessageAttachment
              messageId={props.messageId}
              imageBroken={imageBroken}
              handleImageError={handleImageError}
            />
          )}
        </IsMessageVisibleContext.Provider>
      </InView>
    </div>
  );
<<<<<<< HEAD
};
=======
};

function getWidth(props: Pick<MessageRenderingProps, 'attachments'>): number | undefined {
  const { attachments } = props;

  if (attachments && attachments.length) {
    const dimensions = getGridDimensions(attachments);
    if (dimensions) {
      return dimensions.width;
    }
  }
  // we do not care about the presence of a preview or not to hardcode the width.
  // the width with a preview will be determined by a flexbox

  return;
}
>>>>>>> d86d024a
<|MERGE_RESOLUTION|>--- conflicted
+++ resolved
@@ -11,20 +11,6 @@
   getQuotedMessageToAnimate,
   getShouldHighlightMessage,
 } from '../../../../state/selectors/conversations';
-<<<<<<< HEAD
-
-=======
-import {
-  canDisplayImage,
-  getGridDimensions,
-  hasImage,
-  hasVideoScreenshot,
-  isImage,
-  isImageAttachment,
-  isVideo,
-} from '../../../../types/Attachment';
-import { Flex } from '../../../basic/Flex';
->>>>>>> d86d024a
 import { MessageAttachment } from './MessageAttachment';
 import { MessageLinkPreview } from './MessageLinkPreview';
 import { MessageQuote } from './MessageQuote';
@@ -136,13 +122,6 @@
     isDeleted = selectedMsg.isDeleted;
   }
 
-<<<<<<< HEAD
-=======
-  const width = getWidth({ attachments });
-  const isShowingImage = getIsShowingImage({ attachments, imageBroken, previews, text });
-  const hasText = Boolean(text);
-  const hasQuote = !isEmpty(quote);
->>>>>>> d86d024a
   const hasContentAfterAttachmentAndQuote = !isEmpty(previews) || !isEmpty(text);
 
   const toolTipTitle = moment(serverTimestamp || timestamp).format('llll');
@@ -196,23 +175,4 @@
       </InView>
     </div>
   );
-<<<<<<< HEAD
-};
-=======
-};
-
-function getWidth(props: Pick<MessageRenderingProps, 'attachments'>): number | undefined {
-  const { attachments } = props;
-
-  if (attachments && attachments.length) {
-    const dimensions = getGridDimensions(attachments);
-    if (dimensions) {
-      return dimensions.width;
-    }
-  }
-  // we do not care about the presence of a preview or not to hardcode the width.
-  // the width with a preview will be determined by a flexbox
-
-  return;
-}
->>>>>>> d86d024a
+};