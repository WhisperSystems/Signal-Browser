--- conflicted
+++ resolved
@@ -4,24 +4,19 @@
 import React, { createContext, useCallback, useContext, useLayoutEffect, useState } from 'react';
 import { InView } from 'react-intersection-observer';
 import { useSelector } from 'react-redux';
-import styled, { css } from 'styled-components';
+import styled, { css, keyframes } from 'styled-components';
 import { MessageModelType, MessageRenderingProps } from '../../../../models/messageType';
+import { useMessageIsDeleted } from '../../../../state/selectors';
 import {
   getMessageContentSelectorProps,
   getQuotedMessageToAnimate,
   getShouldHighlightMessage,
 } from '../../../../state/selectors/conversations';
-import { useMessageIsDeleted } from '../../../../state/selectors';
 import { ScrollToLoadedMessageContext } from '../../SessionMessagesListContainer';
 import { MessageAttachment } from './MessageAttachment';
 import { MessageLinkPreview } from './MessageLinkPreview';
 import { MessageQuote } from './MessageQuote';
 import { MessageText } from './MessageText';
-<<<<<<< HEAD
-=======
-import { ScrollToLoadedMessageContext } from '../../SessionMessagesListContainer';
-import styled, { css, keyframes } from 'styled-components';
->>>>>>> 53691315
 
 export type MessageContentSelectorProps = Pick<
   MessageRenderingProps,
@@ -153,18 +148,7 @@
 
   const { direction, text, timestamp, serverTimestamp, previews, quote } = contentProps;
 
-<<<<<<< HEAD
-  const hasContentAfterAttachmentAndQuote = !isEmpty(previews) || !isEmpty(text);
-=======
-  const selectedMsg = useSelector(state => getMessageTextProps(state as any, props.messageId));
-
-  let isDeleted = false;
-  if (selectedMsg && selectedMsg.isDeleted !== undefined) {
-    isDeleted = selectedMsg.isDeleted;
-  }
-
   const hasContentBeforeAttachment = !isEmpty(previews) || !isEmpty(quote) || !isEmpty(text);
->>>>>>> 53691315
 
   const toolTipTitle = moment(serverTimestamp || timestamp).format('llll');
 
@@ -192,7 +176,7 @@
             <StyledMessageOpaqueContent messageDirection={direction} highlight={highlight}>
               {!isDeleted && (
                 <>
-                  <MessageQuote messageId={props.messageId} direction={direction} />
+                  <MessageQuote messageId={props.messageId} />
                   <MessageLinkPreview
                     messageId={props.messageId}
                     handleImageError={handleImageError}
