import classNames from 'classnames';
import { isEmpty } from 'lodash';
import moment from 'moment';
import React, { useCallback, useLayoutEffect, useState } from 'react';
import { InView } from 'react-intersection-observer';
import { useSelector } from 'react-redux';
import styled from 'styled-components';
import { useScrollToLoadedMessage } from '../../../../contexts/ScrollToLoadedMessage';
import { useIsDetailMessageView } from '../../../../contexts/isDetailViewContext';
import { IsMessageVisibleContext } from '../../../../contexts/isMessageVisibleContext';
import { MessageModelType, MessageRenderingProps } from '../../../../models/messageType';
import { StateType } from '../../../../state/reducer';
import {
  useHideAvatarInMsgList,
  useMessageIsDeleted,
  useMessageSelected,
} from '../../../../state/selectors';
import {
  getMessageContentSelectorProps,
  getQuotedMessageToAnimate,
  getShouldHighlightMessage,
} from '../../../../state/selectors/conversations';
import { useSelectedIsPrivate } from '../../../../state/selectors/selectedConversation';
<<<<<<< HEAD
import { canDisplayImagePreview } from '../../../../types/Attachment';
import { ScrollToLoadedMessageContext } from '../../SessionMessagesListContainer';
=======
import { canDisplayImage } from '../../../../types/Attachment';
>>>>>>> 1c71c8fb
import { MessageAttachment } from './MessageAttachment';
import { MessageAvatar } from './MessageAvatar';
import { MessageHighlighter } from './MessageHighlighter';
import { MessageLinkPreview } from './MessageLinkPreview';
import { MessageQuote } from './MessageQuote';
import { MessageText } from './MessageText';

export type MessageContentSelectorProps = Pick<
  MessageRenderingProps,
  'text' | 'direction' | 'timestamp' | 'serverTimestamp' | 'previews' | 'quote' | 'attachments'
>;

type Props = {
  messageId: string;
};

// TODO not too sure what is this doing? It is not preventDefault()
// or stopPropagation() so I think this is never cancelling a click event?
function onClickOnMessageInnerContainer(event: React.MouseEvent<HTMLDivElement>) {
  const selection = window.getSelection();
  // Text is being selected
  if (selection && selection.type === 'Range') {
    return;
  }

  // User clicked on message body
  const target = event.target as HTMLDivElement;
  if (target.className === 'text-selectable' || window.contextMenuShown) {
    // eslint-disable-next-line no-useless-return
    return;
  }
}

const StyledMessageContent = styled.div<{ msgDirection: MessageModelType }>`
  display: flex;
  align-self: ${props => (props.msgDirection === 'incoming' ? 'flex-start' : 'flex-end')};
`;

const StyledMessageOpaqueContent = styled(MessageHighlighter)<{
  isIncoming: boolean;
  highlight: boolean;
  selected: boolean;
}>`
  background: ${props =>
    props.isIncoming
      ? 'var(--message-bubbles-received-background-color)'
      : 'var(--message-bubbles-sent-background-color)'};
  align-self: ${props => (props.isIncoming ? 'flex-start' : 'flex-end')};
  padding: var(--padding-message-content);
  border-radius: var(--border-radius-message-box);
  width: 100%;

  ${props => props.selected && `box-shadow: var(--drop-shadow);`}
`;

const StyledAvatarContainer = styled.div`
  align-self: flex-end;
`;

export const MessageContent = (props: Props) => {
  const isDetailView = useIsDetailMessageView();

  const [highlight, setHighlight] = useState(false);
  const [didScroll, setDidScroll] = useState(false);
  const contentProps = useSelector((state: StateType) =>
    getMessageContentSelectorProps(state, props.messageId)
  );
  const isDeleted = useMessageIsDeleted(props.messageId);
  const [isMessageVisible, setMessageIsVisible] = useState(false);

  const scrollToLoadedMessage = useScrollToLoadedMessage();
  const selectedIsPrivate = useSelectedIsPrivate();
  const hideAvatar = useHideAvatarInMsgList(props.messageId, isDetailView);

  const [imageBroken, setImageBroken] = useState(false);

  const onVisible = (inView: boolean, _: IntersectionObserverEntry) => {
    if (inView) {
      if (isMessageVisible !== true) {
        setMessageIsVisible(true);
      }
    }
  };

  const handleImageError = useCallback(() => {
    setImageBroken(true);
  }, [setImageBroken]);

  const quotedMessageToAnimate = useSelector(getQuotedMessageToAnimate);
  const shouldHighlightMessage = useSelector(getShouldHighlightMessage);
  const isQuotedMessageToAnimate = quotedMessageToAnimate === props.messageId;
  const selected = useMessageSelected(props.messageId);

  useLayoutEffect(() => {
    if (isQuotedMessageToAnimate) {
      if (!highlight && !didScroll) {
        // scroll to me and flash me
        scrollToLoadedMessage(props.messageId, 'quote-or-search-result');
        setDidScroll(true);
        if (shouldHighlightMessage) {
          setHighlight(true);
        }
      }
      return;
    }
    if (highlight) {
      setHighlight(false);
    }

    if (didScroll) {
      setDidScroll(false);
    }
  }, [
    isQuotedMessageToAnimate,
    highlight,
    didScroll,
    scrollToLoadedMessage,
    props.messageId,
    shouldHighlightMessage,
  ]);

  if (!contentProps) {
    return null;
  }

  const { direction, text, timestamp, serverTimestamp, previews, quote, attachments } =
    contentProps;

  const hasContentBeforeAttachment = !isEmpty(previews) || !isEmpty(quote) || !isEmpty(text);

  const toolTipTitle = moment(serverTimestamp || timestamp).format('llll');

<<<<<<< HEAD
  const isDetailViewAndSupportsAttachmentCarousel =
    props.isDetailView && canDisplayImagePreview(attachments);
=======
  const isDetailViewAndSupportsAttachmentCarousel = isDetailView && canDisplayImage(attachments);
>>>>>>> 1c71c8fb

  return (
    <StyledMessageContent
      className={classNames('module-message__container', `module-message__container--${direction}`)}
      role="button"
      onClick={onClickOnMessageInnerContainer}
      title={toolTipTitle}
      msgDirection={direction}
    >
      {hideAvatar ? null : (
        <StyledAvatarContainer>
          <MessageAvatar messageId={props.messageId} isPrivate={selectedIsPrivate} />
        </StyledAvatarContainer>
      )}

      <InView
        id={`inview-content-${props.messageId}`}
        as={'div'}
        onChange={onVisible}
        threshold={0}
        rootMargin="500px 0px 500px 0px"
        triggerOnce={false}
        style={{
          display: 'flex',
          flexDirection: 'column',
          gap: 'var(--margins-xs)',
          maxWidth: '100%',
        }}
      >
        <IsMessageVisibleContext.Provider value={isMessageVisible}>
          {hasContentBeforeAttachment && (
            <StyledMessageOpaqueContent
              isIncoming={direction === 'incoming'}
              highlight={highlight}
              selected={selected}
            >
              {!isDeleted && (
                <>
                  <MessageQuote messageId={props.messageId} />
                  <MessageLinkPreview
                    messageId={props.messageId}
                    handleImageError={handleImageError}
                  />
                </>
              )}
              <MessageText messageId={props.messageId} />
            </StyledMessageOpaqueContent>
          )}
          {!isDeleted && isDetailViewAndSupportsAttachmentCarousel && !imageBroken ? null : (
            <MessageAttachment
              messageId={props.messageId}
              imageBroken={imageBroken}
              handleImageError={handleImageError}
              highlight={highlight}
            />
          )}
        </IsMessageVisibleContext.Provider>
      </InView>
    </StyledMessageContent>
  );
};<|MERGE_RESOLUTION|>--- conflicted
+++ resolved
@@ -21,12 +21,7 @@
   getShouldHighlightMessage,
 } from '../../../../state/selectors/conversations';
 import { useSelectedIsPrivate } from '../../../../state/selectors/selectedConversation';
-<<<<<<< HEAD
 import { canDisplayImagePreview } from '../../../../types/Attachment';
-import { ScrollToLoadedMessageContext } from '../../SessionMessagesListContainer';
-=======
-import { canDisplayImage } from '../../../../types/Attachment';
->>>>>>> 1c71c8fb
 import { MessageAttachment } from './MessageAttachment';
 import { MessageAvatar } from './MessageAvatar';
 import { MessageHighlighter } from './MessageHighlighter';
@@ -159,12 +154,8 @@
 
   const toolTipTitle = moment(serverTimestamp || timestamp).format('llll');
 
-<<<<<<< HEAD
   const isDetailViewAndSupportsAttachmentCarousel =
-    props.isDetailView && canDisplayImagePreview(attachments);
-=======
-  const isDetailViewAndSupportsAttachmentCarousel = isDetailView && canDisplayImage(attachments);
->>>>>>> 1c71c8fb
+    isDetailView && canDisplayImagePreview(attachments);
 
   return (
     <StyledMessageContent
