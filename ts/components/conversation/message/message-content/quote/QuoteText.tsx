import { isEmpty } from 'lodash';

import styled from 'styled-components';
<<<<<<< HEAD
import { useSelectedIsGroup } from '../../../../../state/selectors/selectedConversation';
=======
import { useSelectedIsGroupOrCommunity } from '../../../../../state/selectors/selectedConversation';
>>>>>>> 316eee11
import { MIME } from '../../../../../types';
import { GoogleChrome } from '../../../../../util';
import { MessageBody } from '../MessageBody';
import { QuoteProps } from './Quote';

const StyledQuoteText = styled.div<{ isIncoming: boolean }>`
  display: -webkit-box;
  -webkit-box-orient: vertical;
  -webkit-line-clamp: 1;

  font-size: 15px;
  line-height: 18px;
  text-align: start;

  overflow: hidden;
  overflow-wrap: break-word;
  word-wrap: break-word;
  word-break: break-word;
  white-space: pre-wrap;

  color: ${props =>
    props.isIncoming
      ? 'var(--message-bubbles-received-text-color)'
      : 'var(--message-bubbles-sent-text-color)'};
  a {
    color: ${props =>
      props.isIncoming
        ? 'var(--color-received-message-text)'
        : 'var(--message-bubbles-sent-text-color)'};
  }
`;

function getTypeLabel({
  contentType,
  isVoiceMessage,
}: {
  contentType: MIME.MIMEType;
  isVoiceMessage: boolean;
}): string | undefined {
  if (GoogleChrome.isVideoTypeSupported(contentType)) {
    return window.i18n('video');
  }
  if (GoogleChrome.isImageTypeSupported(contentType)) {
    return window.i18n('image');
  }
  if (MIME.isAudio(contentType) && isVoiceMessage) {
    return window.i18n('voiceMessage');
  }
  if (MIME.isAudio(contentType)) {
    return window.i18n('audio');
  }
  return window.i18n('document');
}

export const QuoteText = (
  props: Pick<QuoteProps, 'text' | 'attachment' | 'isIncoming' | 'referencedMessageNotFound'>
) => {
  const { text, attachment, isIncoming, referencedMessageNotFound } = props;

  const isGroup = useSelectedIsGroupOrCommunity();

  if (!referencedMessageNotFound && attachment && !isEmpty(attachment)) {
    const { contentType, isVoiceMessage } = attachment;

    const typeLabel = getTypeLabel({ contentType, isVoiceMessage });
    if (typeLabel && !text) {
      return <div>{typeLabel}</div>;
    }
  }

  return (
    <StyledQuoteText isIncoming={isIncoming} dir="auto">
      <MessageBody
        text={text || window.i18n('originalMessageNotFound')}
        disableLinks={true}
        disableJumbomoji={true}
        isGroup={isGroup}
      />
    </StyledQuoteText>
  );
};<|MERGE_RESOLUTION|>--- conflicted
+++ resolved
@@ -1,11 +1,7 @@
 import { isEmpty } from 'lodash';
 
 import styled from 'styled-components';
-<<<<<<< HEAD
-import { useSelectedIsGroup } from '../../../../../state/selectors/selectedConversation';
-=======
 import { useSelectedIsGroupOrCommunity } from '../../../../../state/selectors/selectedConversation';
->>>>>>> 316eee11
 import { MIME } from '../../../../../types';
 import { GoogleChrome } from '../../../../../util';
 import { MessageBody } from '../MessageBody';
