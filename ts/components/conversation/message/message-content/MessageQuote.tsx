import React, { useCallback } from 'react';
import { useSelector } from 'react-redux';
import _, { isEmpty, toNumber } from 'lodash';
import { MessageModelType, MessageRenderingProps } from '../../../../models/messageType';
import { openConversationToSpecificMessage } from '../../../../state/ducks/conversations';
import {
  isMessageDetailView,
  isMessageSelectionMode,
} from '../../../../state/selectors/conversations';
import { Quote } from './quote/Quote';
import { ToastUtils } from '../../../../session/utils';
import { Data } from '../../../../data/data';
<<<<<<< HEAD
import { MessageModel } from '../../../../models/message';
import { useMessageDirection, useMessageQuote } from '../../../../state/selectors';
=======
>>>>>>> 53691315

// tslint:disable: use-simple-attributes

type Props = {
  messageId: string;
  // Note: this is the direction of the quote in case the quoted message is not found
  direction: MessageModelType;
};

export type MessageQuoteSelectorProps = Pick<MessageRenderingProps, 'quote' | 'direction'>;

export const MessageQuote = (props: Props) => {
  const quote = useMessageQuote(props.messageId);
  const direction = useMessageDirection(props.messageId);
  const multiSelectMode = useSelector(isMessageSelectionMode);
  const isMessageDetailViewMode = useSelector(isMessageDetailView);

<<<<<<< HEAD
=======
  if (!selected || isEmpty(selected)) {
    return null;
  }

  const quote = selected ? selected.quote : undefined;
  const direction = selected ? selected.direction : props.direction ? props.direction : undefined;

  if (!quote || isEmpty(quote)) {
    return null;
  }

  const quoteNotFound = Boolean(
    quote.referencedMessageNotFound || !quote?.author || !quote.id || !quote.convoId
  );

>>>>>>> 53691315
  const onQuoteClick = useCallback(
    async (event: React.MouseEvent<HTMLDivElement>) => {
      event.preventDefault();
      event.stopPropagation();

      if (!quote) {
        ToastUtils.pushOriginalNotFound();
        window.log.warn('onQuoteClick: quote not valid');
        return;
      }

      if (isMessageDetailViewMode) {
        // trying to scroll while in the container while the message detail view is shown has unknown effects
        return;
      }

      let conversationKey = String(quote.convoId);
      let messageIdToNavigateTo = String(quote.id);
      let quoteNotFoundInDB = false;

      // If the quote is not found in memory, we try to find it in the DB
      if (quoteNotFound && quote.id && quote.author) {
        const quotedMessagesCollection = await Data.getMessagesBySenderAndSentAt([
          { timestamp: toNumber(quote.id), source: quote.author },
        ]);

        if (quotedMessagesCollection?.length) {
          const quotedMessage = quotedMessagesCollection.at(0);
          // If found, we navigate to the quoted message which also refreshes the message quote component
          if (quotedMessage) {
            conversationKey = String(quotedMessage.get('conversationId'));
            messageIdToNavigateTo = String(quotedMessage.id);
          } else {
            quoteNotFoundInDB = true;
          }
        } else {
          quoteNotFoundInDB = true;
        }
      }

      // For simplicity's sake, we show the 'not found' toast no matter what if we were
      // not able to find the referenced message when the quote was received or if the conversation no longer exists.
      if (quoteNotFoundInDB) {
        ToastUtils.pushOriginalNotFound();
        return;
      }

      void openConversationToSpecificMessage({
        conversationKey,
        messageIdToNavigateTo,
        shouldHighlightMessage: true,
      });
    },
    [isMessageDetailViewMode, multiSelectMode, quote, quoteNotFound]
  );
<<<<<<< HEAD
  if (!props.messageId) {
    return null;
  }

  if (!quote || !quote.sender || !quote.messageId) {
    return null;
  }
  const shortenedPubkey = PubKey.shorten(quote.sender);

  const displayedPubkey = quote.authorProfileName ? shortenedPubkey : quote.sender;
=======
>>>>>>> 53691315

  return (
    <Quote
      onClick={onQuoteClick}
      text={quote?.text}
      attachment={quote?.attachment}
      isIncoming={direction === 'incoming'}
      author={quote.author}
      referencedMessageNotFound={quoteNotFound}
      isFromMe={Boolean(quote.isFromMe)}
    />
  );
};<|MERGE_RESOLUTION|>--- conflicted
+++ resolved
@@ -1,45 +1,38 @@
+import { isEmpty, toNumber } from 'lodash';
 import React, { useCallback } from 'react';
 import { useSelector } from 'react-redux';
-import _, { isEmpty, toNumber } from 'lodash';
-import { MessageModelType, MessageRenderingProps } from '../../../../models/messageType';
+import { Data } from '../../../../data/data';
+import { MessageRenderingProps } from '../../../../models/messageType';
+import { ToastUtils } from '../../../../session/utils';
 import { openConversationToSpecificMessage } from '../../../../state/ducks/conversations';
+import { StateType } from '../../../../state/reducer';
+import { useMessageDirection } from '../../../../state/selectors';
 import {
+  getMessageQuoteProps,
   isMessageDetailView,
   isMessageSelectionMode,
 } from '../../../../state/selectors/conversations';
 import { Quote } from './quote/Quote';
-import { ToastUtils } from '../../../../session/utils';
-import { Data } from '../../../../data/data';
-<<<<<<< HEAD
-import { MessageModel } from '../../../../models/message';
-import { useMessageDirection, useMessageQuote } from '../../../../state/selectors';
-=======
->>>>>>> 53691315
 
 // tslint:disable: use-simple-attributes
 
 type Props = {
   messageId: string;
-  // Note: this is the direction of the quote in case the quoted message is not found
-  direction: MessageModelType;
 };
 
 export type MessageQuoteSelectorProps = Pick<MessageRenderingProps, 'quote' | 'direction'>;
 
 export const MessageQuote = (props: Props) => {
-  const quote = useMessageQuote(props.messageId);
+  const selected = useSelector((state: StateType) => getMessageQuoteProps(state, props.messageId));
   const direction = useMessageDirection(props.messageId);
   const multiSelectMode = useSelector(isMessageSelectionMode);
   const isMessageDetailViewMode = useSelector(isMessageDetailView);
 
-<<<<<<< HEAD
-=======
   if (!selected || isEmpty(selected)) {
     return null;
   }
 
   const quote = selected ? selected.quote : undefined;
-  const direction = selected ? selected.direction : props.direction ? props.direction : undefined;
 
   if (!quote || isEmpty(quote)) {
     return null;
@@ -49,7 +42,6 @@
     quote.referencedMessageNotFound || !quote?.author || !quote.id || !quote.convoId
   );
 
->>>>>>> 53691315
   const onQuoteClick = useCallback(
     async (event: React.MouseEvent<HTMLDivElement>) => {
       event.preventDefault();
@@ -105,19 +97,6 @@
     },
     [isMessageDetailViewMode, multiSelectMode, quote, quoteNotFound]
   );
-<<<<<<< HEAD
-  if (!props.messageId) {
-    return null;
-  }
-
-  if (!quote || !quote.sender || !quote.messageId) {
-    return null;
-  }
-  const shortenedPubkey = PubKey.shorten(quote.sender);
-
-  const displayedPubkey = quote.authorProfileName ? shortenedPubkey : quote.sender;
-=======
->>>>>>> 53691315
 
   return (
     <Quote
