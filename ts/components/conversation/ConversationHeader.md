--- conflicted
+++ resolved
@@ -5,28 +5,6 @@
 #### With name and profile, verified
 
 ```jsx
-<<<<<<< HEAD
-<ConversationHeader
-  i18n={util.i18n}
-  color="red"
-  isVerified={true}
-  avatarPath={util.gifObjectUrl}
-  name="Someone 🔥 Somewhere"
-  phoneNumber="(202) 555-0001"
-  id="1"
-  profileName="🔥Flames🔥"
-  onSetDisappearingMessages={seconds =>
-    console.log('onSetDisappearingMessages', seconds)
-  }
-  onDeleteMessages={() => console.log('onDeleteMessages')}
-  onDeleteContact={() => console.log('onDeleteContact')}
-  onResetSession={() => console.log('onResetSession')}
-  onShowSafetyNumber={() => console.log('onShowSafetyNumber')}
-  onShowAllMedia={() => console.log('onShowAllMedia')}
-  onShowGroupMembers={() => console.log('onShowGroupMembers')}
-  onGoBack={() => console.log('onGoBack')}
-/>
-=======
 <util.ConversationContext theme={util.theme}>
   <ConversationHeader
     i18n={util.i18n}
@@ -48,7 +26,6 @@
     onGoBack={() => console.log('onGoBack')}
   />
 </util.ConversationContext>
->>>>>>> 18b5b7c0
 ```
 
 #### With name, not verified, no avatar
@@ -106,35 +83,6 @@
 ### Disappearing messages set
 
 ```jsx
-<<<<<<< HEAD
-<ConversationHeader
-  color="indigo"
-  i18n={util.i18n}
-  phoneNumber="(202) 555-0005"
-  id="5"
-  expirationSettingName="10 seconds"
-  timerOptions={[
-    {
-      name: 'off',
-      value: 0,
-    },
-    {
-      name: '10 seconds',
-      value: 10,
-    },
-  ]}
-  onSetDisappearingMessages={seconds =>
-    console.log('onSetDisappearingMessages', seconds)
-  }
-  onDeleteMessages={() => console.log('onDeleteMessages')}
-  onDeleteContact={() => console.log('onDeleteContact')}
-  onResetSession={() => console.log('onResetSession')}
-  onShowSafetyNumber={() => console.log('onShowSafetyNumber')}
-  onShowAllMedia={() => console.log('onShowAllMedia')}
-  onShowGroupMembers={() => console.log('onShowGroupMembers')}
-  onGoBack={() => console.log('onGoBack')}
-/>
-=======
 <util.ConversationContext theme={util.theme}>
   <ConversationHeader
     color="indigo"
@@ -163,7 +111,6 @@
     onGoBack={() => console.log('onGoBack')}
   />
 </util.ConversationContext>
->>>>>>> 18b5b7c0
 ```
 
 ### In a group
@@ -171,25 +118,6 @@
 Note that the menu should includes 'Show Members' instead of 'Show Safety Number'
 
 ```jsx
-<<<<<<< HEAD
-<ConversationHeader
-  i18n={util.i18n}
-  color="green"
-  phoneNumber="(202) 555-0006"
-  id="6"
-  isGroup={true}
-  onSetDisappearingMessages={seconds =>
-    console.log('onSetDisappearingMessages', seconds)
-  }
-  onDeleteMessages={() => console.log('onDeleteMessages')}
-  onDeleteContact={() => console.log('onDeleteContact')}
-  onResetSession={() => console.log('onResetSession')}
-  onShowSafetyNumber={() => console.log('onShowSafetyNumber')}
-  onShowAllMedia={() => console.log('onShowAllMedia')}
-  onShowGroupMembers={() => console.log('onShowGroupMembers')}
-  onGoBack={() => console.log('onGoBack')}
-/>
-=======
 <util.ConversationContext theme={util.theme}>
   <ConversationHeader
     i18n={util.i18n}
@@ -208,7 +136,6 @@
     onGoBack={() => console.log('onGoBack')}
   />
 </util.ConversationContext>
->>>>>>> 18b5b7c0
 ```
 
 ### In chat with yourself
