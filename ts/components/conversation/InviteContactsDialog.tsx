import React, { useState } from 'react';

import { SessionModal } from '../session/SessionModal';
import { SessionButton, SessionButtonColor } from '../session/SessionButton';
import { ContactType, SessionMemberListItem } from '../session/SessionMemberListItem';
import { DefaultTheme } from 'styled-components';
import { ConversationController } from '../../session/conversations';
import { ToastUtils, UserUtils } from '../../session/utils';
import { initiateGroupUpdate } from '../../session/group';
import { ConversationModel, ConversationTypeEnum } from '../../models/conversation';
import { getCompleteUrlForV2ConvoId } from '../../interactions/conversation';
import _ from 'lodash';
import { VALIDATION } from '../../session/constants';
import { SessionWrapperModal } from '../session/SessionWrapperModal';


interface Props {
  // contactList: Array<any>;
  onClose: any;
  theme: DefaultTheme;
  convo: ConversationModel;
}

interface State {
  contactList: Array<ContactType>;
}


const InviteContactsDialogInner = (props: Props) => {

  const { convo, onClose, theme } = props;

  let contacts = ConversationController.getInstance().getConversations().filter(
    d => !!d && !d.isBlocked() && d.isPrivate() && !d.isMe() && !!d.get('active_at')
  );
  if (!convo.isPublic()) {
    // filter our zombies and current members from the list of contact we can add

    const members = convo.get('members') || [];
    const zombies = convo.get('zombies') || [];
    contacts = contacts.filter(
      d => !members.includes(d.id) && !zombies.includes(d.id)
    );
  }

  const chatName = convo.get('name');
  // const chatServer = convo.get('server');
  // const channelId = convo.get('channelId');
  const isPublicConvo = convo.isPublic();

  const [contactList, setContactList] = useState(
    contacts.map((d: ConversationModel) => {
      const lokiProfile = d.getLokiProfile();
      const nickname = d.getNickname();
      const name = nickname
        ? nickname
        : lokiProfile
          ? lokiProfile.displayName
          : window.i18n('anonymous');

      // TODO: should take existing members into account
      const existingMember = false;

      return {
        id: d.id,
        authorPhoneNumber: d.id,
        authorProfileName: name,
        authorAvatarPath: d?.getAvatarPath() || '',
        selected: false,
        authorName: name,
        checkmarked: false,
        existingMember,
      };
    })
  )


  const closeDialog = () => {
    window.removeEventListener('keyup', onKeyUp);
    onClose();
  }

  const onClickOK = () => {
    const selectedContacts = contactList.filter((d: ContactType) => d.checkmarked).map((d: ContactType) => d.id);

    if (selectedContacts.length > 0) {
      if (isPublicConvo) {
        void submitForOpenGroup(selectedContacts);
      } else {
        void submitForClosedGroup(selectedContacts);
      }
    }

    closeDialog();
  }

<<<<<<< HEAD
  private async submitForOpenGroup(pubkeys: Array<string>) {
    const { convo } = this.props;

    const completeUrl = await getCompleteUrlForV2ConvoId(convo.id);
    const groupInvitation = {
      serverAddress: completeUrl,
      serverName: convo.getName(),
    };
    pubkeys.forEach(async pubkeyStr => {
      const privateConvo = await ConversationController.getInstance().getOrCreateAndWait(
        pubkeyStr,
        ConversationTypeEnum.PRIVATE
      );

      if (privateConvo) {
        void privateConvo.sendMessage('', null, null, null, groupInvitation);
      }
    });
=======
  const onKeyUp = (event: any) => {
    switch (event.key) {
      case 'Enter':
        onClickOK();
        break;
      case 'Esc':
      case 'Escape':
        closeDialog();
        break;
      default:
    }
  }
  window.addEventListener('keyup', onKeyUp);

  const titleText = `${window.i18n('addingContacts')} ${chatName}`;
  const cancelText = window.i18n('cancel');
  const okText = window.i18n('ok');

  const hasContacts = contactList.length !== 0;


  const submitForOpenGroup = async (pubkeys: Array<string>) => {
    const { convo } = props;
    if (convo.isOpenGroupV1()) {
      const v1 = convo.toOpenGroupV1();
      const groupInvitation = {
        serverAddress: v1.server,
        serverName: convo.getName(),
        channelId: 1, // always 1
      };
      pubkeys.forEach(async pubkeyStr => {
        const privateConvo = await ConversationController.getInstance().getOrCreateAndWait(
          pubkeyStr,
          ConversationTypeEnum.PRIVATE
        );

        if (privateConvo) {
          void privateConvo.sendMessage('', null, null, null, groupInvitation);
        }
      });
    } else if (convo.isOpenGroupV2()) {
      const v2 = convo.toOpenGroupV2();
      const completeUrl = await getCompleteUrlForV2ConvoId(convo.id);
      const groupInvitation = {
        serverAddress: completeUrl,
        serverName: convo.getName(),
      };
      pubkeys.forEach(async pubkeyStr => {
        const privateConvo = await ConversationController.getInstance().getOrCreateAndWait(
          pubkeyStr,
          ConversationTypeEnum.PRIVATE
        );

        if (privateConvo) {
          void privateConvo.sendMessage('', null, null, null, groupInvitation);
        }
      });
    }
>>>>>>> 18566aef
  }

  const submitForClosedGroup = async (pubkeys: Array<string>) => {

    // closed group chats
    const ourPK = UserUtils.getOurPubKeyStrFromCache();
    // we only care about real members. If a member is currently a zombie we have to be able to add him back
    let existingMembers = convo.get('members') || [];
    // at least make sure it's an array
    if (!Array.isArray(existingMembers)) {
      existingMembers = [];
    }
    existingMembers = _.compact(existingMembers);
    const existingZombies = convo.get('zombies') || [];
    const newMembers = pubkeys.filter(d => !existingMembers.includes(d));

    if (newMembers.length > 0) {
      // Do not trigger an update if there is too many members
      // be sure to include current zombies in this count
      if (
        newMembers.length + existingMembers.length + existingZombies.length >
        VALIDATION.CLOSED_GROUP_SIZE_LIMIT
      ) {
        ToastUtils.pushTooManyMembers();
        return;
      }

      const allMembers = _.concat(existingMembers, newMembers, [ourPK]);
      const uniqMembers = _.uniq(allMembers);

      const groupId = convo.get('id');
      const groupName = convo.get('name');

      await initiateGroupUpdate(
        groupId,
        groupName || window.i18n('unknown'),
        uniqMembers,
        undefined
      );
    }
  }


  const renderMemberList = () => {
    const members = contactList;
    const selectedContacts = contactList.filter((d: ContactType) => d.checkmarked).map((d: ContactType) => d.id);

    return members.map((member: ContactType, index: number) => (
      <SessionMemberListItem
        member={member}
        key={index}
        index={index}
        isSelected={selectedContacts.some(m => m === member.id)}
        onSelect={(selectedMember: ContactType) => {
          onMemberClicked(selectedMember);
        }}
        onUnselect={(selectedMember: ContactType) => {
          onMemberClicked(selectedMember);
        }}
        theme={theme}
      />
    ));
  }


  const onMemberClicked = (clickedMember: ContactType) => {
    const updatedContacts = contactList.map((member: ContactType) => {
      if (member.id === clickedMember.id) {
        return { ...member, checkmarked: !member.checkmarked };
      } else {
        return member;
      }
    });
    setContactList(updatedContacts);
  }


  return (
    <SessionWrapperModal title={titleText} onClose={closeDialog} theme={props.theme}>
      <div className="spacer-lg" />

      <div className="contact-selection-list">{renderMemberList()}</div>
      {hasContacts ? null : (
        <>
          <div className="spacer-lg" />
          <p className="no-contacts">{window.i18n('noContactsToAdd')}</p>
          <div className="spacer-lg" />
        </>
      )}

      <div className="spacer-lg" />

      <div className="session-modal__button-group">
        <SessionButton text={cancelText} onClick={closeDialog} />
        <SessionButton
          text={okText}
          disabled={!hasContacts}
          onClick={onClickOK}
          buttonColor={SessionButtonColor.Green}
        />
      </div>
    </SessionWrapperModal>
  );

}

export const InviteContactsDialog = InviteContactsDialogInner;<|MERGE_RESOLUTION|>--- conflicted
+++ resolved
@@ -13,34 +13,26 @@
 import { VALIDATION } from '../../session/constants';
 import { SessionWrapperModal } from '../session/SessionWrapperModal';
 
-
-interface Props {
+type Props = {
   // contactList: Array<any>;
   onClose: any;
   theme: DefaultTheme;
   convo: ConversationModel;
-}
-
-interface State {
-  contactList: Array<ContactType>;
-}
-
+};
 
 const InviteContactsDialogInner = (props: Props) => {
-
   const { convo, onClose, theme } = props;
-
-  let contacts = ConversationController.getInstance().getConversations().filter(
-    d => !!d && !d.isBlocked() && d.isPrivate() && !d.isMe() && !!d.get('active_at')
-  );
+  // tslint:disable-next-line: max-func-body-length
+
+  let contacts = ConversationController.getInstance()
+    .getConversations()
+    .filter(d => !!d && !d.isBlocked() && d.isPrivate() && !d.isMe() && !!d.get('active_at'));
   if (!convo.isPublic()) {
     // filter our zombies and current members from the list of contact we can add
 
     const members = convo.get('members') || [];
     const zombies = convo.get('zombies') || [];
-    contacts = contacts.filter(
-      d => !members.includes(d.id) && !zombies.includes(d.id)
-    );
+    contacts = contacts.filter(d => !members.includes(d.id) && !zombies.includes(d.id));
   }
 
   const chatName = convo.get('name');
@@ -55,8 +47,8 @@
       const name = nickname
         ? nickname
         : lokiProfile
-          ? lokiProfile.displayName
-          : window.i18n('anonymous');
+        ? lokiProfile.displayName
+        : window.i18n('anonymous');
 
       // TODO: should take existing members into account
       const existingMember = false;
@@ -72,16 +64,17 @@
         existingMember,
       };
     })
-  )
-
+  );
 
   const closeDialog = () => {
     window.removeEventListener('keyup', onKeyUp);
     onClose();
-  }
+  };
 
   const onClickOK = () => {
-    const selectedContacts = contactList.filter((d: ContactType) => d.checkmarked).map((d: ContactType) => d.id);
+    const selectedContacts = contactList
+      .filter((d: ContactType) => d.checkmarked)
+      .map((d: ContactType) => d.id);
 
     if (selectedContacts.length > 0) {
       if (isPublicConvo) {
@@ -92,28 +85,8 @@
     }
 
     closeDialog();
-  }
-
-<<<<<<< HEAD
-  private async submitForOpenGroup(pubkeys: Array<string>) {
-    const { convo } = this.props;
-
-    const completeUrl = await getCompleteUrlForV2ConvoId(convo.id);
-    const groupInvitation = {
-      serverAddress: completeUrl,
-      serverName: convo.getName(),
-    };
-    pubkeys.forEach(async pubkeyStr => {
-      const privateConvo = await ConversationController.getInstance().getOrCreateAndWait(
-        pubkeyStr,
-        ConversationTypeEnum.PRIVATE
-      );
-
-      if (privateConvo) {
-        void privateConvo.sendMessage('', null, null, null, groupInvitation);
-      }
-    });
-=======
+  };
+
   const onKeyUp = (event: any) => {
     switch (event.key) {
       case 'Enter':
@@ -125,7 +98,7 @@
         break;
       default:
     }
-  }
+  };
   window.addEventListener('keyup', onKeyUp);
 
   const titleText = `${window.i18n('addingContacts')} ${chatName}`;
@@ -134,28 +107,8 @@
 
   const hasContacts = contactList.length !== 0;
 
-
   const submitForOpenGroup = async (pubkeys: Array<string>) => {
-    const { convo } = props;
-    if (convo.isOpenGroupV1()) {
-      const v1 = convo.toOpenGroupV1();
-      const groupInvitation = {
-        serverAddress: v1.server,
-        serverName: convo.getName(),
-        channelId: 1, // always 1
-      };
-      pubkeys.forEach(async pubkeyStr => {
-        const privateConvo = await ConversationController.getInstance().getOrCreateAndWait(
-          pubkeyStr,
-          ConversationTypeEnum.PRIVATE
-        );
-
-        if (privateConvo) {
-          void privateConvo.sendMessage('', null, null, null, groupInvitation);
-        }
-      });
-    } else if (convo.isOpenGroupV2()) {
-      const v2 = convo.toOpenGroupV2();
+    if (convo.isOpenGroupV2()) {
       const completeUrl = await getCompleteUrlForV2ConvoId(convo.id);
       const groupInvitation = {
         serverAddress: completeUrl,
@@ -172,11 +125,9 @@
         }
       });
     }
->>>>>>> 18566aef
-  }
+  };
 
   const submitForClosedGroup = async (pubkeys: Array<string>) => {
-
     // closed group chats
     const ourPK = UserUtils.getOurPubKeyStrFromCache();
     // we only care about real members. If a member is currently a zombie we have to be able to add him back
@@ -213,12 +164,13 @@
         undefined
       );
     }
-  }
-
+  };
 
   const renderMemberList = () => {
     const members = contactList;
-    const selectedContacts = contactList.filter((d: ContactType) => d.checkmarked).map((d: ContactType) => d.id);
+    const selectedContacts = contactList
+      .filter((d: ContactType) => d.checkmarked)
+      .map((d: ContactType) => d.id);
 
     return members.map((member: ContactType, index: number) => (
       <SessionMemberListItem
@@ -235,8 +187,7 @@
         theme={theme}
       />
     ));
-  }
-
+  };
 
   const onMemberClicked = (clickedMember: ContactType) => {
     const updatedContacts = contactList.map((member: ContactType) => {
@@ -247,8 +198,7 @@
       }
     });
     setContactList(updatedContacts);
-  }
-
+  };
 
   return (
     <SessionWrapperModal title={titleText} onClose={closeDialog} theme={props.theme}>
@@ -276,7 +226,6 @@
       </div>
     </SessionWrapperModal>
   );
-
-}
+};
 
 export const InviteContactsDialog = InviteContactsDialogInner;