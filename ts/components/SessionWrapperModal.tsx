import classNames from 'classnames';
<<<<<<< HEAD
import FocusTrap from 'focus-trap-react';
import { useRef } from 'react';
=======
import React, { useRef } from 'react';
>>>>>>> e58f88f1
import useKey from 'react-use/lib/useKey';

import { SessionIconButton } from './icon';

import { SessionButton, SessionButtonColor, SessionButtonType } from './basic/SessionButton';
import { SessionFocusTrap } from './SessionFocusTrap';

export type SessionWrapperModalType = {
  title?: string;
  showHeader?: boolean;
  onConfirm?: () => void;
  onClose?: () => void;
  showClose?: boolean;
  confirmText?: string;
  cancelText?: string;
  showExitIcon?: boolean;
  headerIconButtons?: Array<any>;
  children: React.ReactNode;
  headerReverse?: boolean;
  additionalClassName?: string;
};

export const SessionWrapperModal = (props: SessionWrapperModalType) => {
  const {
    title,
    onConfirm,
    onClose,
    showHeader = true,
    showClose = false,
    confirmText,
    cancelText,
    showExitIcon,
    headerIconButtons,
    headerReverse,
    additionalClassName,
  } = props;

  useKey(
    'Esc',
    () => {
      props.onClose?.();
    },
    undefined,
    [props.onClose]
  );

  useKey(
    'Escape',
    () => {
      props.onClose?.();
    },
    undefined,
    [props.onClose]
  );

  const modalRef = useRef<HTMLDivElement>(null);

  const handleClick = (e: any) => {
    if (!modalRef.current?.contains(e.target)) {
      props.onClose?.();
    }
  };

  return (
    <SessionFocusTrap>
      <div
        className={classNames('loki-dialog modal', additionalClassName || null)}
        onClick={handleClick}
        role="dialog"
      >
        <div className="session-confirm-wrapper">
          <div ref={modalRef} className="session-modal">
            {showHeader ? (
              <div className={classNames('session-modal__header', headerReverse && 'reverse')}>
                <div className="session-modal__header__close">
                  {showExitIcon ? (
                    <SessionIconButton
                      iconType="exit"
                      iconSize="small"
                      onClick={props.onClose}
                      dataTestId="modal-close-button"
                    />
                  ) : null}
                </div>
                <div className="session-modal__header__title">{title}</div>
                <div className="session-modal__header__icons">
                  {headerIconButtons
                    ? headerIconButtons.map((iconItem: any) => {
                        return (
                          <SessionIconButton
                            key={iconItem.iconType}
                            iconType={iconItem.iconType}
                            iconSize={'large'}
                            iconRotation={iconItem.iconRotation}
                            onClick={iconItem.onClick}
                          />
                        );
                      })
                    : null}
                </div>
              </div>
            ) : null}

            <div className="session-modal__body">
              <div className="session-modal__centered">
                {props.children}

                <div className="session-modal__button-group">
                  {onConfirm ? (
                    <SessionButton buttonType={SessionButtonType.Simple} onClick={props.onConfirm}>
                      {confirmText || window.i18n('ok')}
                    </SessionButton>
                  ) : null}
                  {onClose && showClose ? (
                    <SessionButton
                      buttonType={SessionButtonType.Simple}
                      buttonColor={SessionButtonColor.Danger}
                      onClick={props.onClose}
                    >
                      {cancelText || window.i18n('close')}
                    </SessionButton>
                  ) : null}
                </div>
              </div>
            </div>
          </div>
        </div>
      </div>
    </SessionFocusTrap>
  );
};<|MERGE_RESOLUTION|>--- conflicted
+++ resolved
@@ -1,10 +1,5 @@
 import classNames from 'classnames';
-<<<<<<< HEAD
-import FocusTrap from 'focus-trap-react';
-import { useRef } from 'react';
-=======
-import React, { useRef } from 'react';
->>>>>>> e58f88f1
+import { ReactNode, useRef } from 'react';
 import useKey from 'react-use/lib/useKey';
 
 import { SessionIconButton } from './icon';
@@ -22,7 +17,7 @@
   cancelText?: string;
   showExitIcon?: boolean;
   headerIconButtons?: Array<any>;
-  children: React.ReactNode;
+  children: ReactNode;
   headerReverse?: boolean;
   additionalClassName?: string;
 };
