import { isEmpty, isEqual } from 'lodash';
import React, { ReactElement, useEffect, useState } from 'react';
import { useDispatch, useSelector } from 'react-redux';
import styled from 'styled-components';
import { Data } from '../../data/data';
import { useMessageReactsPropsById, useWeAreModerator } from '../../hooks/useParamSelector';
import { isUsAnySogsFromCache } from '../../session/apis/open_group_api/sogsv3/knownBlindedkeys';
import { UserUtils } from '../../session/utils';
import {
  updateReactClearAllModal,
  updateReactListModal,
  updateUserDetailsModal,
} from '../../state/ducks/modalDialog';
import { getSelectedConversationIsPublic } from '../../state/selectors/conversations';
import { SortedReactionList } from '../../types/Reaction';
import { nativeEmojiData } from '../../util/emoji';
import { Reactions } from '../../util/reactions';
import { Avatar, AvatarSize } from '../avatar/Avatar';
import { Flex } from '../basic/Flex';
import { SessionButton, SessionButtonColor, SessionButtonType } from '../basic/SessionButton';
import { SessionHtmlRenderer } from '../basic/SessionHTMLRenderer';
import { ContactName } from '../conversation/ContactName';
import { MessageReactions } from '../conversation/message/message-content/MessageReactions';
import { SessionIconButton } from '../icon';
import { SessionWrapperModal } from '../SessionWrapperModal';

const StyledReactListContainer = styled(Flex)`
  width: 376px;
`;

const StyledReactionsContainer = styled.div`
  background-color: var(--modal-background-content-color);
  border-bottom: 1px solid var(--border-color);
  width: 100%;
  overflow-x: auto;
  padding: 12px 8px 0;
`;

const StyledSendersContainer = styled(Flex)`
  width: 100%;
  min-height: 332px;
  height: 100%;
  max-height: 496px;
  overflow-x: hidden;
  overflow-y: auto;
  padding: 0 16px 16px;
`;

const StyledReactionBar = styled(Flex)`
  width: 100%;
  margin: 12px 0 20px 4px;

  p {
    color: var(--text-secondary-color);
    margin: 0;

    span:nth-child(1) {
      margin: 0 8px;
      color: var(--text-primary-color);
      white-space: nowrap;
    }

    span:nth-child(2) {
      margin-right: 8px;
    }
  }

  .session-button {
    font-weight: 400;
    padding: 0px;
  }
`;

const StyledReactionSender = styled(Flex)`
  width: 100%;
  margin-bottom: 12px;
  .module-avatar {
    margin-right: 12px;
  }

  .module-conversation__user__profile-name {
    color: var(--text-primary-color);
    font-weight: normal;
  }
`;

type ReactionSendersProps = {
  messageId: string;
  currentReact: string;
  senders: Array<string>;
  me: string;
  handleClose: () => void;
};

const ReactionSenders = (props: ReactionSendersProps) => {
  const { messageId, currentReact, senders, me, handleClose } = props;
  const dispatch = useDispatch();

  const handleAvatarClick = async (sender: string) => {
    const message = await Data.getMessageById(messageId);
    if (message) {
      handleClose();
      const contact = message.findAndFormatContact(sender);
      dispatch(
        updateUserDetailsModal({
          conversationId: sender,
          userName: contact.name || contact.profileName || sender,
          authorAvatarPath: contact.avatarPath,
        })
      );
    }
  };

  const handleRemoveReaction = async () => {
    await Reactions.sendMessageReaction(messageId, currentReact);

    if (senders.length <= 1) {
      dispatch(updateReactListModal(null));
    }
  };

  return (
    <>
      {senders.map((sender: string) => (
        <StyledReactionSender
          key={`${messageId}-${sender}`}
          container={true}
          justifyContent={'space-between'}
          alignItems={'center'}
        >
          <Flex container={true} alignItems={'center'}>
            <Avatar
              size={AvatarSize.XS}
              pubkey={sender}
              onAvatarClick={async () => {
                await handleAvatarClick(sender);
              }}
            />
            {sender === me ? (
              window.i18n('you')
            ) : (
              <ContactName
                pubkey={sender}
                module="module-conversation__user"
                shouldShowPubkey={false}
              />
            )}
          </Flex>
          {sender === me && (
            <SessionIconButton
              iconType="exit"
              iconSize="small"
              onClick={async () => {
                await handleRemoveReaction();
              }}
            />
          )}
        </StyledReactionSender>
      ))}
    </>
  );
};

const StyledCountText = styled.p`
  color: var(--text-secondary-color);
  text-align: center;
  margin: 16px auto 0;

  span {
    color: var(--text-primary);
  }
`;
// tslint:disable: use-simple-attributes

const CountText = ({ count, emoji }: { count: number; emoji: string }) => {
  return (
    <StyledCountText>
      <SessionHtmlRenderer
        html={
          count > Reactions.SOGSReactorsFetchCount + 1
            ? window.i18n('reactionListCountPlural', [
                window.i18n('otherPlural', [String(count - Reactions.SOGSReactorsFetchCount)]),
                emoji,
              ])
            : window.i18n('reactionListCountSingular', [
                window.i18n('otherSingular', [String(count - Reactions.SOGSReactorsFetchCount)]),
                emoji,
              ])
        }
      />
    </StyledCountText>
  );
};

type Props = {
  reaction: string;
  messageId: string;
};

const handleSenders = (senders: Array<string>, me: string) => {
  let updatedSenders = [...senders];
  const blindedMe = updatedSenders.filter(isUsAnySogsFromCache);

  let meIndex = -1;
  if (blindedMe && blindedMe[0]) {
    meIndex = updatedSenders.indexOf(blindedMe[0]);
  } else {
    meIndex = updatedSenders.indexOf(me);
  }
  if (meIndex >= 0) {
    updatedSenders.splice(meIndex, 1);
    updatedSenders = [me, ...updatedSenders];
  }

  return updatedSenders;
};

// tslint:disable-next-line: max-func-body-length
export const ReactListModal = (props: Props): ReactElement => {
  const { reaction, messageId } = props;

  const dispatch = useDispatch();
  const [reactions, setReactions] = useState<SortedReactionList>([]);
  const reactionsMap = (reactions && Object.fromEntries(reactions)) || {};
  const [currentReact, setCurrentReact] = useState('');
  const [reactAriaLabel, setReactAriaLabel] = useState<string | undefined>();
  const [count, setCount] = useState<number | null>(null);
  const [senders, setSenders] = useState<Array<string>>([]);

  const msgProps = useMessageReactsPropsById(messageId);
  const isPublic = useSelector(getSelectedConversationIsPublic);
  const weAreModerator = useWeAreModerator(msgProps?.convoId);
  const me = UserUtils.getOurPubKeyStrFromCache();

  // tslint:disable: cyclomatic-complexity
  useEffect(() => {
    if (currentReact === '' && currentReact !== reaction) {
      setReactAriaLabel(
        nativeEmojiData?.ariaLabels ? nativeEmojiData.ariaLabels[reaction] : undefined
      );
      setCurrentReact(reaction);
    }

    if (msgProps?.sortedReacts && !isEqual(reactions, msgProps?.sortedReacts)) {
      setReactions(msgProps?.sortedReacts);
    }

    if (
      reactions &&
      reactions.length > 0 &&
<<<<<<< HEAD
      (msgProps?.sortedReacts?.length === 0 || msgProps?.sortedReacts === undefined)
=======
      ((msgProps?.sortedReacts && msgProps.sortedReacts.length === 0) ||
        msgProps?.sortedReacts === undefined)
>>>>>>> 74b706d1
    ) {
      setReactions([]);
    }

    let _senders =
      reactionsMap && reactionsMap[currentReact] && reactionsMap[currentReact].senders
        ? reactionsMap[currentReact].senders
        : null;

    if (_senders && !isEqual(senders, _senders)) {
      if (_senders.length > 0) {
        _senders = handleSenders(_senders, me);
      }

      // make sure to deep compare here otherwise we get stuck in a ever rendering look (only happens when we are one of the reactor)
      if (!isEqual(_senders, senders)) {
        setSenders(_senders);
      }
    }

    if (senders.length > 0 && (!reactionsMap[currentReact]?.senders || isEmpty(_senders))) {
      setSenders([]);
    }

    if (reactionsMap[currentReact]?.count && count !== reactionsMap[currentReact]?.count) {
      setCount(reactionsMap[currentReact].count);
    }
  }, [
    count,
    currentReact,
    me,
    reaction,
    reactionsMap[currentReact]?.count,
    msgProps?.sortedReacts,
    reactionsMap,
    senders,
  ]);

  if (!msgProps) {
    return <></>;
  }

  const handleSelectedReaction = (emoji: string): boolean => {
    return currentReact === emoji;
  };

  const handleReactionClick = (emoji: string) => {
    setReactAriaLabel(nativeEmojiData?.ariaLabels ? nativeEmojiData.ariaLabels[emoji] : undefined);
    setCurrentReact(emoji);
  };

  const handleClose = () => {
    dispatch(updateReactListModal(null));
  };

  const handleClearReactions = () => {
    handleClose();
    dispatch(
      updateReactClearAllModal({
        reaction: currentReact,
        messageId,
      })
    );
  };

  return (
    <SessionWrapperModal
      additionalClassName={'reaction-list-modal'}
      showHeader={false}
      onClose={handleClose}
    >
      <StyledReactListContainer container={true} flexDirection={'column'} alignItems={'flex-start'}>
        <StyledReactionsContainer>
          <MessageReactions
            messageId={messageId}
            hasReactLimit={false}
            inModal={true}
            onSelected={handleSelectedReaction}
            onClick={handleReactionClick}
          />
        </StyledReactionsContainer>
        {reactionsMap && currentReact && (
          <StyledSendersContainer
            container={true}
            flexDirection={'column'}
            alignItems={'flex-start'}
          >
            <StyledReactionBar
              container={true}
              justifyContent={'space-between'}
              alignItems={'center'}
            >
              <p>
                <span role={'img'} aria-label={reactAriaLabel}>
                  {currentReact}
                </span>
                {reactionsMap[currentReact].count && (
                  <>
                    <span>&#8226;</span>
                    <span>{reactionsMap[currentReact].count}</span>
                  </>
                )}
              </p>
              {isPublic && weAreModerator && (
                <SessionButton
                  text={window.i18n('clearAll')}
                  buttonColor={SessionButtonColor.Danger}
                  buttonType={SessionButtonType.Simple}
                  onClick={handleClearReactions}
                />
              )}
            </StyledReactionBar>
            {senders && senders.length > 0 && (
              <ReactionSenders
                messageId={messageId}
                currentReact={currentReact}
                senders={senders}
                me={me}
                handleClose={handleClose}
              />
            )}
            {isPublic && currentReact && count && count > Reactions.SOGSReactorsFetchCount && (
              <CountText count={count} emoji={currentReact} />
            )}
          </StyledSendersContainer>
        )}
      </StyledReactListContainer>
    </SessionWrapperModal>
  );
};<|MERGE_RESOLUTION|>--- conflicted
+++ resolved
@@ -248,12 +248,8 @@
     if (
       reactions &&
       reactions.length > 0 &&
-<<<<<<< HEAD
-      (msgProps?.sortedReacts?.length === 0 || msgProps?.sortedReacts === undefined)
-=======
       ((msgProps?.sortedReacts && msgProps.sortedReacts.length === 0) ||
         msgProps?.sortedReacts === undefined)
->>>>>>> 74b706d1
     ) {
       setReactions([]);
     }
