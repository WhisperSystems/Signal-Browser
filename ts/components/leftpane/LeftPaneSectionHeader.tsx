import React from 'react';
import { useDispatch, useSelector } from 'react-redux';
import styled from 'styled-components';
import { recoveryPhraseModal } from '../../state/ducks/modalDialog';
import { SectionType } from '../../state/ducks/section';
import { disableRecoveryPhrasePrompt } from '../../state/ducks/userConfig';
import { getFocusedSection, getIsMessageRequestOverlayShown } from '../../state/selectors/section';
import { getShowRecoveryPhrasePrompt } from '../../state/selectors/userConfig';
import { isSignWithRecoveryPhrase } from '../../util/storage';
import { Flex } from '../basic/Flex';
import { SessionButton } from '../basic/SessionButton';
<<<<<<< HEAD
import { MenuButton } from '../button/MenuButton';
=======
import { isSignWithRecoveryPhrase } from '../../util/storage';
import { MenuButton } from '../buttons';
>>>>>>> 992d3d34

const SectionTitle = styled.h1`
  padding-top: var(--margins-xs);
  padding-left: var(--margins-sm);
  flex-grow: 1;
  color: var(--text-primary-color);
`;

const StyledProgressBarContainer = styled.div`
  width: 100%;
  height: 5px;
  flex-direction: row;
  background: var(--border-color);
`;

const StyledProgressBarInner = styled.div`
  background: var(--primary-color);
  width: 90%;
  transition: width 0.5s ease-in;
  height: 100%;
`;

export const StyledBannerTitle = styled.div`
  line-height: 1.3;
  font-size: var(--font-size-md);
  font-weight: bold;
  margin: var(--margins-sm) var(--margins-sm) 0 var(--margins-sm);

  span {
    color: var(--primary-color);
  }
`;

export const StyledLeftPaneBanner = styled.div`
  background: var(--background-primary-color);
  display: flex;
  flex-direction: column;
  border-bottom: 1px solid var(--border-color);
`;

const StyledBannerInner = styled.div`
  p {
    margin: 0;
  }

  .left-pane-banner___phrase {
    margin-top: var(--margins-md);
  }

  .session-button {
    margin-top: var(--margins-md);
  }
`;

const BannerInner = () => {
  const dispatch = useDispatch();

  const showRecoveryPhraseModal = () => {
    dispatch(disableRecoveryPhrasePrompt());
    dispatch(recoveryPhraseModal({}));
  };

  return (
    <StyledBannerInner>
      <p>{window.i18n('recoveryPhraseRevealMessage')}</p>
      <SessionButton
        text={window.i18n('recoveryPhraseRevealButtonText')}
        onClick={showRecoveryPhraseModal}
        dataTestId="reveal-recovery-phrase"
      />
    </StyledBannerInner>
  );
};

export const LeftPaneBanner = () => {
  const section = useSelector(getFocusedSection);
  const isSignInWithRecoveryPhrase = isSignWithRecoveryPhrase();

  if (section !== SectionType.Message || isSignInWithRecoveryPhrase) {
    return null;
  }

  return (
    <StyledLeftPaneBanner>
      <StyledProgressBarContainer>
        <StyledProgressBarInner />
      </StyledProgressBarContainer>
      <StyledBannerTitle>
        {window.i18n('recoveryPhraseSecureTitle')} <span>90%</span>
      </StyledBannerTitle>
      <Flex flexDirection="column" justifyContent="space-between" padding={'var(--margins-sm)'}>
        <BannerInner />
      </Flex>
    </StyledLeftPaneBanner>
  );
};

export const LeftPaneSectionHeader = () => {
  const showRecoveryPhrasePrompt = useSelector(getShowRecoveryPhrasePrompt);
  const focusedSection = useSelector(getFocusedSection);
  const isMessageRequestOverlayShown = useSelector(getIsMessageRequestOverlayShown);

  let label: string | undefined;

  const isMessageSection = focusedSection === SectionType.Message;

  switch (focusedSection) {
    case SectionType.Settings:
      label = window.i18n('settingsHeader');
      break;
    case SectionType.Message:
      label = isMessageRequestOverlayShown
        ? window.i18n('messageRequests')
        : window.i18n('messagesHeader');
      break;
    default:
  }

  return (
    <Flex flexDirection="column">
      <div className="module-left-pane__header">
        <SectionTitle>{label}</SectionTitle>
        {isMessageSection && <MenuButton />}
      </div>
      {showRecoveryPhrasePrompt && <LeftPaneBanner />}
    </Flex>
  );
};<|MERGE_RESOLUTION|>--- conflicted
+++ resolved
@@ -9,12 +9,7 @@
 import { isSignWithRecoveryPhrase } from '../../util/storage';
 import { Flex } from '../basic/Flex';
 import { SessionButton } from '../basic/SessionButton';
-<<<<<<< HEAD
-import { MenuButton } from '../button/MenuButton';
-=======
-import { isSignWithRecoveryPhrase } from '../../util/storage';
 import { MenuButton } from '../buttons';
->>>>>>> 992d3d34
 
 const SectionTitle = styled.h1`
   padding-top: var(--margins-xs);
