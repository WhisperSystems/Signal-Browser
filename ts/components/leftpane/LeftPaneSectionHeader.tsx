--- conflicted
+++ resolved
@@ -28,13 +28,8 @@
 
 const StyledProgressBarInner = styled.div`
   background: var(--primary-color);
-<<<<<<< HEAD
   width: 100%;
-  transition: width 0.5s ease-in;
-=======
-  width: 90%;
   transition: width var(--default-duration) ease-in;
->>>>>>> e58f88f1
   height: 100%;
 `;
 
