--- conflicted
+++ resolved
@@ -1,12 +1,6 @@
-<<<<<<< HEAD
-import React, { useEffect, useState } from 'react';
 import { debounce } from 'lodash';
-=======
-import { ipcRenderer } from 'electron';
 import { useEffect, useState } from 'react';
 
-import { debounce, isEmpty, isString } from 'lodash';
->>>>>>> 1f7e99fa
 import { useDispatch, useSelector } from 'react-redux';
 import useInterval from 'react-use/lib/useInterval';
 import useTimeoutFn from 'react-use/lib/useTimeoutFn';
@@ -148,39 +142,7 @@
 
 const cleanUpMediasInterval = DURATION.MINUTES * 60;
 
-<<<<<<< HEAD
-const setupTheme = async () => {
-  const shouldFollowSystemTheme = window.getSettingValue(SettingsKey.hasFollowSystemThemeEnabled);
-  const theme = window.Events.getThemeSetting();
-  const themeConfig = {
-    theme,
-    mainWindow: true,
-    usePrimaryColor: true,
-    dispatch: window?.inboxStore?.dispatch || undefined,
-  };
-
-  if (shouldFollowSystemTheme) {
-    // Check if system theme matches currently set theme, if not switch it and return true, if matching return false
-    const wasThemeSwitched = await ensureThemeConsistency();
-    if (!wasThemeSwitched) {
-      // if theme wasn't switched them set theme to default
-      await switchThemeTo(themeConfig);
-    }
-    return;
-  }
-
-  await switchThemeTo(themeConfig);
-};
-
-// Do this only if we created a new Session ID, or if we already received the initial configuration message
-=======
-// every 1 minute we fetch from the fileserver to check for a new release
-// * if there is none, no request to github are made.
-// * if there is a version on the fileserver more recent than our current, we fetch github to get the UpdateInfos and trigger an update as usual (asking user via dialog)
-const fetchReleaseFromFileServerInterval = 1000 * 60; // try to fetch the latest release from the fileserver every minute
-
 // Do this only if we created a new account id, or if we already received the initial configuration message
->>>>>>> 1f7e99fa
 const triggerSyncIfNeeded = async () => {
   const us = UserUtils.getOurPubKeyStrFromCache();
   await getConversationController().get(us).setDidApproveMe(true, true);
