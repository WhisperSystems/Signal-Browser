import React from 'react';
import classNames from 'classnames';

import { Avatar } from './Avatar';
import { MessageBody } from './conversation/MessageBody';
import { Timestamp } from './conversation/Timestamp';
import { ContactName } from './conversation/ContactName';
import { TypingAnimation } from './conversation/TypingAnimation';

<<<<<<< HEAD
import { Colors, Localizer } from '../types/Util';
import { ContextMenu, ContextMenuTrigger, MenuItem } from 'react-contextmenu';
=======
import { LocalizerType } from '../types/Util';
>>>>>>> b3ac1373

export type PropsData = {
  id: string;
  phoneNumber: string;
  color?: string;
  profileName?: string;
  name?: string;
  type: 'group' | 'direct';
  avatarPath?: string;
  isMe: boolean;

  lastUpdated: number;
  unreadCount: number;
  isSelected: boolean;

  isTyping: boolean;
  lastMessage?: {
    status: 'sending' | 'sent' | 'delivered' | 'read' | 'error';
    text: string;
  };
<<<<<<< HEAD
  showFriendRequestIndicator?: boolean;
  isBlocked: boolean;
  isOnline: boolean;
  hasNickname: boolean;

  i18n: Localizer;
  onClick?: () => void;
  onDeleteMessages?: () => void;
  onDeleteContact?: () => void;
  onBlockContact?: () => void;
  onChangeNickname?: () => void;
  onClearNickname?: () => void;
  onCopyPublicKey?: () => void;
  onUnblockContact?: () => void;
}
=======
};

type PropsHousekeeping = {
  i18n: LocalizerType;
  onClick?: (id: string) => void;
};
>>>>>>> b3ac1373

type Props = PropsData & PropsHousekeeping;

export class ConversationListItem extends React.PureComponent<Props> {
  public renderAvatar() {
    const {
      avatarPath,
      color,
      type,
      i18n,
      isMe,
      name,
      phoneNumber,
      profileName,
      isOnline,
    } = this.props;

    const borderColor = isOnline ? Colors.ONLINE : Colors.OFFLINE;

    return (
      <div className="module-conversation-list-item__avatar-container">
        <Avatar
          avatarPath={avatarPath}
          color={color}
          noteToSelf={isMe}
          conversationType={type}
          i18n={i18n}
          name={name}
          phoneNumber={phoneNumber}
          profileName={profileName}
          size={48}
          borderColor={borderColor}
        />
        {this.renderUnread()}
      </div>
    );
  }

  public renderUnread() {
    const { unreadCount } = this.props;

    if (unreadCount > 0) {
      return (
        <div className="module-conversation-list-item__unread-count">
          {unreadCount}
        </div>
      );
    }

    return null;
  }

  public renderHeader() {
    const {
      unreadCount,
      i18n,
      isMe,
      lastUpdated,
      name,
      phoneNumber,
      profileName,
    } = this.props;

    return (
      <div className="module-conversation-list-item__header">
        <div
          className={classNames(
            'module-conversation-list-item__header__name',
            unreadCount > 0
              ? 'module-conversation-list-item__header__name--with-unread'
              : null
          )}
        >
          {isMe ? (
            i18n('noteToSelf')
          ) : (
            <ContactName
              phoneNumber={phoneNumber}
              name={name}
              profileName={profileName}
              i18n={i18n}
            />
          )}
        </div>
        <div
          className={classNames(
            'module-conversation-list-item__header__date',
            unreadCount > 0
              ? 'module-conversation-list-item__header__date--has-unread'
              : null
          )}
        >
          <Timestamp
            timestamp={lastUpdated}
            extended={false}
            module="module-conversation-list-item__header__timestamp"
            i18n={i18n}
          />
        </div>
      </div>
    );
  }

  public renderContextMenu(triggerId: string) {
    const {
      i18n,
      isBlocked,
      isMe,
      hasNickname,
      onDeleteContact,
      onDeleteMessages,
      onBlockContact,
      onChangeNickname,
      onClearNickname,
      onCopyPublicKey,
      onUnblockContact,
    } = this.props;

    const blockTitle = isBlocked ? i18n('unblockUser') : i18n('blockUser');
    const blockHandler = isBlocked ? onUnblockContact : onBlockContact;

    return (
      <ContextMenu id={triggerId}>
        {!isMe ? (
          <MenuItem onClick={blockHandler}>{blockTitle}</MenuItem>
        ) : null}
        {!isMe ? (
          <MenuItem onClick={onChangeNickname}>
            {i18n('changeNickname')}
          </MenuItem>
        ) : null}
        {!isMe && hasNickname ? (
          <MenuItem onClick={onClearNickname}>{i18n('clearNickname')}</MenuItem>
        ) : null}
        <MenuItem onClick={onCopyPublicKey}>{i18n('copyPublicKey')}</MenuItem>
        <MenuItem onClick={onDeleteMessages}>{i18n('deleteMessages')}</MenuItem>
        {!isMe ? (
          <MenuItem onClick={onDeleteContact}>{i18n('deleteContact')}</MenuItem>
        ) : null}
      </ContextMenu>
    );
  }

  public renderMessage() {
    const { lastMessage, isTyping, unreadCount, i18n } = this.props;
    if (!lastMessage && !isTyping) {
      return null;
    }
    const text = lastMessage && lastMessage.text ? lastMessage.text : '';

    return (
      <div className="module-conversation-list-item__message">
        <div
          className={classNames(
            'module-conversation-list-item__message__text',
            unreadCount > 0
              ? 'module-conversation-list-item__message__text--has-unread'
              : null
          )}
        >
          {isTyping ? (
            <TypingAnimation i18n={i18n} />
          ) : (
            <MessageBody
              text={text}
              disableJumbomoji={true}
              disableLinks={true}
              i18n={i18n}
            />
          )}
        </div>
        {lastMessage && lastMessage.status ? (
          <div
            className={classNames(
              'module-conversation-list-item__message__status-icon',
              `module-conversation-list-item__message__status-icon--${
                lastMessage.status
              }`
            )}
          />
        ) : null}
      </div>
    );
  }

  public render() {
<<<<<<< HEAD
    const {
      phoneNumber,
      unreadCount,
      onClick,
      isSelected,
      showFriendRequestIndicator,
      isBlocked,
    } = this.props;

    const triggerId = `${phoneNumber}-ctxmenu-${Date.now()}`;

    return (
      <div>
        <ContextMenuTrigger id={triggerId}>
          <div
            role="button"
            onClick={onClick}
            className={classNames(
              'module-conversation-list-item',
              unreadCount > 0
                ? 'module-conversation-list-item--has-unread'
                : null,
              isSelected ? 'module-conversation-list-item--is-selected' : null,
              showFriendRequestIndicator
                ? 'module-conversation-list-item--has-friend-request'
                : null,
              isBlocked ? 'module-conversation-list-item--is-blocked' : null
            )}
          >
            {this.renderAvatar()}
            <div className="module-conversation-list-item__content">
              {this.renderHeader()}
              {this.renderMessage()}
            </div>
          </div>
        </ContextMenuTrigger>
        {this.renderContextMenu(triggerId)}
=======
    const { unreadCount, onClick, id, isSelected } = this.props;

    return (
      <div
        role="button"
        onClick={() => {
          if (onClick) {
            onClick(id);
          }
        }}
        className={classNames(
          'module-conversation-list-item',
          unreadCount > 0 ? 'module-conversation-list-item--has-unread' : null,
          isSelected ? 'module-conversation-list-item--is-selected' : null
        )}
      >
        {this.renderAvatar()}
        <div className="module-conversation-list-item__content">
          {this.renderHeader()}
          {this.renderMessage()}
        </div>
>>>>>>> b3ac1373
      </div>
    );
  }
}<|MERGE_RESOLUTION|>--- conflicted
+++ resolved
@@ -7,12 +7,8 @@
 import { ContactName } from './conversation/ContactName';
 import { TypingAnimation } from './conversation/TypingAnimation';
 
-<<<<<<< HEAD
-import { Colors, Localizer } from '../types/Util';
+import { Colors, LocalizerType } from '../types/Util';
 import { ContextMenu, ContextMenuTrigger, MenuItem } from 'react-contextmenu';
-=======
-import { LocalizerType } from '../types/Util';
->>>>>>> b3ac1373
 
 export type PropsData = {
   id: string;
@@ -33,14 +29,16 @@
     status: 'sending' | 'sent' | 'delivered' | 'read' | 'error';
     text: string;
   };
-<<<<<<< HEAD
+
   showFriendRequestIndicator?: boolean;
-  isBlocked: boolean;
-  isOnline: boolean;
-  hasNickname: boolean;
-
-  i18n: Localizer;
-  onClick?: () => void;
+  isBlocked?: boolean;
+  isOnline?: boolean;
+  hasNickname?: boolean;
+};
+
+type PropsHousekeeping = {
+  i18n: LocalizerType;
+  onClick?: (id: string) => void;
   onDeleteMessages?: () => void;
   onDeleteContact?: () => void;
   onBlockContact?: () => void;
@@ -48,15 +46,7 @@
   onClearNickname?: () => void;
   onCopyPublicKey?: () => void;
   onUnblockContact?: () => void;
-}
-=======
 };
-
-type PropsHousekeeping = {
-  i18n: LocalizerType;
-  onClick?: (id: string) => void;
-};
->>>>>>> b3ac1373
 
 type Props = PropsData & PropsHousekeeping;
 
@@ -243,11 +233,11 @@
   }
 
   public render() {
-<<<<<<< HEAD
     const {
       phoneNumber,
       unreadCount,
       onClick,
+      id,
       isSelected,
       showFriendRequestIndicator,
       isBlocked,
@@ -260,17 +250,19 @@
         <ContextMenuTrigger id={triggerId}>
           <div
             role="button"
-            onClick={onClick}
+            onClick={() => {
+              if (onClick) {
+                onClick(id);
+              }
+            }}
             className={classNames(
               'module-conversation-list-item',
-              unreadCount > 0
-                ? 'module-conversation-list-item--has-unread'
-                : null,
+              unreadCount > 0 ? 'module-conversation-list-item--has-unread' : null,
               isSelected ? 'module-conversation-list-item--is-selected' : null,
               showFriendRequestIndicator
                 ? 'module-conversation-list-item--has-friend-request'
                 : null,
-              isBlocked ? 'module-conversation-list-item--is-blocked' : null
+                isBlocked ? 'module-conversation-list-item--is-blocked' : null
             )}
           >
             {this.renderAvatar()}
@@ -281,29 +273,6 @@
           </div>
         </ContextMenuTrigger>
         {this.renderContextMenu(triggerId)}
-=======
-    const { unreadCount, onClick, id, isSelected } = this.props;
-
-    return (
-      <div
-        role="button"
-        onClick={() => {
-          if (onClick) {
-            onClick(id);
-          }
-        }}
-        className={classNames(
-          'module-conversation-list-item',
-          unreadCount > 0 ? 'module-conversation-list-item--has-unread' : null,
-          isSelected ? 'module-conversation-list-item--is-selected' : null
-        )}
-      >
-        {this.renderAvatar()}
-        <div className="module-conversation-list-item__content">
-          {this.renderHeader()}
-          {this.renderMessage()}
-        </div>
->>>>>>> b3ac1373
       </div>
     );
   }
