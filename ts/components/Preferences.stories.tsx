// Copyright 2021 Signal Messenger, LLC
// SPDX-License-Identifier: AGPL-3.0-only

import type { Meta, StoryFn } from '@storybook/react';
import React from 'react';

import { action } from '@storybook/addon-actions';
import enMessages from '../../_locales/en/messages.json';
import type { PropsType } from './Preferences';
import { Preferences } from './Preferences';
import { setupI18n } from '../util/setupI18n';
import { DEFAULT_CONVERSATION_COLOR } from '../types/Colors';
import { PhoneNumberSharingMode } from '../util/phoneNumberSharingMode';
import { PhoneNumberDiscoverability } from '../util/phoneNumberDiscoverability';
import { DurationInSeconds } from '../util/durations';

const i18n = setupI18n('en', enMessages);

const availableMicrophones = [
  {
    name: 'DefAuLt (Headphones)',
    index: 0,
    uniqueId: 'Default',
    i18nKey: 'default_communication_device',
  },
];

const availableSpeakers = [
  {
    name: 'Default',
    index: 0,
    uniqueId: 'Default',
    i18nKey: 'default_communication_device',
  },
  {
    name: "Natalie's Airpods (Bluetooth)",
    index: 1,
    uniqueId: 'aa',
  },
  {
    name: 'UE Boom (Bluetooth)',
    index: 2,
    uniqueId: 'bb',
  },
];

<<<<<<< HEAD
const getDefaultArgs = (): PropsDataType => ({
  availableCameras: [
    {
      deviceId:
        'dfbe6effe70b0611ba0fdc2a9ea3f39f6cb110e6687948f7e5f016c111b7329c',
      groupId:
        '63ee218d2446869e40adfc958ff98263e51f74382b0143328ee4826f20a76f47',
      kind: 'videoinput' as MediaDeviceKind,
      label: 'FaceTime HD Camera (Built-in) (9fba:bced)',
    },
    {
      deviceId:
        'e2db196a31d50ff9b135299dc0beea67f65b1a25a06d8a4ce76976751bb7a08d',
      groupId:
        '218ba7f00d7b1239cca15b9116769e5e7d30cc01104ebf84d667643661e0ecf9',
      kind: 'videoinput' as MediaDeviceKind,
      label: 'Logitech Webcam (4e72:9058)',
    },
  ],
  availableMicrophones,
  availableSpeakers,
  blockedCount: 0,
  customColors: {},
  defaultConversationColor: DEFAULT_CONVERSATION_COLOR,
  deviceName: 'Work Windows ME',
  hasAudioNotifications: true,
  hasAutoDownloadUpdate: true,
  hasAutoLaunch: true,
  hasCallNotifications: true,
  hasCallRingtoneNotification: false,
  hasCountMutedConversations: false,
  hasCustomTitleBar: true,
  hasEnterKeySends: true,
  hasHideMenuBar: false,
  hasIncomingCallNotifications: true,
  hasLinkPreviews: true,
  hasMediaCameraPermissions: true,
  hasMediaPermissions: true,
  hasMinimizeToAndStartInSystemTray: true,
  hasMinimizeToSystemTray: true,
  hasNotificationAttention: false,
  hasNotifications: true,
  hasReadReceipts: true,
  hasRelayCalls: false,
  hasSpellCheck: true,
  hasStoriesDisabled: false,
  hasTypingIndicators: true,
  initialSpellCheckSetting: true,
  isAudioNotificationsSupported: true,
  isAutoDownloadUpdatesSupported: true,
  isAutoLaunchSupported: true,
  isHideMenuBarSupported: true,
  isNotificationAttentionSupported: true,
  isPhoneNumberSharingSupported: false,
  isSyncSupported: true,
  isSystemTraySupported: true,
  isMinimizeToAndStartInSystemTraySupported: true,
  lastSyncTime: Date.now(),
  notificationContent: 'name',
  selectedCamera:
    'dfbe6effe70b0611ba0fdc2a9ea3f39f6cb110e6687948f7e5f016c111b7329c',
  selectedMicrophone: availableMicrophones[0],
  selectedSpeaker: availableSpeakers[1],
  shouldShowStoriesSettings: true,
  sentMediaQualitySetting: 'standard',
  themeSetting: 'system',
  universalExpireTimer: DurationInSeconds.HOUR,
  whoCanFindMe: PhoneNumberDiscoverability.Discoverable,
  whoCanSeeMe: PhoneNumberSharingMode.Everybody,
  zoomFactor: 1,
});

const defaultArgTypes: Record<string, { defaultValue: unknown }> = {};
objectMap(getDefaultArgs(), (key, defaultValue) => {
  defaultArgTypes[key] = { defaultValue };
});

=======
>>>>>>> c6c07231
export default {
  title: 'Components/Preferences',
  component: Preferences,
  args: {
    i18n,

    availableCameras: [
      {
        deviceId:
          'dfbe6effe70b0611ba0fdc2a9ea3f39f6cb110e6687948f7e5f016c111b7329c',
        groupId:
          '63ee218d2446869e40adfc958ff98263e51f74382b0143328ee4826f20a76f47',
        kind: 'videoinput' as MediaDeviceKind,
        label: 'FaceTime HD Camera (Built-in) (9fba:bced)',
      },
      {
        deviceId:
          'e2db196a31d50ff9b135299dc0beea67f65b1a25a06d8a4ce76976751bb7a08d',
        groupId:
          '218ba7f00d7b1239cca15b9116769e5e7d30cc01104ebf84d667643661e0ecf9',
        kind: 'videoinput' as MediaDeviceKind,
        label: 'Logitech Webcam (4e72:9058)',
      },
    ],
    availableLocales: ['en'],
    availableMicrophones,
    availableSpeakers,
    blockedCount: 0,
    customColors: {},
    defaultConversationColor: DEFAULT_CONVERSATION_COLOR,
    deviceName: 'Work Windows ME',
    hasAudioNotifications: true,
    hasAutoDownloadUpdate: true,
    hasAutoLaunch: true,
    hasCallNotifications: true,
    hasCallRingtoneNotification: false,
    hasCountMutedConversations: false,
    hasCustomTitleBar: true,
    hasHideMenuBar: false,
    hasIncomingCallNotifications: true,
    hasLinkPreviews: true,
    hasMediaCameraPermissions: true,
    hasMediaPermissions: true,
    hasMessageAudio: true,
    hasMinimizeToAndStartInSystemTray: true,
    hasMinimizeToSystemTray: true,
    hasNotificationAttention: false,
    hasNotifications: true,
    hasReadReceipts: true,
    hasRelayCalls: false,
    hasSpellCheck: true,
    hasStoriesDisabled: false,
    hasTextFormatting: true,
    hasTypingIndicators: true,
    initialSpellCheckSetting: true,
    isAutoDownloadUpdatesSupported: true,
    isAutoLaunchSupported: true,
    isHideMenuBarSupported: true,
    isNotificationAttentionSupported: true,
    isPhoneNumberSharingSupported: true,
    isSyncSupported: true,
    isSystemTraySupported: true,
    isMinimizeToAndStartInSystemTraySupported: true,
    lastSyncTime: Date.now(),
    localeOverride: null,
    notificationContent: 'name',
    preferredSystemLocales: ['en'],
    resolvedLocale: 'en',
    selectedCamera:
      'dfbe6effe70b0611ba0fdc2a9ea3f39f6cb110e6687948f7e5f016c111b7329c',
    selectedMicrophone: availableMicrophones[0],
    selectedSpeaker: availableSpeakers[1],
    sentMediaQualitySetting: 'standard',
    themeSetting: 'system',
    universalExpireTimer: DurationInSeconds.HOUR,
    whoCanFindMe: PhoneNumberDiscoverability.Discoverable,
    whoCanSeeMe: PhoneNumberSharingMode.Everybody,
    zoomFactor: 1,

    getConversationsWithCustomColor: () => Promise.resolve([]),

    addCustomColor: action('addCustomColor'),
    closeSettings: action('closeSettings'),
    doDeleteAllData: action('doDeleteAllData'),
    doneRendering: action('doneRendering'),
    editCustomColor: action('editCustomColor'),
    executeMenuRole: action('executeMenuRole'),
    makeSyncRequest: action('makeSyncRequest'),
    onAudioNotificationsChange: action('onAudioNotificationsChange'),
    onAutoDownloadUpdateChange: action('onAutoDownloadUpdateChange'),
    onAutoLaunchChange: action('onAutoLaunchChange'),
    onCallNotificationsChange: action('onCallNotificationsChange'),
    onCallRingtoneNotificationChange: action(
      'onCallRingtoneNotificationChange'
    ),
    onCountMutedConversationsChange: action('onCountMutedConversationsChange'),
    onHasStoriesDisabledChanged: action('onHasStoriesDisabledChanged'),
    onHideMenuBarChange: action('onHideMenuBarChange'),
    onIncomingCallNotificationsChange: action(
      'onIncomingCallNotificationsChange'
    ),
    onLocaleChange: action('onLocaleChange'),
    onLastSyncTimeChange: action('onLastSyncTimeChange'),
    onMediaCameraPermissionsChange: action('onMediaCameraPermissionsChange'),
    onMediaPermissionsChange: action('onMediaPermissionsChange'),
    onMessageAudioChange: action('onMessageAudioChange'),
    onMinimizeToAndStartInSystemTrayChange: action(
      'onMinimizeToAndStartInSystemTrayChange'
    ),
    onMinimizeToSystemTrayChange: action('onMinimizeToSystemTrayChange'),
    onNotificationAttentionChange: action('onNotificationAttentionChange'),
    onNotificationContentChange: action('onNotificationContentChange'),
    onNotificationsChange: action('onNotificationsChange'),
    onRelayCallsChange: action('onRelayCallsChange'),
    onSelectedCameraChange: action('onSelectedCameraChange'),
    onSelectedMicrophoneChange: action('onSelectedMicrophoneChange'),
    onSelectedSpeakerChange: action('onSelectedSpeakerChange'),
    onSentMediaQualityChange: action('onSentMediaQualityChange'),
    onSpellCheckChange: action('onSpellCheckChange'),
    onTextFormattingChange: action('onTextFormattingChange'),
    onThemeChange: action('onThemeChange'),
    onUniversalExpireTimerChange: action('onUniversalExpireTimerChange'),
    onWhoCanSeeMeChange: action('onWhoCanSeeMeChange'),
    onWhoCanFindMeChange: action('onWhoCanFindMeChange'),
    onZoomFactorChange: action('onZoomFactorChange'),
    removeCustomColor: action('removeCustomColor'),
    removeCustomColorOnConversations: action(
      'removeCustomColorOnConversations'
    ),
    resetAllChatColors: action('resetAllChatColors'),
    resetDefaultChatColor: action('resetDefaultChatColor'),
    setGlobalDefaultConversationColor: action(
      'setGlobalDefaultConversationColor'
    ),
  } satisfies PropsType,
} satisfies Meta<PropsType>;

// eslint-disable-next-line react/function-component-definition
const Template: StoryFn<PropsType> = args => <Preferences {...args} />;

export const _Preferences = Template.bind({});

export const Blocked1 = Template.bind({});
Blocked1.args = {
  blockedCount: 1,
};

export const BlockedMany = Template.bind({});
BlockedMany.args = {
  blockedCount: 55,
};

export const CustomUniversalExpireTimer = Template.bind({});
CustomUniversalExpireTimer.args = {
  universalExpireTimer: DurationInSeconds.fromSeconds(9000),
};

export const PNPSharingDisabled = Template.bind({});
PNPSharingDisabled.args = {
  whoCanSeeMe: PhoneNumberSharingMode.Nobody,
  whoCanFindMe: PhoneNumberDiscoverability.Discoverable,
  isPhoneNumberSharingSupported: true,
};

export const PNPDiscoverabilityDisabled = Template.bind({});
PNPDiscoverabilityDisabled.args = {
  whoCanSeeMe: PhoneNumberSharingMode.Nobody,
  whoCanFindMe: PhoneNumberDiscoverability.NotDiscoverable,
  isPhoneNumberSharingSupported: true,
};<|MERGE_RESOLUTION|>--- conflicted
+++ resolved
@@ -44,86 +44,6 @@
   },
 ];
 
-<<<<<<< HEAD
-const getDefaultArgs = (): PropsDataType => ({
-  availableCameras: [
-    {
-      deviceId:
-        'dfbe6effe70b0611ba0fdc2a9ea3f39f6cb110e6687948f7e5f016c111b7329c',
-      groupId:
-        '63ee218d2446869e40adfc958ff98263e51f74382b0143328ee4826f20a76f47',
-      kind: 'videoinput' as MediaDeviceKind,
-      label: 'FaceTime HD Camera (Built-in) (9fba:bced)',
-    },
-    {
-      deviceId:
-        'e2db196a31d50ff9b135299dc0beea67f65b1a25a06d8a4ce76976751bb7a08d',
-      groupId:
-        '218ba7f00d7b1239cca15b9116769e5e7d30cc01104ebf84d667643661e0ecf9',
-      kind: 'videoinput' as MediaDeviceKind,
-      label: 'Logitech Webcam (4e72:9058)',
-    },
-  ],
-  availableMicrophones,
-  availableSpeakers,
-  blockedCount: 0,
-  customColors: {},
-  defaultConversationColor: DEFAULT_CONVERSATION_COLOR,
-  deviceName: 'Work Windows ME',
-  hasAudioNotifications: true,
-  hasAutoDownloadUpdate: true,
-  hasAutoLaunch: true,
-  hasCallNotifications: true,
-  hasCallRingtoneNotification: false,
-  hasCountMutedConversations: false,
-  hasCustomTitleBar: true,
-  hasEnterKeySends: true,
-  hasHideMenuBar: false,
-  hasIncomingCallNotifications: true,
-  hasLinkPreviews: true,
-  hasMediaCameraPermissions: true,
-  hasMediaPermissions: true,
-  hasMinimizeToAndStartInSystemTray: true,
-  hasMinimizeToSystemTray: true,
-  hasNotificationAttention: false,
-  hasNotifications: true,
-  hasReadReceipts: true,
-  hasRelayCalls: false,
-  hasSpellCheck: true,
-  hasStoriesDisabled: false,
-  hasTypingIndicators: true,
-  initialSpellCheckSetting: true,
-  isAudioNotificationsSupported: true,
-  isAutoDownloadUpdatesSupported: true,
-  isAutoLaunchSupported: true,
-  isHideMenuBarSupported: true,
-  isNotificationAttentionSupported: true,
-  isPhoneNumberSharingSupported: false,
-  isSyncSupported: true,
-  isSystemTraySupported: true,
-  isMinimizeToAndStartInSystemTraySupported: true,
-  lastSyncTime: Date.now(),
-  notificationContent: 'name',
-  selectedCamera:
-    'dfbe6effe70b0611ba0fdc2a9ea3f39f6cb110e6687948f7e5f016c111b7329c',
-  selectedMicrophone: availableMicrophones[0],
-  selectedSpeaker: availableSpeakers[1],
-  shouldShowStoriesSettings: true,
-  sentMediaQualitySetting: 'standard',
-  themeSetting: 'system',
-  universalExpireTimer: DurationInSeconds.HOUR,
-  whoCanFindMe: PhoneNumberDiscoverability.Discoverable,
-  whoCanSeeMe: PhoneNumberSharingMode.Everybody,
-  zoomFactor: 1,
-});
-
-const defaultArgTypes: Record<string, { defaultValue: unknown }> = {};
-objectMap(getDefaultArgs(), (key, defaultValue) => {
-  defaultArgTypes[key] = { defaultValue };
-});
-
-=======
->>>>>>> c6c07231
 export default {
   title: 'Components/Preferences',
   component: Preferences,
@@ -162,6 +82,7 @@
     hasCallRingtoneNotification: false,
     hasCountMutedConversations: false,
     hasCustomTitleBar: true,
+    hasEnterKeySends: true,
     hasHideMenuBar: false,
     hasIncomingCallNotifications: true,
     hasLinkPreviews: true,
