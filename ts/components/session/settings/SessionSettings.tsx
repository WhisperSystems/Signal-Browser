import React from 'react';

import { SettingsHeader } from './SessionSettingsHeader';
import { SessionSettingListItem } from './SessionSettingListItem';
import {
  SessionButton,
  SessionButtonColor,
  SessionButtonType,
} from '../SessionButton';

export enum SessionSettingCategory {
  General = 'general',
  Account = 'account',
  Privacy = 'privacy',
  Permissions = 'permissions',
  Notifications = 'notifications',
  Devices = 'devices',
}

export enum SessionSettingType {
  Toggle = 'toggle',
  Options = 'options',
  Button = 'button',
  Slider = 'slider',
}

export interface SettingsViewProps {
  category: SessionSettingCategory;
}

interface State {
  hasPassword: boolean | null;
<<<<<<< HEAD
  shouldLockSettings: boolean | null;
  pwdLockError: string | null;
=======
  linkedPubKeys: Array<any>;
}

interface LocalSettingType {
  category: SessionSettingCategory;
  description: string | undefined;
  comparisonValue: string | undefined;
  id: any;
  content: any | undefined;
  hidden: any;
  title: string;
  type: SessionSettingType | undefined;
  setFn: any;
  onClick: any;
>>>>>>> e653ed4d
}

export class SettingsView extends React.Component<SettingsViewProps, State> {
  public settingsViewRef: React.RefObject<HTMLDivElement>;

  public constructor(props: any) {
    super(props);

    this.state = {
      hasPassword: null,
<<<<<<< HEAD
      pwdLockError: null,
      shouldLockSettings: true,
=======
      linkedPubKeys: new Array(),
>>>>>>> e653ed4d
    };

    this.settingsViewRef = React.createRef();
    this.onPasswordUpdated = this.onPasswordUpdated.bind(this);
    this.validatePasswordLock = this.validatePasswordLock.bind(this);

    this.hasPassword();
    this.refreshLinkedDevice = this.refreshLinkedDevice.bind(this);
  }

  public componentDidMount() {
    window.Whisper.events.on('refreshLinkedDeviceList', async () => {
      setTimeout(() => {
        this.refreshLinkedDevice();
      }, 1000);
    });
    this.refreshLinkedDevice();
  }

  public componentWillUnmount() {
    window.Whisper.events.off('refreshLinkedDeviceList');
  }

  /* tslint:disable-next-line:max-func-body-length */
  public renderSettingInCategory(): JSX.Element {
    const { category } = this.props;

    let settings: Array<LocalSettingType>;

    if (category === SessionSettingCategory.Devices) {
      // special case for linked devices
      settings = this.getLinkedDeviceSettings();
    } else {
      // Grab initial values from database on startup
      // ID corresponds to installGetter parameters in preload.js
      // They are NOT arbitrary; add with caution

      settings = this.getLocalSettings();
    }

    return (
      <>
        {this.state.hasPassword !== null &&
          settings.map(setting => {
            const content = setting.content || undefined;
            const shouldRenderSettings = setting.category === category;
            const description = setting.description || '';

            const comparisonValue = setting.comparisonValue || null;
            const value =
              window.getSettingValue(setting.id, comparisonValue) ||
              (setting.content && setting.content.defaultValue);

            const sliderFn =
              setting.type === SessionSettingType.Slider
                ? (settingValue: any) =>
                    window.setSettingValue(setting.id, settingValue)
                : () => null;

            const onClickFn =
              setting.onClick ||
              (() => {
                this.updateSetting(setting);
              });

            return (
              <div key={setting.id}>
                {shouldRenderSettings &&
                  !setting.hidden && (
                    <SessionSettingListItem
                      title={setting.title}
                      description={description}
                      type={setting.type}
                      value={value}
                      onClick={onClickFn}
                      onSliderChange={sliderFn}
                      content={content}
                    />
                  )}
              </div>
            );
          })}
      </>
    );
  }

  public render() {
    const { category } = this.props;

    return (
      <div className="session-settings">
        <SettingsHeader category={category} />
        <div ref={this.settingsViewRef} className="session-settings-list">
          {this.renderSettingInCategory()}
        </div>
      </div>
    );
  }

  public setOptionsSetting(settingID: string) {
    const selectedValue = $(`#${settingID} .session-radio input:checked`).val();
    window.setSettingValue(settingID, selectedValue);
  }

  public hasPassword() {
    const hashPromise = window.Signal.Data.getPasswordHash();

    hashPromise.then((hash: any) => {
      this.setState({
        hasPassword: !!hash,
      });
    });
  }

  public updateSetting(item: any) {
    // If there's a custom afterClick function,
    // execute it instead of automatically updating settings
    if (item.setFn) {
      item.setFn();
    } else {
      if (item.type === SessionSettingType.Toggle) {
        // If no custom afterClick function given, alter values in storage here
        // Switch to opposite state
        const newValue = !window.getSettingValue(item.id);
        window.setSettingValue(item.id, newValue);
      }
    }
  }

  public onPasswordUpdated(action: string) {
    if (action === 'set') {
      this.setState({
        hasPassword: true,
      });
    }

    if (action === 'remove') {
      this.setState({
        hasPassword: false,
      });
    }
  }

  private getPubkeyName(pubKey: string | null) {
    if (!pubKey) {
      return {};
    }

    const secretWords = window.mnemonic.pubkey_to_secret_words(pubKey);
    const conv = window.ConversationController.get(pubKey);
    const deviceAlias = conv ? conv.getNickname() : 'Unnamed Device';

    return { deviceAlias, secretWords };
  }

  // tslint:disable-next-line: max-func-body-length
  private getLocalSettings(): Array<LocalSettingType> {
    const { Settings } = window.Signal.Types;

    return [
      {
        id: 'theme-setting',
        title: window.i18n('themeToggleTitle'),
        description: 'Choose the theme best suited to you',
        hidden: true,
        comparisonValue: 'light',
        type: SessionSettingType.Toggle,
        category: SessionSettingCategory.General,
        setFn: window.toggleTheme,
        content: undefined,
        onClick: undefined,
      },
      {
        id: 'hide-menu-bar',
        title: window.i18n('hideMenuBarTitle'),
        description: window.i18n('hideMenuBarDescription'),
        hidden: !Settings.isHideMenuBarSupported(),
        type: SessionSettingType.Toggle,
        category: SessionSettingCategory.General,
        setFn: window.toggleMenuBar,
        content: undefined,
        comparisonValue: undefined,
        onClick: undefined,
      },
      {
        id: 'spell-check',
        title: window.i18n('spellCheckTitle'),
        description: window.i18n('spellCheckDescription'),
        hidden: false,
        type: SessionSettingType.Toggle,
        category: SessionSettingCategory.General,
        setFn: window.toggleSpellCheck,
        content: undefined,
        comparisonValue: undefined,
        onClick: undefined,
      },
      {
        id: 'link-preview-setting',
        title: window.i18n('linkPreviewsTitle'),
        description: window.i18n('linkPreviewDescription'),
        hidden: false,
        type: SessionSettingType.Toggle,
        category: SessionSettingCategory.General,
        setFn: window.toggleLinkPreview,
        content: undefined,
        comparisonValue: undefined,
        onClick: undefined,
      },
      {
        id: 'notification-setting',
        title: window.i18n('notificationSettingsDialog'),
        type: SessionSettingType.Options,
        category: SessionSettingCategory.Notifications,
        comparisonValue: undefined,
        description: undefined,
        hidden: undefined,
        onClick: undefined,
        setFn: () => {
          this.setOptionsSetting('notification-setting');
        },
        content: {
          options: {
            group: 'notification-setting',
            initalItem:
              window.getSettingValue('notification-setting') || 'message',
            items: [
              {
                label: window.i18n('nameAndMessage'),
                value: 'message',
              },
              {
                label: window.i18n('nameOnly'),
                value: 'name',
              },
              {
                label: window.i18n('noNameOrMessage'),
                value: 'count',
              },
              {
                label: window.i18n('disableNotifications'),
                value: 'off',
              },
            ],
          },
        },
      },
      {
        id: 'media-permissions',
        title: window.i18n('mediaPermissionsTitle'),
        description: window.i18n('mediaPermissionsDescription'),
        hidden: false,
        type: SessionSettingType.Toggle,
        category: SessionSettingCategory.Permissions,
        setFn: window.toggleMediaPermissions,
        content: undefined,
        comparisonValue: undefined,
        onClick: undefined,
      },
      {
        id: 'message-ttl',
        title: window.i18n('messageTTL'),
        description: window.i18n('messageTTLSettingDescription'),
        hidden: false,
        type: SessionSettingType.Slider,
        category: SessionSettingCategory.Privacy,
        setFn: undefined,
        comparisonValue: undefined,
        onClick: undefined,
        content: {
          defaultValue: 24,
        },
      },
      {
        id: 'set-password',
        title: window.i18n('setAccountPasswordTitle'),
        description: window.i18n('setAccountPasswordDescription'),
        hidden: this.state.hasPassword,
        type: SessionSettingType.Button,
        category: SessionSettingCategory.Privacy,
        setFn: undefined,
        comparisonValue: undefined,
        content: {
          buttonText: window.i18n('setPassword'),
          buttonColor: SessionButtonColor.Primary,
        },
        onClick: () =>
          window.showPasswordDialog({
            action: 'set',
            onSuccess: this.onPasswordUpdated,
          }),
      },
      {
        id: 'change-password',
        title: window.i18n('changeAccountPasswordTitle'),
        description: window.i18n('changeAccountPasswordDescription'),
        hidden: !this.state.hasPassword,
        type: SessionSettingType.Button,
        category: SessionSettingCategory.Privacy,
        setFn: undefined,
        comparisonValue: undefined,
        content: {
          buttonText: window.i18n('changePassword'),
          buttonColor: SessionButtonColor.Primary,
        },
        onClick: () =>
          window.showPasswordDialog({
            action: 'change',
            onSuccess: this.onPasswordUpdated,
          }),
      },
      {
        id: 'remove-password',
        title: window.i18n('removeAccountPasswordTitle'),
        description: window.i18n('removeAccountPasswordDescription'),
        hidden: !this.state.hasPassword,
        type: SessionSettingType.Button,
        category: SessionSettingCategory.Privacy,
        setFn: undefined,
        comparisonValue: undefined,
        content: {
          buttonText: window.i18n('removePassword'),
          buttonColor: SessionButtonColor.Danger,
        },
        onClick: () =>
          window.showPasswordDialog({
            action: 'remove',
            onSuccess: this.onPasswordUpdated,
          }),
      },
    ];
  }

<<<<<<< HEAD
    return (
      <>
        {this.state.hasPassword !== null &&
          localSettings.map(setting => {
            const { category } = this.props;
            const content = setting.content || undefined;
            const shouldRenderSettings = setting.category === category;
            const description = setting.description || '';

            const comparisonValue = setting.comparisonValue || null;
            const value =
              window.getSettingValue(setting.id, comparisonValue) ||
              setting.content.defaultValue;
=======
  private getLinkedDeviceSettings(): Array<LocalSettingType> {
    const { linkedPubKeys } = this.state;
>>>>>>> e653ed4d

    if (linkedPubKeys && linkedPubKeys.length > 0) {
      return linkedPubKeys.map((pubkey: any) => {
        const { deviceAlias, secretWords } = this.getPubkeyName(pubkey);
        const description = `${secretWords} ${window.shortenPubkey(pubkey)}`;

        if (window.lokiFeatureFlags.multiDeviceUnpairing) {
          return {
            id: pubkey,
            title: deviceAlias,
            description: description,
            type: SessionSettingType.Button,
            category: SessionSettingCategory.Devices,
            content: {
              buttonColor: SessionButtonColor.Danger,
              buttonText: window.i18n('unpairDevice'),
            },
            comparisonValue: undefined,
            setFn: () => {
              window.Whisper.events.trigger('showDevicePairingDialog', {
                pubKeyToUnpair: pubkey,
              });
<<<<<<< HEAD

            return (
              <div key={setting.id}>
                {shouldRenderSettings &&
                  !setting.hidden && (
                    <SessionSettingListItem
                      title={setting.title}
                      description={description}
                      type={setting.type}
                      value={value}
                      onClick={onClickFn}
                      onSliderChange={sliderFn}
                      content={content}
                    />
                  )}
              </div>
            );
          })}
      </>
    );
  }

  public renderPasswordLock() {
    return (
      <div className="session-settings__password-lock">
        <div className="session-settings__password-lock-box">
          <h3>{window.i18n('password')}</h3>
          <input
            type="password"
            id="password-lock-input"
            defaultValue=""
            placeholder=" "
          />

          {this.state.pwdLockError && (
            <>
              <div className="session-label warning">
                {this.state.pwdLockError}
              </div>
              <div className="spacer-lg" />
            </>
          )}

          <SessionButton
            buttonType={SessionButtonType.BrandOutline}
            buttonColor={SessionButtonColor.Green}
            text={window.i18n('enter')}
            onClick={this.validatePasswordLock}
          />
        </div>
      </div>
    );
  }

  public async validatePasswordLock() {
    const enteredPassword = String($('#password-lock-input').val());

    if (!enteredPassword) {
      this.setState({
        pwdLockError: window.i18n('noGivenPassword'),
      });

      return false;
    }

    // Check if the password matches the hash we have stored
    const hash = await window.Signal.Data.getPasswordHash();
    if (hash && !window.passwordUtil.matchesHash(enteredPassword, hash)) {
      this.setState({
        pwdLockError: window.i18n('invalidPassword'),
      });

      return false;
    }

    // Unlocked settings
    this.setState({
      shouldLockSettings: false,
    });

    return true;
  }

  public hasPassword() {
    const hashPromise = window.Signal.Data.getPasswordHash();

    hashPromise.then((hash: any) => {
      this.setState({
        hasPassword: !!hash,
      });
    });
  }

  public render() {
    const { category } = this.props;
    const shouldRenderPasswordLock =
      this.state.shouldLockSettings && this.state.hasPassword;

    return (
      <div className="session-settings">
        <SettingsHeader category={category} />
        {shouldRenderPasswordLock ? (
          this.renderPasswordLock()
        ) : (
          <div ref={this.settingsViewRef} className="session-settings-list">
            {this.renderSettingInCategory()}
          </div>
        )}
      </div>
    );
  }

  public updateSetting(item: any) {
    // If there's a custom afterClick function,
    // execute it instead of automatically updating settings
    if (item.setFn) {
      item.setFn();
    } else {
      if (item.type === SessionSettingType.Toggle) {
        // If no custom afterClick function given, alter values in storage here
        // Switch to opposite state
        const newValue = !window.getSettingValue(item.id);
        window.setSettingValue(item.id, newValue);
      }
    }
  }

  public setOptionsSetting(settingID: string) {
    const selectedValue = $(`#${settingID} .session-radio input:checked`).val();
    window.setSettingValue(settingID, selectedValue);
  }

  public onPasswordUpdated(action: string) {
    if (action === 'set' || action === 'change') {
      this.setState({
        hasPassword: true,
        shouldLockSettings: true,
      });
    }
=======
            },
            hidden: undefined,
            onClick: undefined,
          };
        } else {
          return {
            id: pubkey,
            title: deviceAlias,
            description: description,
            type: undefined,
            category: SessionSettingCategory.Devices,
            content: {},
            comparisonValue: undefined,
            setFn: undefined,
            hidden: undefined,
            onClick: undefined,
          };
        }
      });
    } else {
      return [
        {
          id: 'no-linked-device',
          title: window.i18n('noPairedDevices'),
          type: undefined,
          description: '',
          category: SessionSettingCategory.Devices,
          content: {},
          comparisonValue: undefined,
          onClick: undefined,
          setFn: undefined,
          hidden: undefined,
        },
      ];
    }
  }

  private refreshLinkedDevice() {
    const ourPubKey = window.textsecure.storage.user.getNumber();
>>>>>>> e653ed4d

    window.libloki.storage
      .getSecondaryDevicesFor(ourPubKey)
      .then((pubKeys: any) => {
        this.setState({
          linkedPubKeys: pubKeys,
        });
      });
  }
}<|MERGE_RESOLUTION|>--- conflicted
+++ resolved
@@ -30,10 +30,8 @@
 
 interface State {
   hasPassword: boolean | null;
-<<<<<<< HEAD
   shouldLockSettings: boolean | null;
   pwdLockError: string | null;
-=======
   linkedPubKeys: Array<any>;
 }
 
@@ -48,7 +46,6 @@
   type: SessionSettingType | undefined;
   setFn: any;
   onClick: any;
->>>>>>> e653ed4d
 }
 
 export class SettingsView extends React.Component<SettingsViewProps, State> {
@@ -59,12 +56,9 @@
 
     this.state = {
       hasPassword: null,
-<<<<<<< HEAD
       pwdLockError: null,
       shouldLockSettings: true,
-=======
       linkedPubKeys: new Array(),
->>>>>>> e653ed4d
     };
 
     this.settingsViewRef = React.createRef();
@@ -397,7 +391,7 @@
     ];
   }
 
-<<<<<<< HEAD
+
     return (
       <>
         {this.state.hasPassword !== null &&
@@ -411,34 +405,7 @@
             const value =
               window.getSettingValue(setting.id, comparisonValue) ||
               setting.content.defaultValue;
-=======
-  private getLinkedDeviceSettings(): Array<LocalSettingType> {
-    const { linkedPubKeys } = this.state;
->>>>>>> e653ed4d
-
-    if (linkedPubKeys && linkedPubKeys.length > 0) {
-      return linkedPubKeys.map((pubkey: any) => {
-        const { deviceAlias, secretWords } = this.getPubkeyName(pubkey);
-        const description = `${secretWords} ${window.shortenPubkey(pubkey)}`;
-
-        if (window.lokiFeatureFlags.multiDeviceUnpairing) {
-          return {
-            id: pubkey,
-            title: deviceAlias,
-            description: description,
-            type: SessionSettingType.Button,
-            category: SessionSettingCategory.Devices,
-            content: {
-              buttonColor: SessionButtonColor.Danger,
-              buttonText: window.i18n('unpairDevice'),
-            },
-            comparisonValue: undefined,
-            setFn: () => {
-              window.Whisper.events.trigger('showDevicePairingDialog', {
-                pubKeyToUnpair: pubkey,
-              });
-<<<<<<< HEAD
-
+    
             return (
               <div key={setting.id}>
                 {shouldRenderSettings &&
@@ -459,7 +426,7 @@
       </>
     );
   }
-
+    
   public renderPasswordLock() {
     return (
       <div className="session-settings__password-lock">
@@ -521,7 +488,7 @@
     return true;
   }
 
-  public hasPassword() {
+public hasPassword() {
     const hashPromise = window.Signal.Data.getPasswordHash();
 
     hashPromise.then((hash: any) => {
@@ -577,7 +544,32 @@
         shouldLockSettings: true,
       });
     }
-=======
+
+
+  private getLinkedDeviceSettings(): Array<LocalSettingType> {
+    const { linkedPubKeys } = this.state;
+
+    if (linkedPubKeys && linkedPubKeys.length > 0) {
+      return linkedPubKeys.map((pubkey: any) => {
+        const { deviceAlias, secretWords } = this.getPubkeyName(pubkey);
+        const description = `${secretWords} ${window.shortenPubkey(pubkey)}`;
+
+        if (window.lokiFeatureFlags.multiDeviceUnpairing) {
+          return {
+            id: pubkey,
+            title: deviceAlias,
+            description: description,
+            type: SessionSettingType.Button,
+            category: SessionSettingCategory.Devices,
+            content: {
+              buttonColor: SessionButtonColor.Danger,
+              buttonText: window.i18n('unpairDevice'),
+            },
+            comparisonValue: undefined,
+            setFn: () => {
+              window.Whisper.events.trigger('showDevicePairingDialog', {
+                pubKeyToUnpair: pubkey,
+              });
             },
             hidden: undefined,
             onClick: undefined,
@@ -617,7 +609,6 @@
 
   private refreshLinkedDevice() {
     const ourPubKey = window.textsecure.storage.user.getNumber();
->>>>>>> e653ed4d
 
     window.libloki.storage
       .getSecondaryDevicesFor(ourPubKey)
