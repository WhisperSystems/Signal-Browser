import React from 'react';
import { icons, SessionIconSize, SessionIconType } from '../icon';
import styled, { css, DefaultTheme, keyframes, useTheme } from 'styled-components';
import _ from 'lodash';

export type SessionIconProps = {
  iconType: SessionIconType;
  iconSize: SessionIconSize | number;
  iconColor?: string;
  iconRotation?: number;
  rotateDuration?: number;
  glowDuration?: number;
  borderRadius?: number;
  glowStartDelay?: number;
  theme?: DefaultTheme;
};

const getIconDimensionFromIconSize = (iconSize: SessionIconSize | number) => {
  if (typeof iconSize === 'number') {
    return iconSize;
  } else {
    switch (iconSize) {
      case SessionIconSize.Tiny:
        return 12;
      case SessionIconSize.Small:
        return 15;
      case SessionIconSize.Medium:
        return 20;
      case SessionIconSize.Large:
        return 25;
      case SessionIconSize.Huge:
        return 30;
      case SessionIconSize.Max:
        return 80;
      default:
        return 20;
    }
  }
};

type StyledSvgProps = {
  width: string | number;
  height: string | number;
  iconRotation: number;
  rotateDuration?: number;
  borderRadius?: number;
  glowDuration?: number;
  glowStartDelay?: number;
  iconColor?: string;
};

const rotate = keyframes`
  from {
    transform: rotate(0deg);
  }
  to {
    transform: rotate(360deg);
  }
`;

/**
 * Creates a glow animation made for multiple element sequentially
 */
const glow = (color: string, glowDuration: number, glowStartDelay: number) => {
  const dropShadowType = `drop-shadow(0px 0px 6px ${color}) `;
  //increase shadow intensity by 3
  const dropShadow = `${dropShadowType.repeat(2)};`;

  // TODO: Decrease dropshadow for last frame
  // creating keyframe for sequential animations
  let kf = '';
  for (let i = 0; i <= glowDuration; i++) {
    // const percent = (100 / glowDuration) * i;
    const percent = (100 / glowDuration) * i;
    if (i === glowStartDelay) {
      kf += `${percent}% {
        filter: ${dropShadow}
      }`;
    } else {
      kf += `${percent}% {
        filter: none;
      }`;
    }
  }
  return keyframes`${kf}`;
};

const animation = (props: any) => {
  if (props.rotateDuration) {
    return css`
      ${rotate} ${props.rotateDuration}s infinite linear;
    `;
  } else if (props.glowDuration !== undefined && props.glowStartDelay !== undefined) {
    return css`
      ${glow(props.iconColor, props.glowDuration, props.glowStartDelay)} ${2}s ease-in infinite;
    `;
  } else {
    return;
  }
};

//tslint:disable no-unnecessary-callback-wrapper
const Svg = styled.svg<StyledSvgProps>`
  width: ${props => props.width};
  transform: ${props => `rotate(${props.iconRotation}deg)`};
  animation: ${props => animation(props)};
  border-radius: ${props => props.borderRadius};
`;
//tslint:enable no-unnecessary-callback-wrapper

const SessionSvg = (props: {
  viewBox: string;
  path: string | Array<string>;
  width: string | number;
  height: string | number;
  iconRotation: number;
  iconColor?: string;
  rotateDuration?: number;
  glowDuration?: number;
  glowStartDelay?: number;
  borderRadius?: number;
  theme: DefaultTheme;
}) => {
  const colorSvg = props.iconColor || props?.theme?.colors.textColor;
  const pathArray = props.path instanceof Array ? props.path : [props.path];
  const propsToPick = {
    width: props.width,
    height: props.height,
    rotateDuration: props.rotateDuration,
    iconRotation: props.iconRotation,
    viewBox: props.viewBox,
    glowDuration: props.glowDuration,
    glowStartDelay: props.glowStartDelay,
<<<<<<< HEAD
    iconColor: props.iconColor 
=======
    iconColor: props.iconColor,
>>>>>>> fa6fcfc8
  };

  return (
    <Svg {...propsToPick}>
      {pathArray.map((path, index) => {
        return <path key={index} fill={colorSvg} d={path} />;
      })}
    </Svg>
  );
};

export const SessionIcon = (props: SessionIconProps) => {
  const {
    iconType,
    iconColor,
    theme,
    rotateDuration,
    glowDuration,
    borderRadius,
    glowStartDelay,
  } = props;
  let { iconSize, iconRotation } = props;
  iconSize = iconSize || SessionIconSize.Medium;
  iconRotation = iconRotation || 0;

  const themeToUse = theme || useTheme();

  const iconDimensions = getIconDimensionFromIconSize(iconSize);
  const iconDef = icons[iconType];
  const ratio = iconDef?.ratio || 1;
  if (!theme) {
    window?.log?.error('Missing theme props in SessionIcon');
  }

  return (
    <SessionSvg
      viewBox={iconDef.viewBox}
      path={iconDef.path}
      width={iconDimensions * ratio}
      height={iconDimensions}
      rotateDuration={rotateDuration}
      glowDuration={glowDuration}
      glowStartDelay={glowStartDelay}
      borderRadius={borderRadius}
      iconRotation={iconRotation}
      iconColor={iconColor}
      theme={themeToUse}
    />
  );
};<|MERGE_RESOLUTION|>--- conflicted
+++ resolved
@@ -131,11 +131,7 @@
     viewBox: props.viewBox,
     glowDuration: props.glowDuration,
     glowStartDelay: props.glowStartDelay,
-<<<<<<< HEAD
-    iconColor: props.iconColor 
-=======
     iconColor: props.iconColor,
->>>>>>> fa6fcfc8
   };
 
   return (
