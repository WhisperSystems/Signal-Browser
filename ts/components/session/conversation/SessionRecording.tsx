--- conflicted
+++ resolved
@@ -107,12 +107,7 @@
     const displayTimeMs = isRecording
       ? (nowTimestamp - startTimestamp) * 1000
       : (this.audioElement &&
-<<<<<<< HEAD
-          (this.audioElement?.currentTime * 1000 ||
-            this.audioElement?.duration)) ||
-=======
           (this.audioElement?.currentTime * 1000 || this.audioElement?.duration)) ||
->>>>>>> ecbd3b2c
         0;
 
     const displayTimeString = moment.utc(displayTimeMs).format('m:ss');
@@ -262,15 +257,7 @@
       this.audioElement.oncanplaythrough = async () => {
         const duration = recordDuration;
 
-<<<<<<< HEAD
-        if (
-          duration &&
-          this.audioElement &&
-          this.audioElement.currentTime < duration
-        ) {
-=======
         if (duration && this.audioElement && this.audioElement.currentTime < duration) {
->>>>>>> ecbd3b2c
           await this.audioElement?.play();
         }
       };
@@ -310,18 +297,8 @@
     }
 
     // Is the audio file > attachment filesize limit
-<<<<<<< HEAD
-    if (
-      this.audioBlobMp3.size >
-      Constants.CONVERSATION.MAX_ATTACHMENT_FILESIZE_BYTES
-    ) {
-      ToastUtils.pushFileSizeErrorAsByte(
-        Constants.CONVERSATION.MAX_ATTACHMENT_FILESIZE_BYTES
-      );
-=======
     if (this.audioBlobMp3.size > Constants.CONVERSATION.MAX_ATTACHMENT_FILESIZE_BYTES) {
       ToastUtils.pushFileSizeErrorAsByte(Constants.CONVERSATION.MAX_ATTACHMENT_FILESIZE_BYTES);
->>>>>>> ecbd3b2c
       return;
     }
 
