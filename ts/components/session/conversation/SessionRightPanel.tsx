import React from 'react';
import { SessionIconButton, SessionIconSize, SessionIconType } from '../icon';
import { Avatar, AvatarSize } from '../../Avatar';
<<<<<<< HEAD
import {
  SessionButton,
  SessionButtonColor,
  SessionButtonType,
} from '../SessionButton';
=======
import { SessionButton, SessionButtonColor, SessionButtonType } from '../SessionButton';
>>>>>>> ecbd3b2c
import { SessionDropdown } from '../SessionDropdown';
import { MediaGallery } from '../../conversation/media-gallery/MediaGallery';
import _ from 'lodash';
import { TimerOption } from '../../conversation/ConversationHeader';
import { Constants } from '../../../session';
import {
  ConversationAvatar,
  usingClosedConversationDetails,
} from '../usingClosedConversationDetails';
import { save } from '../../../types/Attachment';
import { DefaultTheme, withTheme } from 'styled-components';
import {
  getMessagesWithFileAttachments,
  getMessagesWithVisualMediaAttachments,
} from '../../../data/data';
import { getDecryptedMediaUrl } from '../../../session/crypto/DecryptedAttachmentsManager';

interface Props {
  id: string;
  name?: string;
  profileName?: string;
  phoneNumber: string;
  memberCount: number;
  description: string;
  avatarPath: string;
  timerOptions: Array<TimerOption>;
  isPublic: boolean;
  isAdmin: boolean;
  isKickedFromGroup: boolean;
  left: boolean;
  isBlocked: boolean;
  isGroup: boolean;
  memberAvatars?: Array<ConversationAvatar>; // this is added by usingClosedConversationDetails

  onGoBack: () => void;
  onInviteContacts: () => void;
  onLeaveGroup: () => void;
  onDeleteContact: () => void;
  onUpdateGroupName: () => void;
  onAddModerators: () => void;
  onRemoveModerators: () => void;
  onUpdateGroupMembers: () => void;
  onShowLightBox: (options: any) => void;
  onSetDisappearingMessages: (seconds: number) => void;
  theme: DefaultTheme;
}

interface State {
  documents: Array<any>;
  media: Array<any>;
  onItemClick: any;
}

class SessionRightPanel extends React.Component<Props, State> {
  public constructor(props: Props) {
    super(props);

    this.state = {
      documents: Array<any>(),
      media: Array<any>(),
      onItemClick: undefined,
    };
  }

  public componentWillMount() {
    void this.getMediaGalleryProps().then(({ documents, media, onItemClick }) => {
      this.setState({
        documents,
        media,
        onItemClick,
      });
    });
  }

  public componentDidUpdate() {
    const mediaScanInterval = 1000;

    setTimeout(() => {
      void this.getMediaGalleryProps().then(({ documents, media, onItemClick }) => {
        const { documents: oldDocs, media: oldMedias } = this.state;
        if (oldDocs.length !== documents.length || oldMedias.length !== media.length) {
          this.setState({
            documents,
            media,
            onItemClick,
          });
        }
      });
    }, mediaScanInterval);
  }

  public async getMediaGalleryProps(): Promise<{
    documents: Array<any>;
    media: Array<any>;
    onItemClick: any;
  }> {
    // We fetch more documents than media as they don’t require to be loaded
    // into memory right away. Revisit this once we have infinite scrolling:
    const conversationId = this.props.id;
    const rawMedia = await getMessagesWithVisualMediaAttachments(conversationId, {
      limit: Constants.CONVERSATION.DEFAULT_MEDIA_FETCH_COUNT,
    });
    const rawDocuments = await getMessagesWithFileAttachments(conversationId, {
      limit: Constants.CONVERSATION.DEFAULT_DOCUMENTS_FETCH_COUNT,
    });

    // First we upgrade these messages to ensure that they have thumbnails
    const max = rawMedia.length;
    for (let i = 0; i < max; i += 1) {
      const message = rawMedia[i];
      const { schemaVersion } = message;

      if (schemaVersion < message.VERSION_NEEDED_FOR_DISPLAY) {
        // Yep, we really do want to wait for each of these
        // eslint-disable-next-line no-await-in-loop
        rawMedia[i] = await window.Signal.Migrations.upgradeMessageSchema(message);
        // eslint-disable-next-line no-await-in-loop
        await rawMedia[i].commit();
      }
    }

    const media = _.flatten(
      rawMedia.map((message: { attachments: any }) => {
        const { attachments } = message;

        return (attachments || [])
          .filter(
            (attachment: { thumbnail: any; pending: any; error: any }) =>
              attachment.thumbnail && !attachment.pending && !attachment.error
          )
          .map((attachment: { path?: any; contentType?: any; thumbnail?: any }, index: any) => {
            const { thumbnail } = attachment;

            return {
              objectURL: window.Signal.Migrations.getAbsoluteAttachmentPath(attachment.path),
              thumbnailObjectUrl: thumbnail
                ? window.Signal.Migrations.getAbsoluteAttachmentPath(thumbnail.path)
                : null,
              contentType: attachment.contentType,
              index,
              attachment,
              message,
            };
          });
      })
    );

    // Unlike visual media, only one non-image attachment is supported
    const documents = rawDocuments.map((message: { attachments: Array<any> }) => {
      // this is to not fail if the attachment is invalid (could be a Long Attachment type which is not supported)
      if (!message.attachments?.length) {
        // window.log.info(
        //   'Got a message with an empty list of attachment. Skipping...'
        // );
        return null;
      }
      const attachment = message.attachments[0];

<<<<<<< HEAD
    const saveAttachment = async ({ attachment, message }: any = {}) => {
      const timestamp = message.received_at;
      attachment.url = await getDecryptedMediaUrl(
        attachment.url,
        attachment.contentType
      );
=======
      return {
        contentType: attachment.contentType,
        index: 0,
        attachment,
        message,
      };
    });

    const saveAttachment = async ({ attachment, message }: any = {}) => {
      const timestamp = message.received_at;
      attachment.url = await getDecryptedMediaUrl(attachment.url, attachment.contentType);
>>>>>>> ecbd3b2c
      save({
        attachment,
        document,
        getAbsolutePath: window.Signal.Migrations.getAbsoluteAttachmentPath,
        timestamp,
      });
    };

    const onItemClick = ({ message, attachment, type }: any) => {
      switch (type) {
        case 'documents': {
          void saveAttachment({ message, attachment });
          break;
        }

        case 'media': {
          const lightBoxOptions = {
            media,
            attachment,
            message,
          };
          this.onShowLightBox(lightBoxOptions);
          break;
        }

        default:
          throw new TypeError(`Unknown attachment type: '${type}'`);
      }
    };

    return {
      media,
      documents: _.compact(documents), // remove null
      onItemClick,
    };
  }

  public onShowLightBox(options: any) {
    this.props.onShowLightBox(options);
  }

  // tslint:disable-next-line: cyclomatic-complexity
  public render() {
    const {
      memberCount,
      name,
      timerOptions,
      onLeaveGroup,
      onDeleteContact,
      isKickedFromGroup,
      left,
      isPublic,
      isAdmin,
      isBlocked,
      isGroup,
    } = this.props;
    const { documents, media, onItemClick } = this.state;
    const showMemberCount = !!(memberCount && memberCount > 0);
    const commonNoShow = isKickedFromGroup || left || isBlocked;

    const hasDisappearingMessages = !isPublic && !commonNoShow;
    const leaveGroupString = isPublic
      ? window.i18n('leaveGroup')
      : isKickedFromGroup
      ? window.i18n('youGotKickedFromGroup')
      : left
      ? window.i18n('youLeftTheGroup')
      : window.i18n('leaveGroup');

    const disappearingMessagesOptions = timerOptions.map(option => {
      return {
        content: option.name,
        onClick: () => {
          this.props.onSetDisappearingMessages(option.value);
        },
      };
    });

    const showUpdateGroupNameButton = isAdmin && !commonNoShow;
    const showAddRemoveModeratorsButton = isAdmin && !commonNoShow && isPublic;

    const showUpdateGroupMembersButton = !isPublic && !commonNoShow;

    return (
      <div className="group-settings">
        {this.renderHeader()}
        <h2>{name}</h2>
        {showMemberCount && (
          <>
            <div className="spacer-lg" />
            <div role="button" className="subtle">
              {window.i18n('members', memberCount)}
            </div>
            <div className="spacer-lg" />
          </>
        )}
        <input className="description" placeholder={window.i18n('description')} />
        {showUpdateGroupNameButton && (
          <div className="group-settings-item" role="button" onClick={this.props.onUpdateGroupName}>
            {isPublic ? window.i18n('editGroup') : window.i18n('editGroupName')}
          </div>
        )}
        {showAddRemoveModeratorsButton && (
          <>
            <div className="group-settings-item" role="button" onClick={this.props.onAddModerators}>
              {window.i18n('addModerators')}
            </div>
            <div
              className="group-settings-item"
              role="button"
              onClick={this.props.onRemoveModerators}
            >
              {window.i18n('removeModerators')}
            </div>
          </>
        )}

        {showUpdateGroupMembersButton && (
          <div
            className="group-settings-item"
            role="button"
            onClick={this.props.onUpdateGroupMembers}
          >
            {window.i18n('groupMembers')}
          </div>
        )}

        {hasDisappearingMessages && (
          <SessionDropdown
            label={window.i18n('disappearingMessages')}
            options={disappearingMessagesOptions}
          />
        )}

        <MediaGallery documents={documents} media={media} onItemClick={onItemClick} />
        {isGroup && (
          // tslint:disable-next-line: use-simple-attributes
          <SessionButton
            text={leaveGroupString}
            buttonColor={SessionButtonColor.Danger}
            disabled={isKickedFromGroup || left}
            buttonType={SessionButtonType.SquareOutline}
            onClick={isPublic ? onDeleteContact : onLeaveGroup}
          />
        )}
      </div>
    );
  }

  private renderHeader() {
    const {
      memberAvatars,
      id,
      onGoBack,
      onInviteContacts,
      avatarPath,
      isAdmin,
      isPublic,
      isKickedFromGroup,
      isBlocked,
      name,
      profileName,
      phoneNumber,
      left,
    } = this.props;

    const showInviteContacts = (isPublic || isAdmin) && !isKickedFromGroup && !isBlocked && !left;
    const userName = name || profileName || phoneNumber;

    return (
      <div className="group-settings-header">
        <SessionIconButton
          iconType={SessionIconType.Chevron}
          iconSize={SessionIconSize.Medium}
          iconRotation={270}
          onClick={onGoBack}
          theme={this.props.theme}
        />
        <Avatar
          avatarPath={avatarPath}
          name={userName}
          size={AvatarSize.XL}
          memberAvatars={memberAvatars}
          pubkey={id}
        />
        <div className="invite-friends-container">
          {showInviteContacts && (
            <SessionIconButton
              iconType={SessionIconType.AddUser}
              iconSize={SessionIconSize.Medium}
              onClick={onInviteContacts}
              theme={this.props.theme}
            />
          )}
        </div>
      </div>
    );
  }
}

export const SessionRightPanelWithDetails = usingClosedConversationDetails(
  withTheme(SessionRightPanel)
);<|MERGE_RESOLUTION|>--- conflicted
+++ resolved
@@ -1,15 +1,7 @@
 import React from 'react';
 import { SessionIconButton, SessionIconSize, SessionIconType } from '../icon';
 import { Avatar, AvatarSize } from '../../Avatar';
-<<<<<<< HEAD
-import {
-  SessionButton,
-  SessionButtonColor,
-  SessionButtonType,
-} from '../SessionButton';
-=======
 import { SessionButton, SessionButtonColor, SessionButtonType } from '../SessionButton';
->>>>>>> ecbd3b2c
 import { SessionDropdown } from '../SessionDropdown';
 import { MediaGallery } from '../../conversation/media-gallery/MediaGallery';
 import _ from 'lodash';
@@ -168,14 +160,6 @@
       }
       const attachment = message.attachments[0];
 
-<<<<<<< HEAD
-    const saveAttachment = async ({ attachment, message }: any = {}) => {
-      const timestamp = message.received_at;
-      attachment.url = await getDecryptedMediaUrl(
-        attachment.url,
-        attachment.contentType
-      );
-=======
       return {
         contentType: attachment.contentType,
         index: 0,
@@ -187,7 +171,6 @@
     const saveAttachment = async ({ attachment, message }: any = {}) => {
       const timestamp = message.received_at;
       attachment.url = await getDecryptedMediaUrl(attachment.url, attachment.contentType);
->>>>>>> ecbd3b2c
       save({
         attachment,
         document,
