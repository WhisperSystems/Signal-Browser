import React, { useState } from 'react';
import { animation, Menu } from 'react-contexify';
import {
  getAddModeratorsMenuItem,
  getBlockMenuItem,
  getChangeNicknameMenuItem,
  getClearNicknameMenuItem,
  getCopyMenuItem,
  getDeleteContactMenuItem,
  getDeleteMessagesMenuItem,
  getDisappearingMenuItem,
  getInviteContactMenuItem,
  getLeaveGroupMenuItem,
  getMarkAllReadMenuItem,
  getNotificationForConvoMenuItem,
  getPinConversationMenuItem,
  getRemoveModeratorsMenuItem,
  getUpdateGroupNameMenuItem,
} from './Menu';
<<<<<<< HEAD
import { NotificationForConvoOption } from '../../conversation/ConversationHeader';
import { ConversationNotificationSettingType } from '../../../models/conversation';
import _ from 'lodash';
=======
import { TimerOption } from '../../conversation/ConversationHeader';
import { ConversationNotificationSettingType } from '../../../models/conversation';
import { NotificationForConvoOption } from '../../../state/ducks/conversations';
>>>>>>> 6df84fbd

export type PropsConversationHeaderMenu = {
  conversationId: string;
  triggerId: string;
  isMe: boolean;
  isPublic: boolean;
  isKickedFromGroup: boolean;
  left: boolean;
  isGroup: boolean;
  weAreAdmin: boolean;
  notificationForConvo: Array<NotificationForConvoOption>;
  currentNotificationSetting: ConversationNotificationSettingType;
  isPrivate: boolean;
  isBlocked: boolean;
  hasNickname: boolean;
};

const ConversationHeaderMenu = (props: PropsConversationHeaderMenu) => {
  const {
    conversationId,
    triggerId,
    isMe,
    isPublic,
    isGroup,
    isKickedFromGroup,
    weAreAdmin,
    isBlocked,
    isPrivate,
    left,
    hasNickname,
    notificationForConvo,
    currentNotificationSetting,
  } = props;

  return (
<<<<<<< HEAD
    <Menu id={triggerId} animation={animation.fade}>
      {getDisappearingMenuItem(isPublic, isKickedFromGroup, left, isBlocked, conversationId)}
      {getNotificationForConvoMenuItem(
        isKickedFromGroup,
        left,
        isBlocked,
        notificationForConvo,
        currentNotificationSetting,
        conversationId
      )}
      {getBlockMenuItem(isMe, isPrivate, isBlocked, conversationId)}
=======
    <>
      <Menu id={triggerId} animation={animation.fade}>
        {getDisappearingMenuItem(
          isPublic,
          isKickedFromGroup,
          left,
          isBlocked,
          timerOptions,
          conversationId
        )}
        {getNotificationForConvoMenuItem(
          isKickedFromGroup,
          left,
          isBlocked,
          notificationForConvo,
          currentNotificationSetting,
          conversationId
        )}
        {getPinConversationMenuItem(conversationId)}
        {getBlockMenuItem(isMe, isPrivate, isBlocked, conversationId)}
>>>>>>> 6df84fbd

      {getCopyMenuItem(isPublic, isGroup, conversationId)}
      {getMarkAllReadMenuItem(conversationId)}
      {getChangeNicknameMenuItem(isMe, isGroup, conversationId)}
      {getClearNicknameMenuItem(isMe, hasNickname, isGroup, conversationId)}
      {getDeleteMessagesMenuItem(isPublic, conversationId)}
      {getAddModeratorsMenuItem(weAreAdmin, isKickedFromGroup, conversationId)}
      {getRemoveModeratorsMenuItem(weAreAdmin, isKickedFromGroup, conversationId)}
      {getUpdateGroupNameMenuItem(weAreAdmin, isKickedFromGroup, left, conversationId)}
      {getLeaveGroupMenuItem(isKickedFromGroup, left, isGroup, isPublic, conversationId)}
      {/* TODO: add delete group */}
      {getInviteContactMenuItem(isGroup, isPublic, conversationId)}
      {getDeleteContactMenuItem(isMe, isGroup, isPublic, left, isKickedFromGroup, conversationId)}
    </Menu>
  );
};

function propsAreEqual(prev: PropsConversationHeaderMenu, next: PropsConversationHeaderMenu) {
  return _.isEqual(prev, next);
}
export const MemoConversationHeaderMenu = React.memo(ConversationHeaderMenu, propsAreEqual);<|MERGE_RESOLUTION|>--- conflicted
+++ resolved
@@ -1,4 +1,4 @@
-import React, { useState } from 'react';
+import React from 'react';
 import { animation, Menu } from 'react-contexify';
 import {
   getAddModeratorsMenuItem,
@@ -17,15 +17,9 @@
   getRemoveModeratorsMenuItem,
   getUpdateGroupNameMenuItem,
 } from './Menu';
-<<<<<<< HEAD
-import { NotificationForConvoOption } from '../../conversation/ConversationHeader';
-import { ConversationNotificationSettingType } from '../../../models/conversation';
 import _ from 'lodash';
-=======
-import { TimerOption } from '../../conversation/ConversationHeader';
 import { ConversationNotificationSettingType } from '../../../models/conversation';
 import { NotificationForConvoOption } from '../../../state/ducks/conversations';
->>>>>>> 6df84fbd
 
 export type PropsConversationHeaderMenu = {
   conversationId: string;
@@ -61,7 +55,6 @@
   } = props;
 
   return (
-<<<<<<< HEAD
     <Menu id={triggerId} animation={animation.fade}>
       {getDisappearingMenuItem(isPublic, isKickedFromGroup, left, isBlocked, conversationId)}
       {getNotificationForConvoMenuItem(
@@ -72,30 +65,8 @@
         currentNotificationSetting,
         conversationId
       )}
+      {getPinConversationMenuItem(conversationId)}
       {getBlockMenuItem(isMe, isPrivate, isBlocked, conversationId)}
-=======
-    <>
-      <Menu id={triggerId} animation={animation.fade}>
-        {getDisappearingMenuItem(
-          isPublic,
-          isKickedFromGroup,
-          left,
-          isBlocked,
-          timerOptions,
-          conversationId
-        )}
-        {getNotificationForConvoMenuItem(
-          isKickedFromGroup,
-          left,
-          isBlocked,
-          notificationForConvo,
-          currentNotificationSetting,
-          conversationId
-        )}
-        {getPinConversationMenuItem(conversationId)}
-        {getBlockMenuItem(isMe, isPrivate, isBlocked, conversationId)}
->>>>>>> 6df84fbd
-
       {getCopyMenuItem(isPublic, isGroup, conversationId)}
       {getMarkAllReadMenuItem(conversationId)}
       {getChangeNicknameMenuItem(isMe, isGroup, conversationId)}
