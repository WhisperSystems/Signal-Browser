--- conflicted
+++ resolved
@@ -1,22 +1,15 @@
-<<<<<<< HEAD
 import React from 'react';
+
 import { NotificationForConvoOption, TimerOption } from '../../conversation/ConversationHeader';
 import { Item, Submenu } from 'react-contexify';
 import { ConversationNotificationSettingType } from '../../../models/conversation';
-=======
-import React, { Dispatch } from 'react';
-import { LocalizerType } from '../../../types/Util';
-import { TimerOption } from '../../conversation/ConversationHeader';
-import { Item, Submenu } from 'react-contexify';
 import { SessionNicknameDialog } from '../SessionNicknameDialog';
 import { useDispatch, useSelector } from 'react-redux';
 import { updateConfirmModal } from '../../../state/ducks/modalDialog';
 import { ConversationController } from '../../../session/conversations';
-import { useTheme } from 'styled-components';
 import { UserUtils } from '../../../session/utils';
 import { AdminLeaveClosedGroupDialog } from '../../conversation/AdminLeaveClosedGroupDialog';
-import { getTheme } from '../../../state/selectors/theme';
->>>>>>> 18566aef
+import { useTheme } from 'styled-components';
 
 function showTimerOptions(
   isPublic: boolean,
@@ -115,13 +108,8 @@
   isPublic: boolean | undefined,
   isLeft: boolean | undefined,
   isKickedFromGroup: boolean | undefined,
-<<<<<<< HEAD
-  action: any
-=======
   action: any,
-  i18n: LocalizerType,
   id: string
->>>>>>> 18566aef
 ): JSX.Element | null {
   if (
     showDeleteContact(
@@ -134,35 +122,33 @@
   ) {
     let menuItemText: string;
     if (isPublic) {
-<<<<<<< HEAD
-      return <Item onClick={action}>{window.i18n('leaveGroup')}</Item>;
-    }
-    return <Item onClick={action}>{window.i18n('delete')}</Item>;
-=======
-      menuItemText = i18n('leaveGroup');
+      menuItemText = window.i18n('leaveGroup');
     } else {
-      menuItemText = i18n('delete');
+      menuItemText = window.i18n('delete');
     }
 
     const dispatch = useDispatch();
     const onClickClose = () => {
-          dispatch(updateConfirmModal(null));
-    }
+      dispatch(updateConfirmModal(null));
+    };
 
     const showConfirmationModal = () => {
-      dispatch(updateConfirmModal({
-        title: menuItemText,
-        message: isGroup ? i18n('leaveGroupConfirmation'): i18n('deleteContactConfirmation'),
-        onClickClose,
-        onClickOk: () => {
-          void ConversationController.getInstance().deleteContact(id);
-          onClickClose();
-        }
-      }))
-    }
-
-      return <Item onClick={showConfirmationModal}>{menuItemText}</Item>;
->>>>>>> 18566aef
+      dispatch(
+        updateConfirmModal({
+          title: menuItemText,
+          message: isGroup
+            ? window.i18n('leaveGroupConfirmation')
+            : window.i18n('deleteContactConfirmation'),
+          onClickClose,
+          onClickOk: () => {
+            void ConversationController.getInstance().deleteContact(id);
+            onClickClose();
+          },
+        })
+      );
+    };
+
+    return <Item onClick={showConfirmationModal}>{menuItemText}</Item>;
   }
   return null;
 }
@@ -172,28 +158,20 @@
   left: boolean | undefined,
   isGroup: boolean | undefined,
   isPublic: boolean | undefined,
-<<<<<<< HEAD
-  action: any
-=======
   action: any,
-  i18n: LocalizerType,
   id: string,
-  setModal: any,
-  theme: any
->>>>>>> 18566aef
+  setModal: any
 ): JSX.Element | null {
   if (
     showLeaveGroup(Boolean(isKickedFromGroup), Boolean(left), Boolean(isGroup), Boolean(isPublic))
   ) {
-<<<<<<< HEAD
-    return <Item onClick={action}>{window.i18n('leaveGroup')}</Item>;
-=======
     const dispatch = useDispatch();
+    const theme = useTheme();
     const conversation = ConversationController.getInstance().get(id);
 
     const onClickClose = () => {
       dispatch(updateConfirmModal(null));
-    }
+    };
 
     const openConfirmationModal = () => {
       if (!conversation.isGroup()) {
@@ -208,30 +186,32 @@
 
       // if this is not a closed group, or we are not admin, we can just show a confirmation dialog
       if (!isClosedGroup || (isClosedGroup && !isAdmin)) {
-        dispatch(updateConfirmModal({
-          title,
-          message,
-          onClickOk: () => {
-            conversation.leaveClosedGroup();
-            onClickClose();
-          },
-          onClickClose
-        }));
+        dispatch(
+          updateConfirmModal({
+            title,
+            message,
+            onClickOk: () => {
+              void conversation.leaveClosedGroup();
+              onClickClose();
+            },
+            onClickClose,
+          })
+        );
       } else {
         setModal(
           <AdminLeaveClosedGroupDialog
             groupName={conversation.getName()}
             onSubmit={conversation.leaveClosedGroup}
-            onClose={() => {setModal(null)}}
+            onClose={() => {
+              setModal(null);
+            }}
             theme={theme}
-          ></AdminLeaveClosedGroupDialog>
-        )
+          />
+        );
       }
-
-    }
-
-    return <Item onClick={openConfirmationModal}>{i18n('leaveGroup')}</Item>;
->>>>>>> 18566aef
+    };
+
+    return <Item onClick={openConfirmationModal}>{window.i18n('leaveGroup')}</Item>;
   }
   return null;
 }
@@ -306,13 +286,8 @@
     return (
       // Remove the && false to make context menu work with RTL support
       <Submenu
-<<<<<<< HEAD
         label={window.i18n('disappearingMessages') as any}
         // rtl={isRtlMode && false}
-=======
-        label={i18n('disappearingMessages') as any}
-      // rtl={isRtlMode && false}
->>>>>>> 18566aef
       >
         {(timerOptions || []).map(item => (
           <Item
@@ -409,74 +384,58 @@
 export function getChangeNicknameMenuItem(
   isMe: boolean | undefined,
   action: any,
-<<<<<<< HEAD
-  isGroup: boolean | undefined
-): JSX.Element | null {
-  if (showChangeNickname(Boolean(isMe), Boolean(isGroup))) {
-    return <Item onClick={action}>{window.i18n('changeNickname')}</Item>;
-=======
-  isGroup: boolean | undefined,
-  i18n: LocalizerType,
+  isGroup: boolean | undefined,
   conversationId?: string,
   setModal?: any
 ): JSX.Element | null {
   if (showChangeNickname(Boolean(isMe), Boolean(isGroup))) {
-
     const clearModal = () => {
       setModal(null);
-    }
+    };
 
     const onClickCustom = () => {
-      setModal(<SessionNicknameDialog onClickClose={clearModal} conversationId={conversationId}></SessionNicknameDialog>);
-    }
+      setModal(<SessionNicknameDialog onClickClose={clearModal} conversationId={conversationId} />);
+    };
 
     return (
       <>
-        <Item onClick={onClickCustom}>{i18n('changeNickname')}</Item>
+        <Item onClick={onClickCustom}>{window.i18n('changeNickname')}</Item>
       </>
     );
->>>>>>> 18566aef
   }
   return null;
 }
 
 export function getDeleteMessagesMenuItem(
   isPublic: boolean | undefined,
-<<<<<<< HEAD
-  action: any
+  action: any,
+  id: string
 ): JSX.Element | null {
   if (showDeleteMessages(Boolean(isPublic))) {
-    return <Item onClick={action}>{window.i18n('deleteMessages')}</Item>;
-=======
-  action: any,
-  i18n: LocalizerType,
-  id: string
-): JSX.Element | null {
-  if (showDeleteMessages(Boolean(isPublic))) {
-
     const dispatch = useDispatch();
     const conversation = ConversationController.getInstance().get(id);
 
     const onClickClose = () => {
       dispatch(updateConfirmModal(null));
-    }
+    };
 
     const onClickOk = () => {
-      conversation.destroyMessages();
+      void conversation.destroyMessages();
       onClickClose();
-    }
+    };
 
     const openConfirmationModal = () => {
-      dispatch(updateConfirmModal({
-        title: window.i18n('deleteMessages'),
-        message: window.i18n('deleteConversationConfirmation'),
-        onClickOk,
-        onClickClose,
-      }))
-    }
-
-    return <Item onClick={openConfirmationModal}>{i18n('deleteMessages')}</Item>;
->>>>>>> 18566aef
+      dispatch(
+        updateConfirmModal({
+          title: window.i18n('deleteMessages'),
+          message: window.i18n('deleteConversationConfirmation'),
+          onClickOk,
+          onClickClose,
+        })
+      );
+    };
+
+    return <Item onClick={openConfirmationModal}>{window.i18n('deleteMessages')}</Item>;
   }
   return null;
 }