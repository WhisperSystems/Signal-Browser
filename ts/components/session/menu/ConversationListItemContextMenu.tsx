import React from 'react';
import { animation, Menu } from 'react-contexify';
import _ from 'underscore';
import { ConversationTypeEnum } from '../../../models/conversation';

import {
  getBlockMenuItem,
  getChangeNicknameMenuItem,
  getClearNicknameMenuItem,
  getCopyMenuItem,
  getDeleteContactMenuItem,
  getDeleteMessagesMenuItem,
  getInviteContactMenuItem,
  getLeaveGroupMenuItem,
  getMarkAllReadMenuItem,
  getPinConversationMenuItem,
} from './Menu';

export type PropsContextConversationItem = {
  conversationId: string;
  triggerId: string;
  type: ConversationTypeEnum;
  isMe: boolean;
  isPublic: boolean;
  isBlocked: boolean;
  hasNickname: boolean;
  isKickedFromGroup: boolean;
  left: boolean;
};

const ConversationListItemContextMenu = (props: PropsContextConversationItem) => {
  const {
    conversationId,
    triggerId,
    isBlocked,
    isMe,
    isPublic,
    hasNickname,
    type,
    left,
    isKickedFromGroup,
  } = props;

  const isGroup = type === 'group';
  return (
<<<<<<< HEAD
    <Menu id={triggerId} animation={animation.fade}>
      {getBlockMenuItem(isMe, type === ConversationTypeEnum.PRIVATE, isBlocked, conversationId)}
      {getCopyMenuItem(isPublic, isGroup, conversationId)}
      {getMarkAllReadMenuItem(conversationId)}
      {getChangeNicknameMenuItem(isMe, isGroup, conversationId)}
      {getClearNicknameMenuItem(isMe, hasNickname, isGroup, conversationId)}
=======
    <>
      <Menu id={triggerId} animation={animation.fade}>
        {getPinConversationMenuItem(conversationId)}
        {getBlockMenuItem(isMe, type === ConversationTypeEnum.PRIVATE, isBlocked, conversationId)}
        {getCopyMenuItem(isPublic, isGroup, conversationId)}
        {getMarkAllReadMenuItem(conversationId)}
        {getChangeNicknameMenuItem(isMe, isGroup, conversationId)}
        {getClearNicknameMenuItem(isMe, hasNickname, isGroup, conversationId)}
>>>>>>> bf76abac

      {getDeleteMessagesMenuItem(isPublic, conversationId)}
      {getInviteContactMenuItem(isGroup, isPublic, conversationId)}
      {getDeleteContactMenuItem(isMe, isGroup, isPublic, left, isKickedFromGroup, conversationId)}
      {getLeaveGroupMenuItem(isKickedFromGroup, left, isGroup, isPublic, conversationId)}
    </Menu>
  );
};

function propsAreEqual(prev: PropsContextConversationItem, next: PropsContextConversationItem) {
  return _.isEqual(prev, next);
}
export const MemoConversationListItemContextMenu = React.memo(
  ConversationListItemContextMenu,
  propsAreEqual
);<|MERGE_RESOLUTION|>--- conflicted
+++ resolved
@@ -43,24 +43,13 @@
 
   const isGroup = type === 'group';
   return (
-<<<<<<< HEAD
     <Menu id={triggerId} animation={animation.fade}>
+      {getPinConversationMenuItem(conversationId)}
       {getBlockMenuItem(isMe, type === ConversationTypeEnum.PRIVATE, isBlocked, conversationId)}
       {getCopyMenuItem(isPublic, isGroup, conversationId)}
       {getMarkAllReadMenuItem(conversationId)}
       {getChangeNicknameMenuItem(isMe, isGroup, conversationId)}
       {getClearNicknameMenuItem(isMe, hasNickname, isGroup, conversationId)}
-=======
-    <>
-      <Menu id={triggerId} animation={animation.fade}>
-        {getPinConversationMenuItem(conversationId)}
-        {getBlockMenuItem(isMe, type === ConversationTypeEnum.PRIVATE, isBlocked, conversationId)}
-        {getCopyMenuItem(isPublic, isGroup, conversationId)}
-        {getMarkAllReadMenuItem(conversationId)}
-        {getChangeNicknameMenuItem(isMe, isGroup, conversationId)}
-        {getClearNicknameMenuItem(isMe, hasNickname, isGroup, conversationId)}
->>>>>>> bf76abac
-
       {getDeleteMessagesMenuItem(isPublic, conversationId)}
       {getInviteContactMenuItem(isGroup, isPublic, conversationId)}
       {getDeleteContactMenuItem(isMe, isGroup, isPublic, left, isKickedFromGroup, conversationId)}
