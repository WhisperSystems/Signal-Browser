import React from 'react';
import classNames from 'classnames';

import { SessionInput } from './SessionInput';
import {
  SessionButton,
  SessionButtonColor,
  SessionButtonType,
} from './SessionButton';
import { trigger } from '../../shims/events';
import { SessionHtmlRenderer } from './SessionHTMLRenderer';
import { SessionIdEditable } from './SessionIdEditable';
import { SessionSpinner } from './SessionSpinner';

enum SignInMode {
  Default,
  UsingSeed,
  LinkingDevice,
}

enum SignUpMode {
  Default,
  SessionIDShown,
  EnterDetails,
}

enum TabType {
  Create,
  SignIn,
}

interface State {
  selectedTab: TabType;
  signInMode: SignInMode;
  signUpMode: SignUpMode;
  displayName: string;
  password: string;
  validatePassword: string;
  passwordErrorString: string;
  passwordFieldsMatch: boolean;
  mnemonicSeed: string;
  hexGeneratedPubKey: string;
  primaryDevicePubKey: string;
  mnemonicError: string | undefined;
  displayNameError: string | undefined;
  loading: boolean;
}

const Tab = ({
  isSelected,
  label,
  onSelect,
  type,
}: {
  isSelected: boolean;
  label: string;
  onSelect?: (event: TabType) => void;
  type: TabType;
}) => {
  const handleClick = onSelect
    ? () => {
        onSelect(type);
      }
    : undefined;

  return (
    <div
      className={classNames(
        'session-registration__tab',
        isSelected ? 'session-registration__tab--active' : null
      )}
      onClick={handleClick}
      role="tab"
    >
      {label}
    </div>
  );
};

export class RegistrationTabs extends React.Component<{}, State> {
  private readonly accountManager: any;

  constructor(props: any) {
    super(props);

    this.onSeedChanged = this.onSeedChanged.bind(this);
    this.onDisplayNameChanged = this.onDisplayNameChanged.bind(this);
    this.onPasswordChanged = this.onPasswordChanged.bind(this);
    this.onPasswordVerifyChanged = this.onPasswordVerifyChanged.bind(this);
    this.onSignUpGenerateSessionIDClick = this.onSignUpGenerateSessionIDClick.bind(
      this
    );
    this.onSignUpGetStartedClick = this.onSignUpGetStartedClick.bind(this);
    this.onSecondDeviceSessionIDChanged = this.onSecondDeviceSessionIDChanged.bind(
      this
    );
    this.onSecondaryDeviceRegistered = this.onSecondaryDeviceRegistered.bind(
      this
    );
    this.onCompleteSignUpClick = this.onCompleteSignUpClick.bind(this);
    this.handlePressEnter = this.handlePressEnter.bind(this);
    this.handleContinueYourSessionClick = this.handleContinueYourSessionClick.bind(
      this
    );

    this.state = {
      selectedTab: TabType.Create,
      signInMode: SignInMode.Default,
      signUpMode: SignUpMode.Default,
      displayName: '',
      password: '',
      validatePassword: '',
      passwordErrorString: '',
      passwordFieldsMatch: false,
      mnemonicSeed: '',
      hexGeneratedPubKey: '',
      primaryDevicePubKey: '',
      mnemonicError: undefined,
      displayNameError: undefined,
      loading: false,
    };

    this.accountManager = window.getAccountManager();
    // Clean status in case the app closed unexpectedly
    window.textsecure.storage.remove('secondaryDeviceStatus');
  }

  public render() {
    this.generateMnemonicAndKeyPair().ignore();

    return this.renderTabs();
  }

  private async generateMnemonicAndKeyPair() {
    if (this.state.mnemonicSeed === '') {
      const language = 'english';
      const mnemonic = await this.accountManager.generateMnemonic(language);

      let seedHex = window.mnemonic.mn_decode(mnemonic, language);
      // handle shorter than 32 bytes seeds
      const privKeyHexLength = 32 * 2;
      if (seedHex.length !== privKeyHexLength) {
        seedHex = seedHex.concat(seedHex);
        seedHex = seedHex.substring(0, privKeyHexLength);
      }
      const privKeyHex = window.mnemonic.sc_reduce32(seedHex);
      const privKey = window.dcodeIO.ByteBuffer.wrap(
        privKeyHex,
        'hex'
      ).toArrayBuffer();
      const keyPair = await window.libsignal.Curve.async.createKeyPair(privKey);
      const hexGeneratedPubKey = Buffer.from(keyPair.pubKey).toString('hex');

      this.setState({
        mnemonicSeed: mnemonic,
        hexGeneratedPubKey, // our 'frontend' sessionID
      });
    }
  }

  private renderTabs() {
    const { selectedTab } = this.state;

    const createAccount = window.i18n('createAccount');
    const signIn = window.i18n('signIn');
    const isCreateSelected = selectedTab === TabType.Create;
    const isSignInSelected = selectedTab === TabType.SignIn;

    return (
      <div className="session-registration-container">
        <div className="session-registration__tab-container">
          <Tab
            label={createAccount}
            type={TabType.Create}
            isSelected={isCreateSelected}
            onSelect={this.handleTabSelect}
          />
          <Tab
            label={signIn}
            type={TabType.SignIn}
            isSelected={isSignInSelected}
            onSelect={this.handleTabSelect}
          />
        </div>
        {this.renderSections()}
      </div>
    );
  }

  private readonly handleTabSelect = (tabType: TabType): void => {
    if (tabType !== TabType.SignIn) {
      this.cancelSecondaryDevice().ignore();
    }
    this.setState({
      selectedTab: tabType,
      signInMode: SignInMode.Default,
      signUpMode: SignUpMode.Default,
      displayName: '',
      password: '',
      validatePassword: '',
      passwordErrorString: '',
      passwordFieldsMatch: false,
      mnemonicSeed: '',
      hexGeneratedPubKey: '',
      primaryDevicePubKey: '',
      mnemonicError: undefined,
      displayNameError: undefined,
    });
  };

  private onSeedChanged(val: string) {
    this.setState({
      mnemonicSeed: val,
      mnemonicError: !val ? window.i18n('mnemonicEmpty') : undefined,
    });
  }

  private onDisplayNameChanged(val: string) {
    const sanitizedName = this.sanitiseNameInput(val);
    const trimName = sanitizedName.trim();

    this.setState({
      displayName: sanitizedName,
      displayNameError: !trimName ? window.i18n('displayNameEmpty') : undefined,
    });
  }

  private onPasswordChanged(val: string) {
    this.setState({ password: val }, () => {
      this.validatePassword();
    });
  }

  private onPasswordVerifyChanged(val: string) {
    this.setState({ validatePassword: val });
    this.setState({ validatePassword: val }, () => {
      this.validatePassword();
    });
  }

  private renderSections() {
    const { selectedTab } = this.state;
    if (selectedTab === TabType.Create) {
      return this.renderSignUp();
    }

    return this.renderSignIn();
  }

  private renderSignUp() {
    const { signUpMode } = this.state;
    switch (signUpMode) {
      case SignUpMode.Default:
        return (
          <div className="session-registration__content">
            {this.renderSignUpHeader()}
            {this.renderSignUpButton()}
          </div>
        );
      case SignUpMode.SessionIDShown:
        return (
          <div className="session-registration__content">
            {this.renderSignUpHeader()}
            <div className="session-registration__unique-session-id">
              {window.i18n('yourUniqueSessionID')}
            </div>
            {this.renderEnterSessionID(false)}
            {this.renderSignUpButton()}
            {this.getRenderTermsConditionAgreement()}
          </div>
        );

      default:
        const {
          passwordErrorString,
          passwordFieldsMatch,
          displayNameError,
          displayName,
          password,
        } = this.state;

        let enableCompleteSignUp = true;
        const displayNameOK = !displayNameError && !!displayName; //display name required
        const passwordsOK =
          !password || (!passwordErrorString && passwordFieldsMatch); // password is valid if empty, or if no error and fields are matching

        enableCompleteSignUp = displayNameOK && passwordsOK;

        return (
          <div className="session-registration__content">
            <div className="session-registration__welcome-session">
              {window.i18n('welcomeToYourSession')}
            </div>

            {this.renderRegistrationContent()}
            <SessionButton
              onClick={() => {
                this.onCompleteSignUpClick();
              }}
              buttonType={SessionButtonType.Brand}
              buttonColor={SessionButtonColor.Green}
              text={window.i18n('getStarted')}
              disabled={!enableCompleteSignUp}
            />
          </div>
        );
    }
  }

  private getRenderTermsConditionAgreement() {
    const { selectedTab, signInMode, signUpMode } = this.state;
    if (selectedTab === TabType.Create) {
      return signUpMode !== SignUpMode.Default
        ? this.renderTermsConditionAgreement()
        : null;
    } else {
      return signInMode !== SignInMode.Default
        ? this.renderTermsConditionAgreement()
        : null;
    }
  }

  private renderSignUpHeader() {
    const allUsersAreRandomly = window.i18n('allUsersAreRandomly...');

    return (
      <div className="session-description-long">{allUsersAreRandomly}</div>
    );
  }

  private renderSignUpButton() {
    const { signUpMode } = this.state;

    let buttonType: SessionButtonType;
    let buttonColor: SessionButtonColor;
    let buttonText: string;
    if (signUpMode !== SignUpMode.Default) {
      buttonType = SessionButtonType.Brand;
      buttonColor = SessionButtonColor.Green;
      buttonText = window.i18n('continue');
    } else {
      buttonType = SessionButtonType.BrandOutline;
      buttonColor = SessionButtonColor.Green;
      buttonText = window.i18n('generateSessionID');
    }

    return (
      <SessionButton
        onClick={() => {
          if (signUpMode === SignUpMode.Default) {
            this.onSignUpGenerateSessionIDClick().ignore();
          } else {
            this.onSignUpGetStartedClick();
          }
        }}
        buttonType={buttonType}
        buttonColor={buttonColor}
        text={buttonText}
      />
    );
  }

  private async onSignUpGenerateSessionIDClick() {
    this.setState(
      {
        signUpMode: SignUpMode.SessionIDShown,
      },
      () => {
        window.Session.setNewSessionID(this.state.hexGeneratedPubKey);
      }
    );
  }

  private onSignUpGetStartedClick() {
    this.setState({
      signUpMode: SignUpMode.EnterDetails,
    });
  }

  private onCompleteSignUpClick() {
    this.register('english').ignore();
  }

  private renderSignIn() {
    return (
      <div className="session-registration__content">
        {this.renderRegistrationContent()}

        {this.renderSignInButtons()}
        {this.getRenderTermsConditionAgreement()}
      </div>
    );
  }

  private renderRegistrationContent() {
    const { signInMode, signUpMode } = this.state;

    if (signInMode === SignInMode.UsingSeed) {
      return (
        <div className={classNames('session-registration__entry-fields')}>
          <SessionInput
            label={window.i18n('mnemonicSeed')}
            type="password"
            placeholder={window.i18n('enterSeed')}
            enableShowHide={true}
            onValueChanged={(val: string) => {
              this.onSeedChanged(val);
            }}
            onEnterPressed={() => {
              this.handlePressEnter();
            }}
          />
          {this.renderNamePasswordAndVerifyPasswordFields()}
        </div>
      );
    }
    if (signInMode === SignInMode.LinkingDevice) {
      return (
        <div className="registration-content-centered">
          <div className="session-signin-device-pairing-header">
            {window.i18n('devicePairingHeader')}
          </div>
          {this.renderEnterSessionID(true)}
          <SessionSpinner loading={this.state.loading} />
        </div>
      );
    }
    if (signUpMode === SignUpMode.EnterDetails) {
      return (
        <div className={classNames('session-registration__entry-fields')}>
          {this.renderNamePasswordAndVerifyPasswordFields()}
        </div>
      );
    }

    return null;
  }

  private renderNamePasswordAndVerifyPasswordFields() {
    const { password, passwordFieldsMatch } = this.state;
    const passwordsDoNotMatch =
      !passwordFieldsMatch && this.state.password
        ? window.i18n('passwordsDoNotMatch')
        : undefined;

    return (
      <div className="inputfields">
        <SessionInput
          label={window.i18n('displayName')}
          type="text"
          placeholder={window.i18n('enterDisplayName')}
          value={this.state.displayName}
          maxLength={window.CONSTANTS.MAX_USERNAME_LENGTH}
          onValueChanged={(val: string) => {
            this.onDisplayNameChanged(val);
          }}
          onEnterPressed={() => {
            this.handlePressEnter();
          }}
        />

        <SessionInput
          label={window.i18n('optionalPassword')}
          error={this.state.passwordErrorString}
          type="password"
          placeholder={window.i18n('enterOptionalPassword')}
          maxLength={window.CONSTANTS.MAX_PASSWORD_LENGTH}
          onValueChanged={(val: string) => {
            this.onPasswordChanged(val);
          }}
          onEnterPressed={() => {
            this.handlePressEnter();
          }}
        />

<<<<<<< HEAD
        <SessionInput
          label={window.i18n('verifyPassword')}
          error={passwordsDoNotMatch}
          type="password"
          placeholder={window.i18n('optionalPassword')}
          maxLength={window.CONSTANTS.MAX_PASSWORD_LENGTH}
          onValueChanged={(val: string) => {
            this.onPasswordVerifyChanged(val);
          }}
          onEnterPressed={() => {
            this.handlePressEnter();
          }}
        />
=======
        {!!password && (
          <SessionInput
            label={window.i18n('verifyPassword')}
            error={passwordsDoNotMatch}
            type="password"
            placeholder={window.i18n('verifyPassword')}
            onValueChanged={(val: string) => {
              this.onPasswordVerifyChanged(val);
            }}
            onEnterPressed={() => {
              this.handlePressEnter();
            }}
          />
        )}
>>>>>>> 3b24714f
      </div>
    );
  }

  private renderEnterSessionID(contentEditable: boolean) {
    const enterSessionIDHere = window.i18n('enterSessionIDHere');

    return (
      <SessionIdEditable
        editable={contentEditable}
        placeholder={enterSessionIDHere}
        onChange={(e: any) => {
          this.onSecondDeviceSessionIDChanged(e);
        }}
      />
    );
  }

  private onSecondDeviceSessionIDChanged(e: any) {
    e.preventDefault();
    const cleanText = e.target.innerHTML.replace(/<\/?[^>]+(>|$)/g, '');
    const hexEncodedPubKey = cleanText;
    this.setState({
      primaryDevicePubKey: hexEncodedPubKey,
    });
  }

  private renderSignInButtons() {
    const { signInMode } = this.state;

    const or = window.i18n('or');

    if (signInMode === SignInMode.Default) {
      return (
        <div>
          {this.renderRestoreUsingSeedButton(
            SessionButtonType.BrandOutline,
            SessionButtonColor.Green
          )}
          <h4>{or}</h4>
          {this.renderLinkDeviceToExistingAccountButton()}
        </div>
      );
    }

    if (signInMode === SignInMode.LinkingDevice) {
      return (
        <div>
          {this.renderContinueYourSessionButton()}
          <h4>{or}</h4>
          {this.renderRestoreUsingSeedButton(
            SessionButtonType.BrandOutline,
            SessionButtonColor.White
          )}
        </div>
      );
    }

    return (
      <div>
        {this.renderContinueYourSessionButton()}
        <h4>{or}</h4>
        {this.renderLinkDeviceToExistingAccountButton()}
      </div>
    );
  }

  private renderTermsConditionAgreement() {
    // FIXME add link to our Terms and Conditions and privacy statement

    return (
      <div className="session-terms-conditions-agreement">
        <SessionHtmlRenderer html={window.i18n('ByUsingThisService...')} />
      </div>
    );
  }

  private handleContinueYourSessionClick() {
    if (this.state.signInMode === SignInMode.UsingSeed) {
      this.register('english').ignore();
    } else {
      this.registerSecondaryDevice().ignore();
    }
  }

  private renderContinueYourSessionButton() {
    const {
      signUpMode,
      signInMode,
      passwordErrorString,
      passwordFieldsMatch,
      displayNameError,
      mnemonicError,
      primaryDevicePubKey,
      displayName,
      mnemonicSeed,
      password,
    } = this.state;

    let enableContinue = true;
    const displayNameOK = !displayNameError && !!displayName; //display name required
    const mnemonicOK = !mnemonicError && !!mnemonicSeed; //Mnemonic required
    const passwordsOK =
      !password || (!passwordErrorString && passwordFieldsMatch); // password is valid if empty, or if no error and fields are matching
    if (signInMode === SignInMode.UsingSeed) {
      enableContinue = displayNameOK && mnemonicOK && passwordsOK;
    } else if (signInMode === SignInMode.LinkingDevice) {
      enableContinue = !!primaryDevicePubKey;
    } else if (signUpMode === SignUpMode.EnterDetails) {
      enableContinue = displayNameOK && passwordsOK;
    }

    return (
      <SessionButton
        onClick={() => {
          this.handleContinueYourSessionClick();
        }}
        buttonType={SessionButtonType.Brand}
        buttonColor={SessionButtonColor.Green}
        text={window.i18n('continueYourSession')}
        disabled={!enableContinue}
      />
    );
  }

  private renderRestoreUsingSeedButton(
    buttonType: SessionButtonType,
    buttonColor: SessionButtonColor
  ) {
    return (
      <SessionButton
        onClick={() => {
          this.cancelSecondaryDevice().ignore();
          this.setState({
            signInMode: SignInMode.UsingSeed,
            primaryDevicePubKey: '',
            mnemonicSeed: '',
            displayName: '',
            signUpMode: SignUpMode.Default,
          });
        }}
        buttonType={buttonType}
        buttonColor={buttonColor}
        text={window.i18n('restoreUsingSeed')}
      />
    );
  }

  private renderLinkDeviceToExistingAccountButton() {
    return (
      <SessionButton
        onClick={() => {
          this.setState({
            signInMode: SignInMode.LinkingDevice,
            mnemonicSeed: '',
            displayName: '',
            signUpMode: SignUpMode.Default,
          });
        }}
        buttonType={SessionButtonType.BrandOutline}
        buttonColor={SessionButtonColor.White}
        text={window.i18n('linkDeviceToExistingAccount')}
      />
    );
  }

  private handlePressEnter() {
    const { signInMode, signUpMode } = this.state;
    if (signUpMode === SignUpMode.EnterDetails) {
      this.onCompleteSignUpClick();

      return;
    }

    if (signInMode === SignInMode.UsingSeed) {
      this.handleContinueYourSessionClick();

      return;
    }
  }

  private trim(value: string) {
    return value ? value.trim() : value;
  }

  private validatePassword() {
    const input = this.trim(this.state.password);
    const confirmationInput = this.trim(this.state.validatePassword);

    // If user hasn't set a value then skip
    if (!input && !confirmationInput) {
      this.setState({
        passwordErrorString: '',
        passwordFieldsMatch: true,
      });

      return;
    }

    const error = window.passwordUtil.validatePassword(input, window.i18n);
    if (error) {
      this.setState({
        passwordErrorString: error,
        passwordFieldsMatch: true,
      });

      return;
    }

    if (input !== confirmationInput) {
      this.setState({
        passwordErrorString: '',
        passwordFieldsMatch: false,
      });

      return;
    }

    this.setState({
      passwordErrorString: '',
      passwordFieldsMatch: true,
    });
  }

  private sanitiseNameInput(val: string) {
    return val.replace(window.displayNameRegex, '');
  }

  private async resetRegistration() {
    await window.Signal.Data.removeAllIdentityKeys();
    await window.Signal.Data.removeAllPrivateConversations();
    window.Whisper.Registration.remove();
    // Do not remove all items since they are only set
    // at startup.
    window.textsecure.storage.remove('identityKey');
    window.textsecure.storage.remove('secondaryDeviceStatus');
    window.ConversationController.reset();
    await window.ConversationController.load();
    window.Whisper.RotateSignedPreKeyListener.stop(window.Whisper.events);
  }

  private async register(language: string) {
    const {
      password,
      mnemonicSeed,
      displayName,
      passwordErrorString,
      passwordFieldsMatch,
    } = this.state;
    // Make sure the password is valid

    const trimName = displayName.trim();

    if (!trimName) {
      window.pushToast({
        title: window.i18n('displayNameEmpty'),
        type: 'error',
        id: 'invalidDisplayName',
      });

      return;
    }

    if (passwordErrorString) {
      window.pushToast({
        title: window.i18n('invalidPassword'),
        type: 'error',
        id: 'invalidPassword',
      });

      return;
    }

    if (!!password && !passwordFieldsMatch) {
      window.pushToast({
        title: window.i18n('passwordsDoNotMatch'),
        type: 'error',
        id: 'invalidPassword',
      });

      return;
    }

    if (!mnemonicSeed) {
      return;
    }

    // Ensure we clear the secondary device registration status
    window.textsecure.storage.remove('secondaryDeviceStatus');

    try {
      await this.resetRegistration();

      await window.setPassword(password);
      await this.accountManager.registerSingleDevice(
        mnemonicSeed,
        language,
        trimName
      );
      trigger('openInbox');
    } catch (e) {
      if (typeof e === 'string') {
        //this.showToast(e);
      }
      //this.log(e);
    }
  }

  private async cancelSecondaryDevice() {
    window.Whisper.events.off(
      'secondaryDeviceRegistration',
      this.onSecondaryDeviceRegistered
    );

    await this.resetRegistration();
  }

  private async registerSecondaryDevice() {
    // tslint:disable-next-line: no-backbone-get-set-outside-model
    if (window.textsecure.storage.get('secondaryDeviceStatus') === 'ongoing') {
      return;
    }
    this.setState({
      loading: true,
    });
    await this.resetRegistration();
    window.textsecure.storage.put('secondaryDeviceStatus', 'ongoing');

    const primaryPubKey = this.state.primaryDevicePubKey;

    // Ensure only one listener
    window.Whisper.events.off(
      'secondaryDeviceRegistration',
      this.onSecondaryDeviceRegistered
    );
    window.Whisper.events.once(
      'secondaryDeviceRegistration',
      this.onSecondaryDeviceRegistered
    );

    const onError = async (error: any) => {
      window.log.error(error);

      await this.resetRegistration();
    };

    const c = new window.Whisper.Conversation({
      id: primaryPubKey,
      type: 'private',
    });

    const validationError = c.validateNumber();
    if (validationError) {
      onError('Invalid public key').ignore();

      return;
    }
    try {
      const fakeMnemonic = this.state.mnemonicSeed;

      await this.accountManager.registerSingleDevice(
        fakeMnemonic,
        'english',
        null
      );

      await this.accountManager.requestPairing(primaryPubKey);
      const pubkey = window.textsecure.storage.user.getNumber();
      const words = window.mnemonic.pubkey_to_secret_words(pubkey);
      window.console.log(`Here is your secret:\n${words}`);
      window.pushToast({
        title: `${window.i18n('secretPrompt')} ${words}`,
        id: 'yourSecret',
        shouldFade: false,
      });
    } catch (e) {
      window.console.log(e);
      this.setState({
        loading: false,
      });
    }
  }

  private async onSecondaryDeviceRegistered() {
    // Ensure the left menu is updated
    this.setState({
      loading: false,
    });
    trigger('userChanged', { isSecondaryDevice: true });
    // will re-run the background initialisation
    trigger('registration_done');
    trigger('openInbox');
  }
}<|MERGE_RESOLUTION|>--- conflicted
+++ resolved
@@ -473,27 +473,13 @@
           }}
         />
 
-<<<<<<< HEAD
-        <SessionInput
-          label={window.i18n('verifyPassword')}
-          error={passwordsDoNotMatch}
-          type="password"
-          placeholder={window.i18n('optionalPassword')}
-          maxLength={window.CONSTANTS.MAX_PASSWORD_LENGTH}
-          onValueChanged={(val: string) => {
-            this.onPasswordVerifyChanged(val);
-          }}
-          onEnterPressed={() => {
-            this.handlePressEnter();
-          }}
-        />
-=======
         {!!password && (
           <SessionInput
             label={window.i18n('verifyPassword')}
             error={passwordsDoNotMatch}
             type="password"
             placeholder={window.i18n('verifyPassword')}
+            maxLength={window.CONSTANTS.MAX_PASSWORD_LENGTH}
             onValueChanged={(val: string) => {
               this.onPasswordVerifyChanged(val);
             }}
@@ -502,7 +488,6 @@
             }}
           />
         )}
->>>>>>> 3b24714f
       </div>
     );
   }
