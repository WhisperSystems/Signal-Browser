--- conflicted
+++ resolved
@@ -124,11 +124,7 @@
           count={notificationCount}
           size={NotificationCountSize.ON_HEADER}
           onClick={this.props.buttonClicked}
-<<<<<<< HEAD
-          key="notification-count" // we can only have one of those here
-=======
           key="notificationCount"
->>>>>>> 9b9cf870
         />
       );
     }
