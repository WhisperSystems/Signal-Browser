--- conflicted
+++ resolved
@@ -82,13 +82,9 @@
       ref={ref}
       id={id}
       onClick={clickHandler}
-<<<<<<< HEAD
-      style={{ ...style, display: isHidden ? 'none' : 'flex', margin: margin ? margin : '' }}
+      style={{ ...style, display: isHidden ? 'none' : 'flex', margin: margin || '' }}
       tabIndex={tabIndex}
       onKeyPress={keyPressHandler}
-=======
-      style={{ ...style, display: isHidden ? 'none' : 'flex', margin: margin || '' }}
->>>>>>> 953897cc
       data-testid={dataTestId}
     >
       <SessionIcon
