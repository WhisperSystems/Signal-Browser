import React from 'react';
import styled, { css, keyframes } from 'styled-components';

import { icons, SessionIconSize, SessionIconType } from '.';

export type SessionIconProps = {
  iconType: SessionIconType;
  iconSize: SessionIconSize | number;
  iconColor?: string;
  iconRotation?: number;
  iconPadding?: string;
  rotateDuration?: number;
  glowDuration?: number;
  borderRadius?: string;
  glowStartDelay?: number;
  noScale?: boolean;
  backgroundColor?: string;
  dataTestId?: string
};

const getIconDimensionFromIconSize = (iconSize: SessionIconSize | number) => {
  if (typeof iconSize === 'number') {
    return iconSize;
  }
  switch (iconSize) {
    case 'tiny':
      return 12;
    case 'small':
      return 15;
    case 'medium':
      return 20;
    case 'large':
      return 25;
    case 'huge':
      return 30;
    case 'huge2':
      return 40;
    case 'max':
      return 80;
    default:
      return 20;
  }
};

type StyledSvgProps = {
  width: string | number;
  height: string | number;
  iconRotation: number;
  rotateDuration?: number;
  borderRadius?: string;
  iconPadding?: string;
  glowDuration?: number;
  glowStartDelay?: number;
  noScale?: boolean;
  iconColor?: string;
  backgroundColor?: string;
};

const rotate = keyframes`
  from {
    transform: rotate(0deg);
  }
  to {
    transform: rotate(360deg);
  }
`;

/**
 * Creates a glow animation made for multiple element sequentially
 */
const glow = (color: string, glowDuration: number, glowStartDelay: number) => {
  // increase shadow intensity by 3
  const dropShadow = `drop-shadow(0px 0px 6px ${color});`;

  // creating keyframe for sequential animations
  let kf = '';
  const durationWithLoop = glowDuration + 1;
  for (let i = 0; i <= durationWithLoop; i++) {
    const percent = (100 / durationWithLoop) * i;

    if (i === glowStartDelay + 1) {
      kf += `${percent}% {
        filter: ${dropShadow}
        transform: scale(1.1);
      }`;
    } else {
      kf += `${percent}% {
        filter: none;
        transform: scale(0.9);
      }`;
    }
  }
  return keyframes`${kf}`;
};

const animation = (props: {
  rotateDuration?: number;
  glowDuration?: number;
  glowStartDelay?: number;
  iconColor?: string;
  noScale?: boolean;
}) => {
  if (props.rotateDuration) {
    return css`
      ${rotate} ${props.rotateDuration}s linear infinite;
    `;
  }
  if (props.noScale) {
    return css``;
  }

  if (props.glowDuration !== undefined && props.glowStartDelay !== undefined && props.iconColor) {
    return css`
      ${glow(
        props.iconColor,
        props.glowDuration,
        props.glowStartDelay
      )} ${props.glowDuration}s ease infinite;
    `;
  }
  return undefined;
};

<<<<<<< HEAD
//tslint:disable no-unnecessary-callback-wrapper
const Svg = styled.svg<StyledSvgProps>`
=======
const Svg = React.memo(styled.svg<StyledSvgProps>`
>>>>>>> c875bbe5
  width: ${props => props.width};
  transform: ${props => `rotate(${props.iconRotation}deg)`};
  animation: ${props => animation(props)};
  border-radius: ${props => props.borderRadius};
  background-color: ${props =>
    props.backgroundColor ? props.backgroundColor : '--button-icon-background-color'};
  border-radius: ${props => (props.borderRadius ? props.borderRadius : '')};
  filter: ${props => (props.noScale ? `drop-shadow(0px 0px 4px ${props.iconColor})` : '')};
  fill: ${props => (props.iconColor ? props.iconColor : '--button-icon-stroke-color')};
  padding: ${props => (props.iconPadding ? props.iconPadding : '')};
  transition: inherit;
<<<<<<< HEAD
`;
// tslint:enable no-unnecessary-callback-wrapper
=======
`);
>>>>>>> c875bbe5

const SessionSvg = (props: {
  viewBox: string;
  path: string | Array<string>;
  width: string | number;
  height: string | number;
  iconRotation: number;
  iconColor?: string;
  rotateDuration?: number;
  glowDuration?: number;
  glowStartDelay?: number;
  noScale?: boolean;
  borderRadius?: string;
  backgroundColor?: string;
  iconPadding?: string;
  dataTestId?: string
}) => {
  const colorSvg = props.iconColor ? props.iconColor : '--button-icon-stroke-color';
  const pathArray = props.path instanceof Array ? props.path : [props.path];
  const propsToPick = {
    width: props.width,
    height: props.height,
    rotateDuration: props.rotateDuration,
    iconRotation: props.iconRotation,
    viewBox: props.viewBox,
    glowDuration: props.glowDuration,
    glowStartDelay: props.glowStartDelay,
    iconColor: props.iconColor,
    noScale: props.noScale,
    backgroundColor: props.backgroundColor,
    borderRadius: props.borderRadius,
    iconPadding: props.iconPadding,
    dataTestId: props.dataTestId
  };

  return (
    <Svg data-testid={props.dataTestId} {...propsToPick}>
      {pathArray.map((path, index) => {
        return <path key={index} fill={colorSvg} d={path} />;
      })}
    </Svg>
  );
};

export const SessionIcon = (props: SessionIconProps) => {
  const {
    iconType,
    iconColor,
    rotateDuration,
    glowDuration,
    borderRadius,
    glowStartDelay,
    noScale,
    backgroundColor,
    iconPadding,
    dataTestId

  } = props;
  let { iconSize, iconRotation } = props;
  iconSize = iconSize || 'medium';
  iconRotation = iconRotation || 0;

  const iconDimensions = getIconDimensionFromIconSize(iconSize);
  const iconDef = icons[iconType];
  const ratio = iconDef?.ratio || 1;
  if(iconType === 'circle') {
    console.warn("props",props)
  }

  return (
    <SessionSvg
      viewBox={iconDef.viewBox}
      path={iconDef.path}
      width={iconDimensions * ratio}
      height={iconDimensions}
      rotateDuration={rotateDuration}
      glowDuration={glowDuration}
      glowStartDelay={glowStartDelay}
      noScale={noScale}
      borderRadius={borderRadius}
      iconRotation={iconRotation}
      iconColor={iconColor}
      backgroundColor={backgroundColor}
      iconPadding={iconPadding}
      dataTestId={dataTestId}
    />
  );
};<|MERGE_RESOLUTION|>--- conflicted
+++ resolved
@@ -15,7 +15,7 @@
   glowStartDelay?: number;
   noScale?: boolean;
   backgroundColor?: string;
-  dataTestId?: string
+  dataTestId?: string;
 };
 
 const getIconDimensionFromIconSize = (iconSize: SessionIconSize | number) => {
@@ -121,12 +121,7 @@
   return undefined;
 };
 
-<<<<<<< HEAD
-//tslint:disable no-unnecessary-callback-wrapper
-const Svg = styled.svg<StyledSvgProps>`
-=======
 const Svg = React.memo(styled.svg<StyledSvgProps>`
->>>>>>> c875bbe5
   width: ${props => props.width};
   transform: ${props => `rotate(${props.iconRotation}deg)`};
   animation: ${props => animation(props)};
@@ -138,12 +133,7 @@
   fill: ${props => (props.iconColor ? props.iconColor : '--button-icon-stroke-color')};
   padding: ${props => (props.iconPadding ? props.iconPadding : '')};
   transition: inherit;
-<<<<<<< HEAD
-`;
-// tslint:enable no-unnecessary-callback-wrapper
-=======
 `);
->>>>>>> c875bbe5
 
 const SessionSvg = (props: {
   viewBox: string;
@@ -159,7 +149,7 @@
   borderRadius?: string;
   backgroundColor?: string;
   iconPadding?: string;
-  dataTestId?: string
+  dataTestId?: string;
 }) => {
   const colorSvg = props.iconColor ? props.iconColor : '--button-icon-stroke-color';
   const pathArray = props.path instanceof Array ? props.path : [props.path];
@@ -176,7 +166,7 @@
     backgroundColor: props.backgroundColor,
     borderRadius: props.borderRadius,
     iconPadding: props.iconPadding,
-    dataTestId: props.dataTestId
+    dataTestId: props.dataTestId,
   };
 
   return (
@@ -199,8 +189,7 @@
     noScale,
     backgroundColor,
     iconPadding,
-    dataTestId
-
+    dataTestId,
   } = props;
   let { iconSize, iconRotation } = props;
   iconSize = iconSize || 'medium';
@@ -209,8 +198,8 @@
   const iconDimensions = getIconDimensionFromIconSize(iconSize);
   const iconDef = icons[iconType];
   const ratio = iconDef?.ratio || 1;
-  if(iconType === 'circle') {
-    console.warn("props",props)
+  if (iconType === 'circle') {
+    console.warn('props', props);
   }
 
   return (
