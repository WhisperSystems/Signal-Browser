import React from 'react';
import classNames from 'classnames';
import { QRCode } from 'react-qr-svg';

import { Avatar, AvatarSize } from './Avatar';

<<<<<<< HEAD
import {
  SessionButton,
  SessionButtonColor,
  SessionButtonType,
} from './session/SessionButton';

import {
  SessionIconButton,
  SessionIconSize,
  SessionIconType,
} from './session/icon';
=======
import { SessionButton, SessionButtonColor, SessionButtonType } from './session/SessionButton';

import { SessionIconButton, SessionIconSize, SessionIconType } from './session/icon';
>>>>>>> ecbd3b2c
import { SessionModal } from './session/SessionModal';
import { PillDivider } from './session/PillDivider';
import { ToastUtils, UserUtils } from '../session/utils';
import { DefaultTheme } from 'styled-components';
import { MAX_USERNAME_LENGTH } from './session/registration/RegistrationTabs';
import { SessionSpinner } from './session/SessionSpinner';

interface Props {
  i18n: any;
  profileName: string;
  avatarPath: string;
  pubkey: string;
  onClose: any;
  onOk: any;
  theme: DefaultTheme;
}

interface State {
  profileName: string;
  setProfileName: string;
  avatar: string;
  mode: 'default' | 'edit' | 'qr';
  loading: boolean;
}

export class EditProfileDialog extends React.Component<Props, State> {
  private readonly inputEl: any;

  constructor(props: any) {
    super(props);

    this.onNameEdited = this.onNameEdited.bind(this);
    this.closeDialog = this.closeDialog.bind(this);
    this.onClickOK = this.onClickOK.bind(this);
    this.onKeyUp = this.onKeyUp.bind(this);
    this.onFileSelected = this.onFileSelected.bind(this);
    this.fireInputEvent = this.fireInputEvent.bind(this);

    this.state = {
      profileName: this.props.profileName,
      setProfileName: this.props.profileName,
      avatar: this.props.avatarPath,
      mode: 'default',
      loading: false,
    };

    this.inputEl = React.createRef();

    window.addEventListener('keyup', this.onKeyUp);
  }

  public render() {
    const i18n = this.props.i18n;

    const viewDefault = this.state.mode === 'default';
    const viewEdit = this.state.mode === 'edit';
    const viewQR = this.state.mode === 'qr';

    const sessionID = UserUtils.getOurPubKeyStrFromCache();

    const backButton =
      viewEdit || viewQR
        ? [
            {
              iconType: SessionIconType.Chevron,
              iconRotation: 90,
              onClick: () => {
                this.setState({ mode: 'default' });
              },
            },
          ]
        : undefined;

    return (
      <SessionModal
        title={i18n('editProfileModalTitle')}
        onClose={this.closeDialog}
        headerReverse={viewEdit || viewQR}
        headerIconButtons={backButton}
        theme={this.props.theme}
      >
        <div className="spacer-md" />

        {viewQR && this.renderQRView(sessionID)}
        {viewDefault && this.renderDefaultView()}
        {viewEdit && this.renderEditView()}

        <div className="session-id-section">
          <PillDivider text={window.i18n('yourSessionID')} />
          <p className={classNames('text-selectable', 'session-id-section-display')}>{sessionID}</p>

          <div className="spacer-lg" />
          <SessionSpinner loading={this.state.loading} />

          {viewDefault || viewQR ? (
            <SessionButton
              text={window.i18n('editMenuCopy')}
              buttonType={SessionButtonType.BrandOutline}
              buttonColor={SessionButtonColor.Green}
              onClick={() => {
                this.copySessionID(sessionID);
              }}
            />
          ) : (
            !this.state.loading && (
              <SessionButton
                text={window.i18n('save')}
                buttonType={SessionButtonType.BrandOutline}
                buttonColor={SessionButtonColor.Green}
                onClick={this.onClickOK}
                disabled={this.state.loading}
              />
            )
          )}

          <div className="spacer-lg" />
        </div>
      </SessionModal>
    );
  }

  private renderProfileHeader() {
    return (
      <>
        <div className="avatar-center">
          <div className="avatar-center-inner">
            {this.renderAvatar()}
            <div className="image-upload-section" role="button" onClick={this.fireInputEvent} />
            <input
              type="file"
              ref={this.inputEl}
              className="input-file"
              placeholder="input file"
              name="name"
              onChange={this.onFileSelected}
            />
            <div className="qr-view-button">
              <SessionIconButton
                iconType={SessionIconType.QR}
                iconSize={SessionIconSize.Small}
                iconColor={'#000000'}
                onClick={() => {
                  this.setState({ mode: 'qr' });
                }}
                theme={this.props.theme}
              />
            </div>
          </div>
        </div>
      </>
    );
  }

  private fireInputEvent() {
    this.setState({ mode: 'edit' }, () => {
      const el = this.inputEl.current;
      if (el) {
        el.click();
      }
    });
  }

  private renderDefaultView() {
    return (
      <>
        {this.renderProfileHeader()}

        <div className="profile-name-uneditable">
          <p>{this.state.setProfileName}</p>
          <SessionIconButton
            iconType={SessionIconType.Pencil}
            iconSize={SessionIconSize.Medium}
            onClick={() => {
              this.setState({ mode: 'edit' });
            }}
            theme={this.props.theme}
          />
        </div>
      </>
    );
  }

  private renderEditView() {
    const placeholderText = window.i18n('displayName');

    return (
      <>
        {this.renderProfileHeader()}
        <div className="profile-name">
          <input
            type="text"
            className="profile-name-input"
            value={this.state.profileName}
            placeholder={placeholderText}
            onChange={this.onNameEdited}
            maxLength={MAX_USERNAME_LENGTH}
            tabIndex={0}
            required={true}
            aria-required={true}
          />
        </div>
      </>
    );
  }

  private renderQRView(sessionID: string) {
    const bgColor = '#FFFFFF';
    const fgColor = '#1B1B1B';

    return (
      <div className="qr-image">
        <QRCode value={sessionID} bgColor={bgColor} fgColor={fgColor} level="L" />
      </div>
    );
  }

  private onFileSelected() {
    const file = this.inputEl.current.files[0];
    const url = window.URL.createObjectURL(file);

    this.setState({
      avatar: url,
    });
  }

  private renderAvatar() {
    const { avatar, profileName } = this.state;
    const { pubkey } = this.props;
    const userName = profileName || pubkey;

<<<<<<< HEAD
    return (
      <Avatar
        avatarPath={avatar}
        name={userName}
        size={AvatarSize.XL}
        pubkey={pubkey}
      />
    );
=======
    return <Avatar avatarPath={avatar} name={userName} size={AvatarSize.XL} pubkey={pubkey} />;
>>>>>>> ecbd3b2c
  }

  private onNameEdited(event: any) {
    const newName = event.target.value.replace(window.displayNameRegex, '');

    this.setState(state => {
      return {
        ...state,
        profileName: newName,
      };
    });
  }

  private onKeyUp(event: any) {
    switch (event.key) {
      case 'Enter':
        if (this.state.mode === 'edit') {
          this.onClickOK();
        }
        break;
      case 'Esc':
      case 'Escape':
        this.closeDialog();
        break;
      default:
    }
  }

  private copySessionID(sessionID: string) {
    window.clipboard.writeText(sessionID);
    ToastUtils.pushCopiedToClipBoard();
  }

  private onClickOK() {
    const newName = this.state.profileName.trim();

    if (newName.length === 0 || newName.length > MAX_USERNAME_LENGTH) {
      return;
    }

    const avatar =
      this.inputEl &&
      this.inputEl.current &&
      this.inputEl.current.files &&
      this.inputEl.current.files.length > 0
        ? this.inputEl.current.files[0]
        : null;

    this.setState(
      {
        loading: true,
      },
      async () => {
        await this.props.onOk(newName, avatar);
        this.setState({
          loading: false,

          mode: 'default',
          setProfileName: this.state.profileName,
        });
      }
    );
  }

  private closeDialog() {
    window.removeEventListener('keyup', this.onKeyUp);

    this.props.onClose();
  }
}<|MERGE_RESOLUTION|>--- conflicted
+++ resolved
@@ -4,23 +4,9 @@
 
 import { Avatar, AvatarSize } from './Avatar';
 
-<<<<<<< HEAD
-import {
-  SessionButton,
-  SessionButtonColor,
-  SessionButtonType,
-} from './session/SessionButton';
-
-import {
-  SessionIconButton,
-  SessionIconSize,
-  SessionIconType,
-} from './session/icon';
-=======
 import { SessionButton, SessionButtonColor, SessionButtonType } from './session/SessionButton';
 
 import { SessionIconButton, SessionIconSize, SessionIconType } from './session/icon';
->>>>>>> ecbd3b2c
 import { SessionModal } from './session/SessionModal';
 import { PillDivider } from './session/PillDivider';
 import { ToastUtils, UserUtils } from '../session/utils';
@@ -251,18 +237,7 @@
     const { pubkey } = this.props;
     const userName = profileName || pubkey;
 
-<<<<<<< HEAD
-    return (
-      <Avatar
-        avatarPath={avatar}
-        name={userName}
-        size={AvatarSize.XL}
-        pubkey={pubkey}
-      />
-    );
-=======
     return <Avatar avatarPath={avatar} name={userName} size={AvatarSize.XL} pubkey={pubkey} />;
->>>>>>> ecbd3b2c
   }
 
   private onNameEdited(event: any) {
