--- conflicted
+++ resolved
@@ -317,13 +317,7 @@
       }
 
       // ==> At this point all those results need to trigger conversation updates, so update what we have to update
-<<<<<<< HEAD
-      await handleBatchPollResults(
-        this.serverUrl,
-        batchPollResults,
-        subrequestOptions,
-        this.roomIdsToPoll
-      );
+      await handleBatchPollResults(this.serverUrl, batchPollResults, subrequestOptions);
 
       if (this.serverUrl === defaultServer) {
         for (const room of subrequestOptions) {
@@ -332,9 +326,6 @@
           }
         }
       }
-=======
-      await handleBatchPollResults(this.serverUrl, batchPollResults, subrequestOptions);
->>>>>>> cdb010ac
     } catch (e) {
       window?.log?.warn('Got error while compact fetch:', e.message);
     } finally {
