import { AbortSignal } from 'abort-controller';
import ByteBuffer from 'bytebuffer';
import https from 'https';
import { to_string } from 'libsodium-wrappers-sumo';
import { cloneDeep, isEmpty, isString, omit } from 'lodash';
<<<<<<< HEAD
// eslint-disable-next-line import/no-named-default
import { RequestInit, Response, default as insecureNodeFetch } from 'node-fetch';
=======
import insecureNodeFetch, { RequestInit, Response } from 'node-fetch';
>>>>>>> c3caf2cf
import pRetry from 'p-retry';
// eslint-disable-next-line import/no-unresolved
import { AbortSignal as AbortSignalNode } from 'node-fetch/externals';

import { dropSnodeFromSnodePool, dropSnodeFromSwarmIfNeeded, updateSwarmFor } from './snodePool';

import { OnionPaths } from '../../onions';
import { ed25519Str, incrementBadPathCountOrDrop } from '../../onions/onionPath';
import { toHex } from '../../utils/String';

import { Snode } from '../../../data/data';
import { callUtilsWorker } from '../../../webworker/workers/browser/util_worker_interface';
import { encodeV4Request } from '../../onions/onionv4';
import { fileServerHost } from '../file_server_api/FileServerApi';
import { hrefPnServerProd } from '../push_notification_api/PnServer';
import { ERROR_CODE_NO_CONNECT } from './SNodeAPI';

// hold the ed25519 key of a snode against the time it fails. Used to remove a snode only after a few failures (snodeFailureThreshold failures)
let snodeFailureCount: Record<string, number> = {};

export const resetSnodeFailureCount = () => {
  snodeFailureCount = {};
};

// The number of times a snode can fail before it's replaced.
const snodeFailureThreshold = 3;

export const OXEN_SERVER_ERROR = 'Oxen Server error';

// Not ideal, but a pRetry.AbortError only lets us customize the message, and not the code
const errorContent404 = ': 404 ';
export const was404Error = (error: Error) => error.message.includes(errorContent404);

export const buildErrorMessageWithFailedCode = (prefix: string, code: number, suffix: string) =>
  `${prefix}: ${code} ${suffix}`;

/**
 * When sending a request over onion, we might get two status.
 * The first one, on the request itself, the other one in the json returned.
 *
 * If the request failed to reach the one of the node of the onion path, the one on the request is set.
 * But if the request reaches the destination node and it fails to process the request (bad node for this pubkey),
 * you will get a 200 on the request itself, but the json you get will contain the real status.
 */
export interface SnodeResponse {
  bodyBinary: Uint8Array | null;
  body: string;
  status?: number;
}

export interface SnodeParsedResponse {
  bodyBinary: Uint8Array | null;
  body: string;
  status?: number;
}

// v4 onion request have a weird string and binary content, so better get it as binary to extract just the string part
export interface SnodeResponseV4 {
  bodyBinary: Uint8Array | null;
  status?: number;
}

export const NEXT_NODE_NOT_FOUND_PREFIX = 'Next node not found: ';
export const ERROR_421_HANDLED_RETRY_REQUEST =
  '421 handled. Retry this request with a new targetNode';

export const CLOCK_OUT_OF_SYNC_MESSAGE_ERROR =
  'Your clock is out of sync with the network. Check your clock.';

export type EncodeV4OnionRequestInfos = {
  headers: Record<string, any> | null | undefined;
  body?: string | Uint8Array | null;
  method: string;
  endpoint: string;
};

async function encryptOnionV4RequestForPubkey(
  pubKeyX25519hex: string,
  requestInfo: EncodeV4OnionRequestInfos
) {
  const plaintext = encodeV4Request(requestInfo);

  return callUtilsWorker('encryptForPubkey', pubKeyX25519hex, plaintext) as Promise<
    DestinationContext
  >;
}
// Returns the actual ciphertext, symmetric key that will be used
// for decryption, and an ephemeral_key to send to the next hop
async function encryptForPubKey(
  pubKeyX25519hex: string,
  requestInfo: any
): Promise<DestinationContext> {
  const plaintext = new TextEncoder().encode(JSON.stringify(requestInfo));

  return callUtilsWorker('encryptForPubkey', pubKeyX25519hex, plaintext) as Promise<
    DestinationContext
  >;
}

export type DestinationRelayV2 = {
  host?: string;
  protocol?: string;
  port?: number;
  destination?: string;
  method?: string;
  target?: string;
};

// `ctx` holds info used by `node` to relay further
async function encryptForRelayV2(
  relayX25519hex: string,
  destination: DestinationRelayV2,
  ctx: DestinationContext
) {
  if (!destination.host && !destination.destination) {
    window?.log?.warn('loki_rpc::encryptForRelayV2 - no destination', destination);
  }

  const reqObj = {
    ...destination,
    ephemeral_key: toHex(ctx.ephemeralKey),
  };

  const plaintext = encodeCiphertextPlusJson(ctx.ciphertext, reqObj);
  return callUtilsWorker('encryptForPubkey', relayX25519hex, plaintext);
}

/// Encode ciphertext as (len || binary) and append payloadJson as utf8
function encodeCiphertextPlusJson(
  ciphertext: Uint8Array,
  payloadJson: Record<string, any>
): Uint8Array {
  const payloadStr = JSON.stringify(payloadJson);

  const bufferJson = ByteBuffer.wrap(payloadStr, 'utf8');

  const len = ciphertext.length;
  const arrayLen = bufferJson.buffer.length + 4 + len;
  const littleEndian = true;
  const buffer = new ByteBuffer(arrayLen, littleEndian);

  buffer.writeInt32(len);
  buffer.append(ciphertext);
  buffer.append(bufferJson);

  return new Uint8Array(buffer.buffer);
}

async function buildOnionCtxs(
  nodePath: Array<Snode>,
  destCtx: DestinationContext,
  useV4: boolean,
  targetED25519Hex?: string,
  finalRelayOptions?: FinalRelayOptions
) {
  const ctxes = [destCtx];
  if (!nodePath) {
    throw new Error('buildOnionCtxs needs a valid path');
  }
  // from (3) 2 to 0
  const firstPos = nodePath.length - 1;

  for (let i = firstPos; i > -1; i -= 1) {
    let dest: DestinationRelayV2;
    const relayingToFinalDestination = i === firstPos; // if last position

    if (relayingToFinalDestination && finalRelayOptions) {
      const isCallToPn = finalRelayOptions?.host === hrefPnServerProd;
      const target = !isCallToPn && !useV4 ? '/loki/v3/lsrpc' : '/oxen/v4/lsrpc';

      dest = {
        host: finalRelayOptions.host,
        target,
        method: 'POST',
      };

      if (finalRelayOptions?.protocol === 'http') {
        dest.protocol = finalRelayOptions.protocol;
        dest.port = finalRelayOptions.port || 80;
      }
    } else {
      // set x25519 if destination snode
      let pubkeyHex = targetED25519Hex; // relayingToFinalDestination
      // or ed25519 snode destination
      if (!relayingToFinalDestination) {
        pubkeyHex = nodePath[i + 1].pubkey_ed25519;
        if (!pubkeyHex) {
          window?.log?.error(
            'loki_rpc:::buildOnionGuardNodePayload - no ed25519 for',
            nodePath[i + 1],
            'path node',
            i + 1
          );
        }
      }
      // destination takes a hex key
      dest = {
        destination: pubkeyHex,
      };
    }
    try {
      // eslint-disable-next-line no-await-in-loop
      const ctx = await encryptForRelayV2(nodePath[i].pubkey_x25519, dest, ctxes[ctxes.length - 1]);
      ctxes.push(ctx);
    } catch (e) {
      window?.log?.error(
        'loki_rpc:::buildOnionGuardNodePayload - encryptForRelayV2 failure',
        e.code,
        e.message
      );
      throw e;
    }
  }

  return ctxes;
}

// we just need the targetNode.pubkey_ed25519 for the encryption
// targetPubKey is ed25519 if snode is the target
async function buildOnionGuardNodePayload(
  nodePath: Array<Snode>,
  destCtx: DestinationContext,
  useV4: boolean,
  targetED25519Hex?: string,
  finalRelayOptions?: FinalRelayOptions
) {
  const ctxes = await buildOnionCtxs(nodePath, destCtx, useV4, targetED25519Hex, finalRelayOptions);

  // this is the OUTER side of the onion, the one encoded with multiple layer
  // So the one we will send to the first guard node.
  const guardCtx = ctxes[ctxes.length - 1]; // last ctx

  // New "semi-binary" encoding

  const guardPayloadObj = {
    ephemeral_key: toHex(guardCtx.ephemeralKey),
  };

  return encodeCiphertextPlusJson(guardCtx.ciphertext, guardPayloadObj);
}

/**
 * 406 is a clock out of sync error
 * 425 is the new 406 (too-early status code)
 */
function process406Or425Error(statusCode: number) {
  if (statusCode === 406 || statusCode === 425) {
    // clock out of sync
    // this will make the pRetry stop
    throw new pRetry.AbortError(CLOCK_OUT_OF_SYNC_MESSAGE_ERROR);
  }
}

function processOxenServerError(_statusCode: number, body?: string) {
  if (body === OXEN_SERVER_ERROR) {
    window?.log?.warn('[path] Got Oxen server Error. Not much to do if the server has troubles.');
    throw new pRetry.AbortError(OXEN_SERVER_ERROR);
  }
}

/**
 * 421 is a invalid swarm error
 */
async function process421Error(
  statusCode: number,
  body: string,
  associatedWith?: string,
  destinationSnodeEd25519?: string
) {
  if (statusCode === 421) {
    await handle421InvalidSwarm({
      destinationSnodeEd25519,
      body,
      associatedWith,
    });
  }
}

/**
 * Handle throwing errors for destination errors.
 * A destination can either be a server (like an opengroup server) in this case destinationEd25519 is unset or be a snode (for snode rpc calls) and destinationEd25519 is set in this case.
 *
 * If destinationEd25519 is set, we will increment the failure count of the specified snode
 */
export async function processOnionRequestErrorAtDestination({
  statusCode,
  body,
  destinationSnodeEd25519,
  associatedWith,
}: {
  statusCode: number;
  body: string;
  destinationSnodeEd25519?: string;
  associatedWith?: string;
}) {
  if (statusCode === 200) {
    return;
  }
  window?.log?.info(
    `processOnionRequestErrorAtDestination. statusCode nok: ${statusCode}: "${body}"`
  );
  process406Or425Error(statusCode);
  processOxenServerError(statusCode, body);
  await process421Error(statusCode, body, associatedWith, destinationSnodeEd25519);
  if (destinationSnodeEd25519) {
    await processAnyOtherErrorAtDestination(
      statusCode,
      body,
      destinationSnodeEd25519,
      associatedWith
    );
  }
}

async function handleNodeNotFound({
  ed25519NotFound,
  associatedWith,
}: {
  ed25519NotFound: string;
  associatedWith?: string;
}) {
  const shortNodeNotFound = ed25519Str(ed25519NotFound);
  window?.log?.warn('Handling NODE NOT FOUND with: ', shortNodeNotFound);

  if (associatedWith) {
    await dropSnodeFromSwarmIfNeeded(associatedWith, ed25519NotFound);
  }

  await dropSnodeFromSnodePool(ed25519NotFound);
  snodeFailureCount[ed25519NotFound] = 0;
  // try to remove the not found snode from any of the paths if it's there.
  // it may not be here, as the snode note found might be the target snode of the request.
  await OnionPaths.dropSnodeFromPath(ed25519NotFound);
}

async function processAnyOtherErrorOnPath(
  status: number,
  guardNodeEd25519: string,
  ciphertext?: string,
  associatedWith?: string
) {
  // this test checks for an error in your path.
  if (status !== 200) {
    window?.log?.warn(`[path] Got status: ${status}`);

    if (status === 404 || status === 400) {
      window?.log?.warn(
        'processAnyOtherErrorOnPathgot 404 or 400, probably a dead sogs. Skipping bad path update'
      );
      return;
    }

    // If we have a specific node in fault we can exclude just this node.
    if (ciphertext?.startsWith(NEXT_NODE_NOT_FOUND_PREFIX)) {
      const nodeNotFound = ciphertext.substr(NEXT_NODE_NOT_FOUND_PREFIX.length);
      // we are checking errors on the path, a nodeNotFound on the path should trigger a rebuild

      await handleNodeNotFound({ ed25519NotFound: nodeNotFound, associatedWith });
    } else {
      // Otherwise we increment the whole path failure count

      await incrementBadPathCountOrDrop(guardNodeEd25519);
    }

    processOxenServerError(status, ciphertext);

    throw new Error(`Bad Path handled. Retry this request. Status: ${status}`);
  }
}

async function processAnyOtherErrorAtDestination(
  status: number,
  body: string,
  destinationEd25519: string,
  associatedWith?: string
) {
  // this test checks for error at the destination.
  if (
    status !== 400 &&
    status !== 406 && // handled in process406Error
    status !== 421 // handled in process421Error
  ) {
    window?.log?.warn(`[path] Got status at destination: ${status}`);

    if (body?.startsWith(NEXT_NODE_NOT_FOUND_PREFIX)) {
      const nodeNotFound = body.substr(NEXT_NODE_NOT_FOUND_PREFIX.length);
      // if we get a nodeNotFound at the destination. it means the targetNode to which we made the request is not found.
      await handleNodeNotFound({
        ed25519NotFound: nodeNotFound,
        associatedWith,
      });

      // We have to retry with another targetNode so it's not just rebuilding the path. We have to go one lever higher (lokiOnionFetch).
      // status is 502 for a node not found
      throw new pRetry.AbortError(
        `Bad Path handled. Retry this request with another targetNode. Status: ${status}`
      );
    }

    await Onions.incrementBadSnodeCountOrDrop({
      snodeEd25519: destinationEd25519,
      associatedWith,
    });

    throw new Error(`Bad Path handled. Retry this request. Status: ${status}`);
  }
}

async function processOnionRequestErrorOnPath(
  httpStatusCode: number, // this is the one on the response object, not inside the json response
  ciphertext: string | ArrayBuffer,
  guardNodeEd25519: string,
  destinationEd25519Key?: string,
  associatedWith?: string
) {
  let cipherAsString: string = '';
  if (isString(ciphertext)) {
    cipherAsString = ciphertext;
  } else {
    try {
      cipherAsString = to_string(new Uint8Array(ciphertext));
    } catch (e) {
      // we might actually end up often in this case here often (for all calls to a non snode, so with onionv4 we
      // will get binary data, and the to_string above won't work as it has a custom onion v4 encoding)
      cipherAsString = '';
    }
  }
  if (httpStatusCode !== 200) {
    window?.log?.warn('processOnionRequestErrorOnPath:', ciphertext);
  }
  process406Or425Error(httpStatusCode);
  await process421Error(httpStatusCode, cipherAsString, associatedWith, destinationEd25519Key);
  await processAnyOtherErrorOnPath(
    httpStatusCode,
    guardNodeEd25519,
    cipherAsString,
    associatedWith
  );
}

function processAbortedRequest(abortSignal?: AbortSignal) {
  if (abortSignal?.aborted) {
    window?.log?.warn('[path] Call aborted');
    // this will make the pRetry stop
    throw new pRetry.AbortError('Request got aborted');
  }
}

const debug = false;

/**
 * Only exported for testing purpose
 */
async function decodeOnionResult(
  symmetricKey: ArrayBuffer,
  ciphertext: string
): Promise<{
  ciphertextBuffer: Uint8Array;
  plaintext: string;
  plaintextBuffer: ArrayBuffer;
}> {
  let parsedCiphertext = ciphertext;
  try {
    const jsonRes = JSON.parse(ciphertext);
    parsedCiphertext = jsonRes.result;
  } catch (e) {
    // just try to get a json object from what is inside (for PN requests), if it fails, continue ()
  }
  const ciphertextBuffer = await callUtilsWorker('fromBase64ToArrayBuffer', parsedCiphertext);

  const plaintextBuffer = (await callUtilsWorker(
    'DecryptAESGCM',
    new Uint8Array(symmetricKey),
    new Uint8Array(ciphertextBuffer)
  )) as ArrayBuffer;

  return {
    ciphertextBuffer,
    plaintext: new TextDecoder().decode(plaintextBuffer),
    plaintextBuffer,
  };
}

export const STATUS_NO_STATUS = 8888;

/**
 *
 * Process a non v4 onion request and throw the corresponding errors if needed, depending on the status code or the content of the body.
 *
 * This function will handle dropping a snode from the swarm, the snode list and the path if it believes it needs to be dropped, and just increment the failure, etc.
 * Note: Only exported for testing purpose
 */
async function processOnionResponse({
  response,
  symmetricKey,
  guardNode,
  abortSignal,
  associatedWith,
  destinationSnodeEd25519,
}: {
  response?: { text: () => Promise<string>; status: number };
  symmetricKey?: ArrayBuffer;
  guardNode: Snode;
  destinationSnodeEd25519?: string;
  abortSignal?: AbortSignal;
  associatedWith?: string;
}): Promise<SnodeResponse> {
  let ciphertext = '';

  processAbortedRequest(abortSignal);

  try {
    ciphertext = (await response?.text()) || '';
  } catch (e) {
    window?.log?.warn(e);
  }

  await processOnionRequestErrorOnPath(
    response?.status || STATUS_NO_STATUS,
    ciphertext,
    guardNode.pubkey_ed25519,
    destinationSnodeEd25519,
    associatedWith
  );

  if (!ciphertext) {
    window?.log?.warn(
      '[path] sessionRpc::processingOnionResponse - Target node return empty ciphertext'
    );
    throw new Error('Target node return empty ciphertext');
  }

  let plaintext;
  let ciphertextBuffer;

  try {
    if (!symmetricKey) {
      throw new Error('Decoding onion requests needs a symmetricKey');
    }
    const decoded = await Onions.decodeOnionResult(symmetricKey, ciphertext);

    plaintext = decoded.plaintext;
    ciphertextBuffer = decoded.ciphertextBuffer;
  } catch (e) {
    window?.log?.error('[path] sessionRpc::processingOnionResponse - decode error', e);
    if (symmetricKey) {
      window?.log?.error(
        '[path] sessionRpc::processingOnionResponse - symmetricKey',
        toHex(symmetricKey)
      );
    }
    if (ciphertextBuffer) {
      window?.log?.error(
        '[path] sessionRpc::processingOnionResponse - ciphertextBuffer',
        toHex(ciphertextBuffer)
      );
    }
    throw new Error('Ciphertext decode error');
  }

  if (debug) {
    window?.log?.debug('sessionRpc::processingOnionResponse - plaintext', plaintext);
  }

  try {
    const jsonRes = JSON.parse(plaintext, (_key, value) => {
      if (typeof value === 'number' && value > Number.MAX_SAFE_INTEGER) {
        window?.log?.warn('Received an out of bounds js number');
      }
      return value;
    }) as Record<string, any>;

    const status = jsonRes.status_code || jsonRes.status;

    await processOnionRequestErrorAtDestination({
      statusCode: status,
      body: jsonRes?.body, // this is really important. the `.body`. the .body should be a string. for instance for nodeNotFound but is most likely a dict (Record<string,any>))
      destinationSnodeEd25519,
      associatedWith,
    });

    return jsonRes as SnodeResponse;
  } catch (e) {
    window?.log?.error(
      `[path] sessionRpc::processingOnionResponse - Rethrowing error ${e.message}'`
    );
    throw e;
  }
}

async function processNoSymmetricKeyError(
  guardNode: Snode,
  symmetricKey?: ArrayBuffer
): Promise<ArrayBuffer> {
  if (!symmetricKey) {
    const errorMsg =
      'No symmetric key to decode response, probably a time out on the onion request itself';

    window?.log?.error(errorMsg);

    await incrementBadPathCountOrDrop(guardNode.pubkey_ed25519);

    throw new Error(errorMsg);
  }
  return symmetricKey;
}

async function processOnionResponseV4({
  response,
  symmetricKey,
  abortSignal,
  guardNode,
  destinationSnodeEd25519,
  associatedWith,
}: {
  response?: Response;
  symmetricKey?: ArrayBuffer;
  guardNode: Snode;
  destinationSnodeEd25519?: string;
  abortSignal?: AbortSignal;
  associatedWith?: string;
}): Promise<SnodeResponseV4 | undefined> {
  processAbortedRequest(abortSignal);
  const validSymmetricKey = await processNoSymmetricKeyError(guardNode, symmetricKey);

  const cipherText = (await response?.arrayBuffer()) || new ArrayBuffer(0);

  if (!cipherText) {
    window?.log?.warn(
      '[path] sessionRpc::processOnionResponseV4 - Target node/path return empty ciphertext'
    );
    throw new Error('Target node return empty ciphertext');
  }

  // before trying to decrypt the message with the symmetric key,
  // we have to make sure the content is not a path error.
  // This is because an error on path won't be encrypted with our symmetric key at all, but we still need to take care of it.
  await processOnionRequestErrorOnPath(
    response?.status || STATUS_NO_STATUS,
    cipherText,
    guardNode.pubkey_ed25519,
    destinationSnodeEd25519,
    associatedWith
  );

  const plaintextBuffer = await callUtilsWorker(
    'DecryptAESGCM',
    new Uint8Array(validSymmetricKey),
    new Uint8Array(cipherText)
  );

  const bodyBinary: Uint8Array = new Uint8Array(plaintextBuffer);

  // Handling of the status code of the destination is done on the calling function, because the content of the onion response needs first to be decoded.
  // Also, we actually do not care much about the status code of the destination here, because the destination
  // cannot be a service node(we do not support onion v4 to a snode destination, only * through * them),
  // so there is no rebuilding of the path for a destination case possible.

  return {
    bodyBinary,
  };
}

export const snodeHttpsAgent = new https.Agent({
  rejectUnauthorized: false,
});

/**
 * As far as I know, FinalRelayOptions is only used for contacting non service node. So PN server, opengroups, fileserver, etc.
 * It contains the details the last service node of the onion path needs to use to contact who we need to contact.
 * So things, like the ip/port and protocol of the opengroup server/fileserver/PN server.
 */
export type FinalRelayOptions = {
  host: string;
  protocol?: 'http' | 'https'; // default to https
  port?: number; // default to 443
};

export type DestinationContext = {
  ciphertext: Uint8Array;
  symmetricKey: ArrayBuffer;
  ephemeralKey: ArrayBuffer;
};

/**
 * Handle a 421. The body is supposed to be the new swarm nodes for this publickey.
 * @param destinationSnodeEd25519 the snode gaving the reply
 * @param body the new swarm not parsed. If an error happens while parsing this we will drop the snode.
 * @param associatedWith the specific publickey associated with this call
 */
async function handle421InvalidSwarm({
  body,
  destinationSnodeEd25519,
  associatedWith,
}: {
  body: string;
  destinationSnodeEd25519?: string;
  associatedWith?: string;
}) {
  if (!destinationSnodeEd25519 || !associatedWith) {
    // The snode isn't associated with the given public key anymore
    // this does not make much sense to have a 421 without a publicKey set.
    throw new Error('status 421 without a final destination or no associatedWith makes no sense');
  }
  window?.log?.info(`Invalidating swarm for ${ed25519Str(associatedWith)}`);

  try {
    const parsedBody = JSON.parse(body);

    // The snode isn't associated with the given public key anymore
    if (parsedBody?.snodes?.length) {
      // the snode gave us the new swarm. Save it for the next retry
      window?.log?.warn(
        `Wrong swarm, now looking for pk ${ed25519Str(associatedWith)} at snodes: `,
        parsedBody.snodes.map((s: any) => ed25519Str(s.pubkey_ed25519))
      );

      await updateSwarmFor(associatedWith, parsedBody.snodes);
      throw new pRetry.AbortError(ERROR_421_HANDLED_RETRY_REQUEST);
    }
    // remove this node from the swarm of this pubkey
    await dropSnodeFromSwarmIfNeeded(associatedWith, destinationSnodeEd25519);
  } catch (e) {
    if (e.message !== ERROR_421_HANDLED_RETRY_REQUEST) {
      window?.log?.warn(
        'Got error while parsing 421 result. Dropping this snode from the swarm of this pubkey',
        e
      );
      // could not parse result. Consider that this snode as invalid
      await dropSnodeFromSwarmIfNeeded(associatedWith, destinationSnodeEd25519);
    }
  }
  await Onions.incrementBadSnodeCountOrDrop({
    snodeEd25519: destinationSnodeEd25519,
    associatedWith,
  });

  // this is important we throw so another retry is made and we exit the handling of that response
  throw new pRetry.AbortError(ERROR_421_HANDLED_RETRY_REQUEST);
}

/**
 * Handle a bad snode result.
 * The `snodeFailureCount` for that node is incremented. If it's more than `snodeFailureThreshold`,
 * we drop this node from the snode pool and from the associatedWith publicKey swarm if this is set.
 *
 * So after this call, if the snode keeps getting errors, we won't contact it again
 *
 * @param snodeEd25519 the snode ed25519 which cause issues (this might be a nodeNotFound)
 * @param guardNodeEd25519 the guard node ed25519 of the current path in use. a nodeNoteFound ed25519
 *       is not part of any path, so we fallback to this one if we need to increment the bad path count of the current path in use
 * @param associatedWith if set, we will drop this snode from the swarm of the pubkey too
 * @param isNodeNotFound if set, we will drop this snode right now as this is an invalid node for the network.
 */
async function incrementBadSnodeCountOrDrop({
  snodeEd25519,
  associatedWith,
}: {
  snodeEd25519: string;
  associatedWith?: string;
}) {
  const oldFailureCount = snodeFailureCount[snodeEd25519] || 0;
  const newFailureCount = oldFailureCount + 1;
  snodeFailureCount[snodeEd25519] = newFailureCount;
  if (newFailureCount >= snodeFailureThreshold) {
    window?.log?.warn(
      `Failure threshold reached for snode: ${ed25519Str(snodeEd25519)}; dropping it.`
    );

    if (associatedWith) {
      await dropSnodeFromSwarmIfNeeded(associatedWith, snodeEd25519);
    }
    await dropSnodeFromSnodePool(snodeEd25519);
    snodeFailureCount[snodeEd25519] = 0;

    await OnionPaths.dropSnodeFromPath(snodeEd25519);
  } else {
    window?.log?.warn(
      `Couldn't reach snode at: ${ed25519Str(
        snodeEd25519
      )}; setting his failure count to ${newFailureCount}`
    );
  }
}

/**
 * This call tries to send the request via onion. If we get a bad path, it handles the snode removing of the swarm and snode pool.
 * But the caller needs to handle the retry (and rebuild the path on his side if needed)
 */
async function sendOnionRequestHandlingSnodeEject({
  destSnodeX25519,
  finalDestOptions,
  nodePath,
  abortSignal,
  associatedWith,
  finalRelayOptions,
  useV4,
  throwErrors,
}: {
  nodePath: Array<Snode>;
  destSnodeX25519: string;
  finalDestOptions: FinalDestOptions;
  finalRelayOptions?: FinalRelayOptions;
  abortSignal?: AbortSignal;
  associatedWith?: string;
  useV4: boolean;
  throwErrors: boolean;
}): Promise<SnodeResponse | SnodeResponseV4 | undefined> {
  // this sendOnionRequestNoRetries() call has to be the only one like this.
  // If you need to call it, call it through sendOnionRequestHandlingSnodeEject because this is the one handling path rebuilding and known errors
  let response;
  let decodingSymmetricKey;
  try {
    // this might throw
    const result = await sendOnionRequestNoRetries({
      nodePath,
      destSnodeX25519,
      finalDestOptions,
      finalRelayOptions,
      abortSignal,
      useV4,
    });

    if (window.sessionFeatureFlags?.debug.debugOnionRequests) {
      window.log.info(
        `sendOnionRequestHandlingSnodeEject: sendOnionRequestNoRetries: useV4:${useV4} destSnodeX25519:${destSnodeX25519}; \nfinalDestOptions:${JSON.stringify(
          finalDestOptions
        )}; \nfinalRelayOptions:${JSON.stringify(finalRelayOptions)}\n\n result: ${JSON.stringify(
          result
        )}`
      );
    }
    response = result.response;
    if (
      !isEmpty(finalRelayOptions) &&
      finalRelayOptions.host !== fileServerHost &&
      response.status === 502 &&
      response.statusText === 'Bad Gateway'
    ) {
      // it's an opengroup server and it is not responding. Consider this as a ENETUNREACH
      throw new pRetry.AbortError('ENETUNREACH');
    }
    decodingSymmetricKey = result.decodingSymmetricKey;
  } catch (e) {
    window?.log?.warn('sendOnionRequestNoRetries error message: ', e.message);

    if (e.code === 'ENETUNREACH' || e.message === 'ENETUNREACH' || throwErrors) {
      throw e;
    }
  }

  const destinationSnodeEd25519 =
    (isFinalDestinationSnode(finalDestOptions) && finalDestOptions?.destination_ed25519_hex) ||
    undefined;

  // those calls will handle the common onion failure logic.
  // if an error is not retryable a AbortError is triggered, which is handled by pRetry and retries are stopped
  if (useV4) {
    return Onions.processOnionResponseV4({
      response,
      symmetricKey: decodingSymmetricKey,
      guardNode: nodePath[0],
      destinationSnodeEd25519,
      abortSignal,
      associatedWith,
    });
  }

  return Onions.processOnionResponse({
    response,
    symmetricKey: decodingSymmetricKey,
    guardNode: nodePath[0],
    destinationSnodeEd25519,
    abortSignal,
    associatedWith,
  });
}

function throwIfInvalidV4RequestInfos(request: FinalDestOptions): EncodeV4OnionRequestInfos {
  if (isFinalDestinationSnode(request)) {
    // a snode request cannot be v4 currently as they do not support it
    throw new Error('v4onion request needs endpoint pubkey and method at least');
  }

  const { body, endpoint, headers, method } = request;

  if (!endpoint || !method) {
    throw new Error('v4onion request needs endpoint pubkey and method at least');
  }

  const requestInfos: EncodeV4OnionRequestInfos = {
    endpoint,
    headers,
    method,
    body,
  };

  return requestInfos;
}

/**
 * For a snode request, the body already contains the method and the args with our custom formatting in json
 */
export type FinalDestSnodeOptions = {
  destination_ed25519_hex: string;
  headers?: Record<string, string>;
  body: string | null;
};

/**
 * For a non snode request (so fileserver or sogs), the body can be binary (for an upload of a file or a string) but we also need a method, endpoint and headers
 */
export type FinalDestNonSnodeOptions = {
  headers: Record<string, string | number>;
  body: string | null | Uint8Array;
  method: string;
  endpoint: string;
};

export type FinalDestOptions = FinalDestSnodeOptions | FinalDestNonSnodeOptions;

/**
 * Typescript guard to be used to separate between a snode destination options and a non snode one.
 *
 * A non snode destination needs a `.method` to be set
 */
function isFinalDestinationNonSnode(
  options: FinalDestOptions
): options is FinalDestNonSnodeOptions {
  return (options as any).method !== undefined;
}

/**
 * Typescript guard to be used to separate between a snode destination options and a non snode one.
 *
 * A snode destination request needs a `.destination_ed25519_hex` to be set
 */
function isFinalDestinationSnode(options: FinalDestOptions): options is FinalDestSnodeOptions {
  return (options as any).destination_ed25519_hex !== undefined;
}

/**
 *
 * Onion requests looks like this
 * Sender -> 1 -> 2 -> 3 -> Receiver
 * 1, 2, 3 = onion Snodes
 *
 * This function does not retry, and is not meant to be used directly.
 *
 *
 * @param nodePath the onion path to use to send the request
 * @param finalDestOptions those are the options for the request from 3 to Receiver. It contains for instance the payload and headers.
 * @param finalRelayOptions  those are the options 3 will use to make a request to R. It contains the host and port to make the request to, if the target is not a snode
 */
const sendOnionRequestNoRetries = async ({
  nodePath,
  destSnodeX25519: destX25519hex,
  finalDestOptions: finalDestOptionsOri,
  finalRelayOptions,
  abortSignal,
  useV4,
}: {
  nodePath: Array<Snode>;
  destSnodeX25519: string;
  finalDestOptions: FinalDestOptions;
  finalRelayOptions?: FinalRelayOptions; // use only when the target is not a snode
  abortSignal?: AbortSignal;
  useV4: boolean;
}) => {
  // Warning: be sure to do a copy otherwise the delete below creates issue with retries
  // we want to forward the destination_ed25519_hex explicitly so remove it from the copy directly
  const finalDestOptions = cloneDeep(omit(finalDestOptionsOri, ['destination_ed25519_hex']));
  if (typeof destX25519hex !== 'string') {
    window?.log?.warn('destX25519hex was not a string');
    throw new Error('sendOnionRequestNoRetries: destX25519hex was not a string');
  }

  finalDestOptions.headers = finalDestOptions.headers || {};

  // finalRelayOptions is set only if we try to communicate with something else than a service node as end target of the request.
  // so if that field is set, we are trying to communicate with a file server or an opengroup or whatever,
  // and if that field is not set, we are trying to communicate with a service node (for a retrieve/send/whatever request)
  const isRequestToSnode = !finalRelayOptions;

  let destCtx: DestinationContext;
  try {
    const bodyString = isString(finalDestOptions.body) ? finalDestOptions.body : null;
    const bodyBinary =
      !isString(finalDestOptions.body) && finalDestOptions.body ? finalDestOptions.body : null;
    if (isRequestToSnode) {
      if (useV4) {
        throw new Error('sendOnionRequestNoRetries calls cannot be v4 for now.');
      }
      if (!isString(finalDestOptions.body)) {
        window.log.warn(
          'sendOnionRequestNoRetries calls should only take body as string: ',
          typeof finalDestOptions.body
        );
        throw new Error('sendOnionRequestNoRetries calls should only take body as string.');
      }
      // delete finalDestOptions.body;
      // not sure if that's strictly the same thing in this context
      finalDestOptions.body = null;

      const textEncoder = new TextEncoder();
      const bodyEncoded = bodyString ? textEncoder.encode(bodyString) : bodyBinary;
      if (!bodyEncoded) {
        throw new Error('bodyEncoded is empty after encoding');
      }

      // snode requests do not support v4 onion requests, sadly
      destCtx = (await callUtilsWorker(
        'encryptForPubkey',
        destX25519hex,
        encodeCiphertextPlusJson(bodyEncoded, finalDestOptions)
      )) as DestinationContext;
    } else {
      // request to something else than a snode, fileserver or a sogs, we do support v4 for those (and actually only for those for now)
      destCtx = useV4
        ? await encryptOnionV4RequestForPubkey(
            destX25519hex,
            throwIfInvalidV4RequestInfos(
              finalDestOptions as FinalDestSnodeOptions | FinalDestNonSnodeOptions // FIXME fix this type
            )
          )
        : await encryptForPubKey(destX25519hex, finalDestOptions);
    }
  } catch (e) {
    window?.log?.error(
      'sendOnionRequestNoRetries - encryptForPubKey failure [',
      e.code,
      e.message,
      '] destination X25519',
      destX25519hex.substring(0, 32),
      '...',
      destX25519hex.substring(32)
    );
    throw e;
  }

  // if a snode destination is set, use it
  const targetEd25519hex =
    (isFinalDestinationSnode(finalDestOptionsOri) && finalDestOptionsOri.destination_ed25519_hex) ||
    undefined;

  const payload = await buildOnionGuardNodePayload(
    nodePath,
    destCtx,
    useV4,
    targetEd25519hex,
    finalRelayOptions
  );

  const guardNode = nodePath[0];

  const guardFetchOptions: RequestInit = {
    method: 'POST',
    body: payload,
    // we are talking to a snode...
    agent: snodeHttpsAgent,
    headers: {
      'User-Agent': 'WhatsApp',
      'Accept-Language': 'en-us',
    },
    timeout: 25000,
  };

  if (abortSignal) {
    guardFetchOptions.signal = abortSignal as AbortSignalNode;
  }

  const guardUrl = `https://${guardNode.ip}:${guardNode.port}/onion_req/v2`;
  // no logs for that one insecureNodeFetch as we do need to call insecureNodeFetch to our guardNodes
  // window?.log?.info('insecureNodeFetch => plaintext for sendOnionRequestNoRetries');

  const response = await insecureNodeFetch(guardUrl, guardFetchOptions);
  return { response, decodingSymmetricKey: destCtx.symmetricKey };
};

async function sendOnionRequestSnodeDest(
  onionPath: Array<Snode>,
  targetNode: Snode,
  headers: Record<string, any>,

  plaintext: string | null,
  associatedWith?: string
) {
  return Onions.sendOnionRequestHandlingSnodeEject({
    nodePath: onionPath,
    destSnodeX25519: targetNode.pubkey_x25519,
    finalDestOptions: {
      destination_ed25519_hex: targetNode.pubkey_ed25519,
      body: plaintext,
      headers,
    },
    associatedWith,
    useV4: false, // sadly, request to snode do not support v4 yet
    throwErrors: false,
  });
}

function getPathString(pathObjArr: Array<{ ip: string; port: number }>): string {
  return pathObjArr.map(node => `${node.ip}:${node.port}`).join(', ');
}

/**
 * If the fetch throws a retryable error we retry this call with a new path at most 3 times. If another error happens, we return it. If we have a result we just return it.
 */
async function lokiOnionFetch({
  targetNode,
  associatedWith,
  body,
  headers,
}: {
  targetNode: Snode;
  headers: Record<string, any>;
  body: string | null;
  associatedWith?: string;
}): Promise<SnodeResponse | undefined> {
  try {
    const retriedResult = await pRetry(
      async () => {
        // Get a path excluding `targetNode`:
        const path = await OnionPaths.getOnionPath({ toExclude: targetNode });
        const result = await sendOnionRequestSnodeDest(
          path,
          targetNode,
          headers,
          body,
          associatedWith
        );
        return result;
      },
      {
        retries: 3,
        factor: 1,
        minTimeout: 100,
        onFailedAttempt: e => {
          window?.log?.warn(
            `onionFetchRetryable attempt #${e.attemptNumber} failed. ${e.retriesLeft} retries left...`
          );
        },
      }
    );

    return retriedResult as SnodeResponse | undefined;
  } catch (e) {
    window?.log?.warn('onionFetchRetryable failed ', e.message);
    if (e?.errno === 'ENETUNREACH') {
      // better handle the no connection state
      throw new Error(ERROR_CODE_NO_CONNECT);
    }
    if (e?.message === CLOCK_OUT_OF_SYNC_MESSAGE_ERROR) {
      window?.log?.warn('Its a clock out of sync error ');
      throw new pRetry.AbortError(CLOCK_OUT_OF_SYNC_MESSAGE_ERROR);
    }
    throw e;
  }
}

export const Onions = {
  sendOnionRequestHandlingSnodeEject,
  incrementBadSnodeCountOrDrop,
  decodeOnionResult,
  lokiOnionFetch,
  getPathString,
  sendOnionRequestSnodeDest,
  processOnionResponse,
  processOnionResponseV4,
  isFinalDestinationSnode,
  isFinalDestinationNonSnode,
};<|MERGE_RESOLUTION|>--- conflicted
+++ resolved
@@ -3,12 +3,7 @@
 import https from 'https';
 import { to_string } from 'libsodium-wrappers-sumo';
 import { cloneDeep, isEmpty, isString, omit } from 'lodash';
-<<<<<<< HEAD
-// eslint-disable-next-line import/no-named-default
-import { RequestInit, Response, default as insecureNodeFetch } from 'node-fetch';
-=======
 import insecureNodeFetch, { RequestInit, Response } from 'node-fetch';
->>>>>>> c3caf2cf
 import pRetry from 'p-retry';
 // eslint-disable-next-line import/no-unresolved
 import { AbortSignal as AbortSignalNode } from 'node-fetch/externals';
