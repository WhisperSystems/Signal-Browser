/* eslint-disable no-await-in-loop */
/* eslint-disable more/no-then */
/* eslint-disable @typescript-eslint/no-misused-promises */
<<<<<<< HEAD
import {
  compact,
  concat,
  difference,
  flatten,
  isEmpty,
  last,
  sample,
  toNumber,
  uniqBy,
} from 'lodash';
=======
import { compact, concat, flatten, last, sample, toNumber, uniqBy } from 'lodash';
>>>>>>> 6282ed6e
import { Data, Snode } from '../../../data/data';
import { SignalService } from '../../../protobuf';
import * as Receiver from '../../../receiver/receiver';
import { PubKey } from '../../types';
import { ERROR_CODE_NO_CONNECT } from './SNodeAPI';
import * as snodePool from './snodePool';

import { ConversationModel } from '../../../models/conversation';
import { ConfigMessageHandler } from '../../../receiver/configMessage';
import { decryptEnvelopeWithOurKey } from '../../../receiver/contentMessage';
import { EnvelopePlus } from '../../../receiver/types';
import { updateIsOnline } from '../../../state/ducks/onion';
import { ReleasedFeatures } from '../../../util/releaseFeature';
import {
  GenericWrapperActions,
  UserConfigWrapperActions,
  UserGroupsWrapperActions,
} from '../../../webworker/workers/browser/libsession_worker_interface';
import { DURATION, SWARM_POLLING_TIMEOUT } from '../../constants';
import { getConversationController } from '../../conversations';
import { IncomingMessage } from '../../messages/incoming/IncomingMessage';
import { StringUtils, UserUtils } from '../../utils';
<<<<<<< HEAD
import { perfEnd, perfStart } from '../../utils/Performance';
import { NotFoundError } from '../../utils/errors';
=======
>>>>>>> 6282ed6e
import { LibSessionUtil } from '../../utils/libsession/libsession_utils';
import { SnodeNamespace, SnodeNamespaces } from './namespaces';
import { SnodeAPIRetrieve } from './retrieveRequest';
import { RetrieveMessageItem, RetrieveMessagesResultsBatched } from './types';
import { ed25519Str } from '../../utils/String';

export function extractWebSocketContent(
  message: string,
  messageHash: string
): null | {
  body: Uint8Array;
  messageHash: string;
} {
  try {
    const dataPlaintext = new Uint8Array(StringUtils.encode(message, 'base64'));
    const messageBuf = SignalService.WebSocketMessage.decode(dataPlaintext);
    if (
      messageBuf.type === SignalService.WebSocketMessage.Type.REQUEST &&
      messageBuf.request?.body?.length
    ) {
      return {
        body: messageBuf.request.body,
        messageHash,
      };
    }
    return null;
  } catch (error) {
    window?.log?.warn('extractWebSocketContent from message failed with:', error.message);
    return null;
  }
}

let instance: SwarmPolling | undefined;
const timeouts: Array<NodeJS.Timeout> = [];

export const getSwarmPollingInstance = () => {
  if (!instance) {
    instance = new SwarmPolling();
  }
  return instance;
};

export class SwarmPolling {
  private groupPolling: Array<{ pubkey: PubKey; lastPolledTimestamp: number }>;
  private readonly lastHashes: Record<string, Record<string, Record<number, string>>>;
  private hasStarted = false;

  constructor() {
    this.groupPolling = [];
    this.lastHashes = {};
  }

  public async start(waitForFirstPoll = false): Promise<void> {
    // when restoring from seed we have to start polling before we get on the mainPage, hence this check here to make sure we do not start twice
    if (this.hasStarted) {
      return;
    }
    this.hasStarted = true;
    this.loadGroupIds();
    if (waitForFirstPoll) {
      await this.pollForAllKeys();
    } else {
      timeouts.push(
        setTimeout(() => {
          void this.pollForAllKeys();
        }, 4000)
      );
    }
  }

  /**
   * Used for testing only
   */
  public resetSwarmPolling() {
    this.groupPolling = [];
    this.hasStarted = false;
  }

  public stop(e?: Error) {
    window.log.info('[swarmPolling] stopped swarm polling', e?.message || e || '');

    for (let i = 0; i < timeouts.length; i++) {
      clearTimeout(timeouts[i]);
    }
    this.resetSwarmPolling();
  }

  public forcePolledTimestamp(pubkey: PubKey, lastPoll: number) {
    this.groupPolling = this.groupPolling.map(group => {
      if (PubKey.isEqual(pubkey, group.pubkey)) {
        return {
          ...group,
          lastPolledTimestamp: lastPoll,
        };
      }
      return group;
    });
  }

  public addGroupId(pubkey: PubKey) {
    if (this.groupPolling.findIndex(m => m.pubkey.key === pubkey.key) === -1) {
      window?.log?.info('Swarm addGroupId: adding pubkey to polling', pubkey.key);
      this.groupPolling.push({ pubkey, lastPolledTimestamp: 0 });
    }
  }

  public removePubkey(pk: PubKey | string) {
    const pubkey = PubKey.cast(pk);
    if (this.groupPolling.some(group => pubkey.key === group.pubkey.key)) {
      window?.log?.info('Swarm removePubkey: removing pubkey from polling', pubkey.key);
      this.groupPolling = this.groupPolling.filter(group => !pubkey.isEqual(group.pubkey));
    }
  }

  /**
   * Only public for testing purpose.
   *
   * Currently, a group with an
   *  -> an activeAt less than 2 days old is considered active and polled often (every 5 sec)
   *  -> an activeAt less than 1 week old is considered medium_active and polled a bit less (every minute)
   *  -> an activeAt more than a week old is considered inactive, and not polled much (every 2 minutes)
   */
  public getPollingTimeout(convoId: PubKey) {
    const convo = getConversationController().get(convoId.key);
    if (!convo) {
      return SWARM_POLLING_TIMEOUT.INACTIVE;
    }
    const activeAt = convo.get('active_at');
    if (!activeAt) {
      return SWARM_POLLING_TIMEOUT.INACTIVE;
    }

    const currentTimestamp = Date.now();

    // consider that this is an active group if activeAt is less than two days old
    if (currentTimestamp - activeAt <= DURATION.DAYS * 2) {
      return SWARM_POLLING_TIMEOUT.ACTIVE;
    }

    if (currentTimestamp - activeAt <= DURATION.DAYS * 7) {
      return SWARM_POLLING_TIMEOUT.MEDIUM_ACTIVE;
    }
    return SWARM_POLLING_TIMEOUT.INACTIVE;
  }

  /**
   * Only public for testing
   */
  public async pollForAllKeys() {
    if (!window.getGlobalOnlineStatus()) {
      window?.log?.error('pollForAllKeys: offline');
      // Very important to set up a new polling call so we do retry at some point
      timeouts.push(setTimeout(this.pollForAllKeys.bind(this), SWARM_POLLING_TIMEOUT.ACTIVE));
      return;
    }
    // we always poll as often as possible for our pubkey
    const ourPubkey = UserUtils.getOurPubKeyFromCache();
    const userNamespaces = await this.getUserNamespacesPolled();
    const directPromise = Promise.all([this.pollOnceForKey(ourPubkey, false, userNamespaces)]).then(
      () => undefined
    );

    const now = Date.now();
    const groupPromises = this.groupPolling.map(async group => {
      const convoPollingTimeout = this.getPollingTimeout(group.pubkey);

      const diff = now - group.lastPolledTimestamp;

      const loggingId =
        getConversationController().get(group.pubkey.key)?.idForLogging() || group.pubkey.key;
      if (diff >= convoPollingTimeout) {
        window?.log?.debug(
          `Polling for ${loggingId}; timeout: ${convoPollingTimeout}; diff: ${diff} `
        );

        return this.pollOnceForKey(group.pubkey, true, [SnodeNamespaces.ClosedGroupMessage]);
      }
      window?.log?.debug(
        `Not polling for ${loggingId}; timeout: ${convoPollingTimeout} ; diff: ${diff}`
      );

      return Promise.resolve();
    });
    try {
      await Promise.all(concat([directPromise], groupPromises));
    } catch (e) {
      window?.log?.warn('pollForAllKeys exception: ', e);
      throw e;
    } finally {
      timeouts.push(setTimeout(this.pollForAllKeys.bind(this), SWARM_POLLING_TIMEOUT.ACTIVE));
    }
  }

  /**
   * Only exposed as public for testing
   */
  public async pollOnceForKey(
    pubkey: PubKey,
    isGroup: boolean,
    namespaces: Array<SnodeNamespaces>
  ) {
    const polledPubkey = pubkey.key;
<<<<<<< HEAD
    const toPollFrom = await this.getNodesToPollFrom(pubkey.key);

    let resultsFromAllNamespaces: RetrieveMessagesResultsBatched | null;
=======
    let resultsFromAllNamespaces: RetrieveMessagesResultsBatched | null;

    const swarmSnodes = await snodePool.getSwarmFor(polledPubkey);
    let toPollFrom: Snode | undefined;
>>>>>>> 6282ed6e
    try {
      toPollFrom = sample(swarmSnodes);

      if (!toPollFrom) {
        throw new Error(`pollOnceForKey: no snode in swarm for ${ed25519Str(polledPubkey)}`);
      }
      // Note: always print something so we know if the polling is hanging
      window.log.info(
        `about to pollNodeForKey of ${ed25519Str(pubkey.key)} from snode: ${ed25519Str(toPollFrom.pubkey_ed25519)} namespaces: ${namespaces} `
      );
      resultsFromAllNamespaces = await this.pollNodeForKey(
        toPollFrom,
        pubkey,
        namespaces,
        !isGroup
      );

      // Note: always print something so we know if the polling is hanging
      window.log.info(
        `pollNodeForKey of ${ed25519Str(pubkey.key)} from snode: ${ed25519Str(toPollFrom.pubkey_ed25519)} namespaces: ${namespaces} returned: ${resultsFromAllNamespaces?.length}`
      );
    } catch (e) {
      window.log.warn(
        `pollNodeForKey of ${pubkey} namespaces: ${namespaces} failed with: ${e.message}`
      );
      resultsFromAllNamespaces = null;
    }

    let allNamespacesWithoutUserConfigIfNeeded: Array<RetrieveMessageItem> = [];
    const userConfigLibsession = await ReleasedFeatures.checkIsUserConfigFeatureReleased();

    // check if we just fetched the details from the config namespaces.
    // If yes, merge them together and exclude them from the rest of the messages.
    if (userConfigLibsession && resultsFromAllNamespaces) {
      const userConfigMessages = resultsFromAllNamespaces
        .filter(m => SnodeNamespace.isUserConfigNamespace(m.namespace))
        .map(r => r.messages.messages);

      allNamespacesWithoutUserConfigIfNeeded = flatten(
        compact(
          resultsFromAllNamespaces
            .filter(m => !SnodeNamespace.isUserConfigNamespace(m.namespace))
            .map(r => r.messages.messages)
        )
      );
      const userConfigMessagesMerged = flatten(compact(userConfigMessages));

      if (!isGroup && userConfigMessagesMerged.length) {
        window.log.info(
          `received userConfigMessages count: ${userConfigMessagesMerged.length} for key ${pubkey.key}`
        );
        try {
          await this.handleSharedConfigMessages(userConfigMessagesMerged);
        } catch (e) {
          window.log.warn(
            `handleSharedConfigMessages of ${userConfigMessagesMerged.length} failed with ${e.message}`
          );
          // not rethrowing
        }
      }

      // first make sure to handle the shared user config message first
    } else {
      allNamespacesWithoutUserConfigIfNeeded = flatten(
        compact(resultsFromAllNamespaces?.map(m => m.messages.messages))
      );
    }
    if (allNamespacesWithoutUserConfigIfNeeded.length) {
      window.log.debug(
        `received allNamespacesWithoutUserConfigIfNeeded: ${allNamespacesWithoutUserConfigIfNeeded.length}`
      );
    }

    // Merge results into one list of unique messages
    const messages = uniqBy(allNamespacesWithoutUserConfigIfNeeded, x => x.hash);

    // if all snodes returned an error (null), no need to update the lastPolledTimestamp
    if (isGroup) {
      window?.log?.debug(
        `Polled for group(${ed25519Str(pubkey.key)}):, got ${messages.length} messages back.`
      );
      let lastPolledTimestamp = Date.now();
      if (messages.length >= 95) {
        // if we get 95 messages or more back, it means there are probably more than this
        // so make sure to retry the polling in the next 5sec by marking the last polled timestamp way before that it is really
        // this is a kind of hack
        lastPolledTimestamp = Date.now() - SWARM_POLLING_TIMEOUT.INACTIVE - 5 * 1000;
      }
      // update the last fetched timestamp
      this.groupPolling = this.groupPolling.map(group => {
        if (PubKey.isEqual(pubkey, group.pubkey)) {
          return {
            ...group,
            lastPolledTimestamp,
          };
        }
        return group;
      });
    }

    const newMessages = await this.handleSeenMessages(messages);
    window.log.info(
      `handleSeenMessages: ${newMessages.length} out of ${messages.length} are not seen yet. snode: ${toPollFrom ? ed25519Str(toPollFrom.pubkey_ed25519) : 'undefined'}`
    );

    // don't handle incoming messages from group swarms when using the userconfig and the group is not one of the tracked group
    const isUserConfigReleaseLive = await ReleasedFeatures.checkIsUserConfigFeatureReleased();
    if (
      isUserConfigReleaseLive &&
      isGroup &&
      polledPubkey.startsWith('05') &&
      !(await UserGroupsWrapperActions.getLegacyGroup(polledPubkey)) // just check if a legacy group with that name exists
    ) {
      // that pubkey is not tracked in the wrapper anymore. Just discard those messages and make sure we are not polling
      // TODOLATER we might need to do something like this for the new closed groups once released
      getSwarmPollingInstance().removePubkey(polledPubkey);
    } else {
      // trigger the handling of all the other messages, not shared config related
      newMessages.forEach(m => {
        const content = extractWebSocketContent(m.data, m.hash);
        if (!content) {
          return;
        }

        Receiver.handleRequest(
          content.body,
          isGroup ? polledPubkey : null,
          content.messageHash,
          m.expiration
        );
      });
    }
  }

  private async handleSharedConfigMessages(
    userConfigMessagesMerged: Array<RetrieveMessageItem>,
    returnDisplayNameOnly?: boolean
  ): Promise<string> {
    const extractedUserConfigMessage = compact(
      userConfigMessagesMerged.map((m: RetrieveMessageItem) => {
        return extractWebSocketContent(m.data, m.hash);
      })
    );

    const allDecryptedConfigMessages: Array<IncomingMessage<SignalService.ISharedConfigMessage>> =
      [];

    for (let index = 0; index < extractedUserConfigMessage.length; index++) {
      const userConfigMessage = extractedUserConfigMessage[index];

      try {
        const envelope: EnvelopePlus = SignalService.Envelope.decode(userConfigMessage.body) as any;
        const decryptedEnvelope = await decryptEnvelopeWithOurKey(envelope);
        if (!decryptedEnvelope?.byteLength) {
          continue;
        }
        const content = SignalService.Content.decode(new Uint8Array(decryptedEnvelope));
        if (content.sharedConfigMessage) {
          const asIncomingMsg: IncomingMessage<SignalService.ISharedConfigMessage> = {
            envelopeTimestamp: toNumber(envelope.timestamp),
            message: content.sharedConfigMessage,
            messageHash: userConfigMessage.messageHash,
            authorOrGroupPubkey: envelope.source,
            authorInGroup: envelope.senderIdentity,
          };
          allDecryptedConfigMessages.push(asIncomingMsg);
        } else {
          throw new Error(
            'received a message from the namespace reserved for user config but it did not contain a sharedConfigMessage'
          );
        }
      } catch (e) {
        window.log.warn(
          `failed to decrypt message with hash "${userConfigMessage.messageHash}": ${e.message}`
        );
      }
    }
    if (allDecryptedConfigMessages.length) {
      try {
        window.log.info(
          `handleConfigMessagesViaLibSession of "${allDecryptedConfigMessages.length}" messages with libsession`
        );

        if (returnDisplayNameOnly) {
          try {
            const keypair = await UserUtils.getUserED25519KeyPairBytes();
            if (!keypair || !keypair.privKeyBytes) {
              throw new Error('edkeypair not found for current user');
            }

            const privateKeyEd25519 = keypair.privKeyBytes;

            // we take the lastest config message to create the wrapper in memory
            const incomingConfigMessages = allDecryptedConfigMessages.map(m => ({
              data: m.message.data,
              hash: m.messageHash,
            }));

            await GenericWrapperActions.init('UserConfig', privateKeyEd25519, null);
            await GenericWrapperActions.merge('UserConfig', incomingConfigMessages);

            const userInfo = await UserConfigWrapperActions.getUserInfo();
            if (!userInfo) {
              throw new Error('UserInfo not found');
            }
            return userInfo.name;
          } catch (e) {
            window.log.warn(
              'LibSessionUtil.initializeLibSessionUtilWrappers failed with',
              e.message
            );
          } finally {
            await GenericWrapperActions.free('UserConfig');
          }

          return '';
        }

        await ConfigMessageHandler.handleConfigMessagesViaLibSession(allDecryptedConfigMessages);
      } catch (e) {
        const allMessageHases = allDecryptedConfigMessages.map(m => m.messageHash).join(',');
        window.log.warn(
          `failed to handle messages hashes "${allMessageHases}" with libsession. Error: "${e.message}"`
        );
      }
    }
    return '';
  }

  // Fetches messages for `pubkey` from `node` potentially updating
  // the lash hash record
  private async pollNodeForKey(
    node: Snode,
    pubkey: PubKey,
    namespaces: Array<SnodeNamespaces>,
    isUs: boolean
  ): Promise<RetrieveMessagesResultsBatched | null> {
    const namespaceLength = namespaces.length;
    if (namespaceLength <= 0) {
      throw new Error(`invalid number of retrieve namespace provided: ${namespaceLength}`);
    }
    const snodeEdkey = node.pubkey_ed25519;
    const pkStr = pubkey.key;

    try {
      const prevHashes = await Promise.all(
        namespaces.map(namespace => this.getLastHash(snodeEdkey, pkStr, namespace))
      );
      const configHashesToBump: Array<string> = [];

      if (await ReleasedFeatures.checkIsUserConfigFeatureReleased()) {
        // TODOLATER add the logic to take care of the closed groups too once we have a way to do it with the wrappers
        if (isUs) {
          for (let index = 0; index < LibSessionUtil.requiredUserVariants.length; index++) {
            const variant = LibSessionUtil.requiredUserVariants[index];
            try {
              const toBump = await GenericWrapperActions.currentHashes(variant);

              if (toBump?.length) {
                configHashesToBump.push(...toBump);
              }
            } catch (e) {
              window.log.warn(`failed to get currentHashes for user variant ${variant}`);
            }
          }
          window.log.debug(`configHashesToBump: ${configHashesToBump}`);
        }
      }

      let results = await SnodeAPIRetrieve.retrieveNextMessages(
        node,
        prevHashes,
        pkStr,
        namespaces,
        UserUtils.getOurPubKeyStrFromCache(),
        configHashesToBump
      );

      if (!results.length) {
        return [];
      }
      // NOTE when we asked to extend the expiry of the config messages, exclude it from the list of results as we do not want to mess up the last hash tracking logic
      if (configHashesToBump.length) {
        try {
          const lastResult = results[results.length - 1];
          if (lastResult?.code !== 200) {
            // the update expiry of our config messages didn't work.
            window.log.warn(
              `the update expiry of our tracked config hashes didn't work: ${JSON.stringify(
                lastResult
              )}`
            );
          }
        } catch (e) {
          // nothing to do I suppose here.
        }
        results = results.slice(0, results.length - 1);
      }

      const lastMessages = results.map(r => {
        return last(r.messages.messages);
      });

      window.log.info(
        `updating last hashes for ${ed25519Str(pubkey.key)}: ${ed25519Str(snodeEdkey)}  ${lastMessages.map(m => m?.hash || '')}`
      );
      await Promise.all(
        lastMessages.map(async (lastMessage, index) => {
          if (!lastMessage) {
            return undefined;
          }
          return this.updateLastHash({
            edkey: snodeEdkey,
            pubkey,
            namespace: namespaces[index],
            hash: lastMessage.hash,
            expiration: lastMessage.expiration,
          });
        })
      );

      return results;
    } catch (e) {
      if (e.message === ERROR_CODE_NO_CONNECT) {
        if (window.inboxStore?.getState().onionPaths.isOnline) {
          window.inboxStore?.dispatch(updateIsOnline(false));
        }
      } else if (!window.inboxStore?.getState().onionPaths.isOnline) {
        window.inboxStore?.dispatch(updateIsOnline(true));
      }
      window?.log?.info('pollNodeForKey failed with:', e.message);
      return null;
    }
  }

  private async getNodesToPollFrom(polledPubkey: string) {
    const swarmSnodes = await snodePool.getSwarmFor(polledPubkey);

    // Select nodes for which we already have lastHashes
    const alreadyPolled = swarmSnodes.filter((n: Snode) => this.lastHashes[n.pubkey_ed25519]);
    let toPollFrom = alreadyPolled.length ? alreadyPolled[0] : null;

    // If we need more nodes, select randomly from the remaining nodes:
    if (!toPollFrom) {
      const notPolled = difference(swarmSnodes, alreadyPolled);
      toPollFrom = sample(notPolled) as Snode;
    }

    return toPollFrom;
  }

  private loadGroupIds() {
    const convos = getConversationController().getConversations();

    const closedGroupsOnly = convos.filter(
      (c: ConversationModel) =>
        c.isClosedGroup() && !c.isBlocked() && !c.get('isKickedFromGroup') && !c.get('left')
    );

    closedGroupsOnly.forEach((c: any) => {
      this.addGroupId(new PubKey(c.id));
    });
  }

  private async handleSeenMessages(
    messages: Array<RetrieveMessageItem>
  ): Promise<Array<RetrieveMessageItem>> {
    if (!messages.length) {
      return [];
    }

    const incomingHashes = messages.map((m: RetrieveMessageItem) => m.hash);

    const dupHashes = await Data.getSeenMessagesByHashList(incomingHashes);
    const newMessages = messages.filter((m: RetrieveMessageItem) => !dupHashes.includes(m.hash));

    if (newMessages.length) {
      // NOTE setting expiresAt will trigger the global function destroyExpiredMessages() on it's next interval
      const newHashes = newMessages.map((m: RetrieveMessageItem) => ({
        expiresAt: m.expiration,
        hash: m.hash,
      }));
      await Data.saveSeenMessageHashes(newHashes);
    }
    return newMessages;
  }

  private async getUserNamespacesPolled() {
    const isUserConfigRelease = await ReleasedFeatures.checkIsUserConfigFeatureReleased();
    return isUserConfigRelease
      ? [
          SnodeNamespaces.UserMessages,
          SnodeNamespaces.UserProfile,
          SnodeNamespaces.UserContacts,
          SnodeNamespaces.UserGroups,
          SnodeNamespaces.ConvoInfoVolatile,
        ]
      : [SnodeNamespaces.UserMessages];
  }

  private async updateLastHash({
    edkey,
    expiration,
    hash,
    namespace,
    pubkey,
  }: {
    edkey: string;
    pubkey: PubKey;
    namespace: number;
    hash: string;
    expiration: number;
  }): Promise<void> {
    const pkStr = pubkey.key;
    const cached = await this.getLastHash(edkey, pubkey.key, namespace);

    if (!cached || cached !== hash) {
      await Data.updateLastHash({
        convoId: pkStr,
        snode: edkey,
        hash,
        expiresAt: expiration,
        namespace,
      });
    }

    if (!this.lastHashes[edkey]) {
      this.lastHashes[edkey] = {};
    }
    if (!this.lastHashes[edkey][pkStr]) {
      this.lastHashes[edkey][pkStr] = {};
    }
    this.lastHashes[edkey][pkStr][namespace] = hash;
  }

  private async getLastHash(nodeEdKey: string, pubkey: string, namespace: number): Promise<string> {
    if (!this.lastHashes[nodeEdKey]?.[pubkey]?.[namespace]) {
      const lastHash = await Data.getLastHashBySnode(pubkey, nodeEdKey, namespace);

      if (!this.lastHashes[nodeEdKey]) {
        this.lastHashes[nodeEdKey] = {};
      }

      if (!this.lastHashes[nodeEdKey][pubkey]) {
        this.lastHashes[nodeEdKey][pubkey] = {};
      }
      this.lastHashes[nodeEdKey][pubkey][namespace] = lastHash || '';
      return this.lastHashes[nodeEdKey][pubkey][namespace];
    }
    // return the cached value
    return this.lastHashes[nodeEdKey][pubkey][namespace];
  }

  public async pollOnceForOurDisplayName(abortSignal?: AbortSignal): Promise<string> {
    if (abortSignal?.aborted) {
      throw new NotFoundError('[pollOnceForOurDisplayName] aborted right away');
    }

    const pubkey = UserUtils.getOurPubKeyFromCache();
    const toPollFrom = await this.getNodesToPollFrom(pubkey.key);

    if (abortSignal?.aborted) {
      throw new NotFoundError(
        '[pollOnceForOurDisplayName] aborted after selecting nodes to poll from'
      );
    }

    const resultsFromUserProfile = await SnodeAPIRetrieve.retrieveNextMessages(
      toPollFrom,
      [''],
      pubkey.key,
      [SnodeNamespaces.UserProfile],
      pubkey.key,
      null
    );

    // check if we just fetched the details from the config namespaces.
    // If yes, merge them together and exclude them from the rest of the messages.
    if (!resultsFromUserProfile?.length) {
      throw new NotFoundError('[pollOnceForOurDisplayName] resultsFromUserProfile is empty');
    }

    if (abortSignal?.aborted) {
      throw new NotFoundError(
        '[pollOnceForOurDisplayName] aborted after retrieving user profile config messages'
      );
    }

    const userConfigMessages = resultsFromUserProfile
      .filter(m => SnodeNamespace.isUserConfigNamespace(m.namespace))
      .map(r => r.messages.messages);

    const userConfigMessagesMerged = flatten(compact(userConfigMessages));
    if (!userConfigMessagesMerged.length) {
      throw new NotFoundError(
        '[pollOnceForOurDisplayName] after merging there are no user config messages'
      );
    }
    const displayName = await this.handleSharedConfigMessages(userConfigMessagesMerged, true);

    if (isEmpty(displayName)) {
      throw new NotFoundError(
        '[pollOnceForOurDisplayName] Got a config message from network but without a displayName...'
      );
    }

    return displayName;
  }
}<|MERGE_RESOLUTION|>--- conflicted
+++ resolved
@@ -1,7 +1,6 @@
 /* eslint-disable no-await-in-loop */
 /* eslint-disable more/no-then */
 /* eslint-disable @typescript-eslint/no-misused-promises */
-<<<<<<< HEAD
 import {
   compact,
   concat,
@@ -13,9 +12,6 @@
   toNumber,
   uniqBy,
 } from 'lodash';
-=======
-import { compact, concat, flatten, last, sample, toNumber, uniqBy } from 'lodash';
->>>>>>> 6282ed6e
 import { Data, Snode } from '../../../data/data';
 import { SignalService } from '../../../protobuf';
 import * as Receiver from '../../../receiver/receiver';
@@ -38,16 +34,12 @@
 import { getConversationController } from '../../conversations';
 import { IncomingMessage } from '../../messages/incoming/IncomingMessage';
 import { StringUtils, UserUtils } from '../../utils';
-<<<<<<< HEAD
-import { perfEnd, perfStart } from '../../utils/Performance';
+import { ed25519Str } from '../../utils/String';
 import { NotFoundError } from '../../utils/errors';
-=======
->>>>>>> 6282ed6e
 import { LibSessionUtil } from '../../utils/libsession/libsession_utils';
 import { SnodeNamespace, SnodeNamespaces } from './namespaces';
 import { SnodeAPIRetrieve } from './retrieveRequest';
 import { RetrieveMessageItem, RetrieveMessagesResultsBatched } from './types';
-import { ed25519Str } from '../../utils/String';
 
 export function extractWebSocketContent(
   message: string,
@@ -245,22 +237,10 @@
     namespaces: Array<SnodeNamespaces>
   ) {
     const polledPubkey = pubkey.key;
-<<<<<<< HEAD
     const toPollFrom = await this.getNodesToPollFrom(pubkey.key);
 
     let resultsFromAllNamespaces: RetrieveMessagesResultsBatched | null;
-=======
-    let resultsFromAllNamespaces: RetrieveMessagesResultsBatched | null;
-
-    const swarmSnodes = await snodePool.getSwarmFor(polledPubkey);
-    let toPollFrom: Snode | undefined;
->>>>>>> 6282ed6e
     try {
-      toPollFrom = sample(swarmSnodes);
-
-      if (!toPollFrom) {
-        throw new Error(`pollOnceForKey: no snode in swarm for ${ed25519Str(polledPubkey)}`);
-      }
       // Note: always print something so we know if the polling is hanging
       window.log.info(
         `about to pollNodeForKey of ${ed25519Str(pubkey.key)} from snode: ${ed25519Str(toPollFrom.pubkey_ed25519)} namespaces: ${namespaces} `
