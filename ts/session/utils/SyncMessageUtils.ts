--- conflicted
+++ resolved
@@ -1,16 +1,6 @@
 import * as _ from 'lodash';
-<<<<<<< HEAD
-import { UserUtil } from '../../util';
-import {
-  getAllConversations,
-  getPrimaryDeviceFor,
-} from '../../../js/modules/data';
-import { ConversationController, Whisper } from '../../window';
-
-=======
-import * as UserUtils from '../../util/user';
+import { UserUtil } from '../../util/';
 import { getAllConversations } from '../../../js/modules/data';
->>>>>>> 48fc60f0
 import { ContentMessage, SyncMessage } from '../messages/outgoing';
 import { MultiDeviceProtocol } from '../protocols';
 
