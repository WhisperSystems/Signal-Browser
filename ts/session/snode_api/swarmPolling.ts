import { PubKey } from '../types';
import * as snodePool from './snodePool';
import { ERROR_CODE_NO_CONNECT, retrieveNextMessages } from './SNodeAPI';
import { SignalService } from '../../protobuf';
import * as Receiver from '../../receiver/receiver';
import _ from 'lodash';
import {
  getLastHashBySnode,
  getSeenMessagesByHashList,
  saveSeenMessageHashes,
  Snode,
  updateLastHash,
} from '../../../ts/data/data';

import { StringUtils, UserUtils } from '../../session/utils';
import { ConversationModel } from '../../models/conversation';
import { DURATION, SWARM_POLLING_TIMEOUT } from '../constants';
import { getConversationController } from '../conversations';
import { perfEnd, perfStart } from '../utils/Performance';
import { ed25519Str } from '../onions/onionPath';
import { updateIsOnline } from '../../state/ducks/onion';
import pRetry from 'p-retry';

type PubkeyToHash = { [key: string]: string };

interface Message {
  hash: string;
  expiration: number;
  data: string;
}

// Some websocket nonsense
export function processMessage(message: string, options: any = {}, messageHash: string) {
  try {
    const dataPlaintext = new Uint8Array(StringUtils.encode(message, 'base64'));
    const messageBuf = SignalService.WebSocketMessage.decode(dataPlaintext);
    if (messageBuf.type === SignalService.WebSocketMessage.Type.REQUEST) {
      Receiver.handleRequest(messageBuf.request?.body, options, messageHash);
    }
  } catch (error) {
    const info = {
      message,
      error: error.message,
    };
    window?.log?.warn('HTTP-Resources Failed to handle message:', info);
  }
}

let instance: SwarmPolling | undefined;
export const getSwarmPollingInstance = () => {
  if (!instance) {
    instance = new SwarmPolling();
  }
  return instance;
};

export class SwarmPolling {
  private groupPolling: Array<{ pubkey: PubKey; lastPolledTimestamp: number }>;
  private readonly lastHashes: { [key: string]: PubkeyToHash };

  constructor() {
    this.groupPolling = [];
    this.lastHashes = {};
  }

  public async start(waitForFirstPoll = false): Promise<void> {
    this.loadGroupIds();
    if (waitForFirstPoll) {
      await this.TEST_pollForAllKeys();
    } else {
      void this.TEST_pollForAllKeys();
    }
  }

  /**
   * Used fo testing only
   */
  public TEST_reset() {
    this.groupPolling = [];
  }

  public TEST_forcePolledTimestamp(pubkey: PubKey, lastPoll: number) {
    this.groupPolling = this.groupPolling.map(group => {
      if (PubKey.isEqual(pubkey, group.pubkey)) {
        return {
          ...group,
          lastPolledTimestamp: lastPoll,
        };
      }
      return group;
    });
  }

  public addGroupId(pubkey: PubKey) {
    if (this.groupPolling.findIndex(m => m.pubkey.key === pubkey.key) === -1) {
      window?.log?.info('Swarm addGroupId: adding pubkey to polling', pubkey.key);
      this.groupPolling.push({ pubkey, lastPolledTimestamp: 0 });
    }
  }

  public removePubkey(pk: PubKey | string) {
    const pubkey = PubKey.cast(pk);
    window?.log?.info('Swarm removePubkey: removing pubkey from polling', pubkey.key);
    this.groupPolling = this.groupPolling.filter(group => !pubkey.isEqual(group.pubkey));
  }

  /**
   * Only public for testing purpose.
   *
   * Currently, a group with an
   *  -> an activeAt less than 2 days old is considered active and polled often (every 5 sec)
   *  -> an activeAt less than 1 week old is considered medium_active and polled a bit less (every minute)
   *  -> an activeAt more than a week old is considered inactive, and not polled much (every 2 minutes)
   */
  public TEST_getPollingTimeout(convoId: PubKey) {
    const convo = getConversationController().get(convoId.key);
    if (!convo) {
      return SWARM_POLLING_TIMEOUT.INACTIVE;
    }
    const activeAt = convo.get('active_at');
    if (!activeAt) {
      return SWARM_POLLING_TIMEOUT.INACTIVE;
    }

    const currentTimestamp = Date.now();

    // consider that this is an active group if activeAt is less than two days old
    if (currentTimestamp - activeAt <= DURATION.DAYS * 2) {
      return SWARM_POLLING_TIMEOUT.ACTIVE;
    }

    if (currentTimestamp - activeAt <= DURATION.DAYS * 7) {
      return SWARM_POLLING_TIMEOUT.MEDIUM_ACTIVE;
    }
    return SWARM_POLLING_TIMEOUT.INACTIVE;
  }

  /**
   * Only public for testing
   */
  public async TEST_pollForAllKeys() {
    if (!window.getGlobalOnlineStatus()) {
      window?.log?.error('pollForAllKeys: offline');
      // Important to set up a new polling
      setTimeout(this.TEST_pollForAllKeys.bind(this), SWARM_POLLING_TIMEOUT.ACTIVE);
      return;
    }
    // we always poll as often as possible for our pubkey
    const ourPubkey = UserUtils.getOurPubKeyFromCache();
    const directPromise = this.TEST_pollOnceForKey(ourPubkey, false);

    const now = Date.now();
    const groupPromises = this.groupPolling.map(async group => {
      const convoPollingTimeout = this.TEST_getPollingTimeout(group.pubkey);

      const diff = now - group.lastPolledTimestamp;

      const loggingId =
        getConversationController()
          .get(group.pubkey.key)
          ?.idForLogging() || group.pubkey.key;

      if (diff >= convoPollingTimeout) {
        window?.log?.info(
          `Polling for ${loggingId}; timeout: ${convoPollingTimeout} ; diff: ${diff}`
        );
        return this.TEST_pollOnceForKey(group.pubkey, true);
      }
      window?.log?.info(
        `Not polling for ${loggingId}; timeout: ${convoPollingTimeout} ; diff: ${diff}`
      );

      return Promise.resolve();
    });
    try {
      await Promise.all(_.concat(directPromise, groupPromises));
    } catch (e) {
      window?.log?.info('pollForAllKeys exception: ', e);
      throw e;
    } finally {
      setTimeout(this.TEST_pollForAllKeys.bind(this), SWARM_POLLING_TIMEOUT.ACTIVE);
    }
  }

  /**
   * Only exposed as public for testing
   */
  public async TEST_pollOnceForKey(pubkey: PubKey, isGroup: boolean) {
    // NOTE: sometimes pubkey is string, sometimes it is object, so
    // accept both until this is fixed:
    const pkStr = pubkey.key;

    const snodes = await snodePool.getSwarmFor(pkStr);

    // Select nodes for which we already have lastHashes
    const alreadyPolled = snodes.filter((n: Snode) => this.lastHashes[n.pubkey_ed25519]);

    // If we need more nodes, select randomly from the remaining nodes:

    // Use 1 node for now:
    const COUNT = 1;

    let nodesToPoll = _.sampleSize(alreadyPolled, COUNT);
    if (nodesToPoll.length < COUNT) {
      const notPolled = _.difference(snodes, alreadyPolled);

      const newNeeded = COUNT - alreadyPolled.length;

      const newNodes = _.sampleSize(notPolled, newNeeded);

      nodesToPoll = _.concat(nodesToPoll, newNodes);
    }

    const promisesSettled = await Promise.allSettled(
      nodesToPoll.map(async (n: Snode) => {
        return this.pollNodeForKey(n, pubkey);
      })
    );

    const arrayOfResultsWithNull = promisesSettled.map(entry =>
      entry.status === 'fulfilled' ? entry.value : null
    );

    // filter out null (exception thrown)
    const arrayOfResults = _.compact(arrayOfResultsWithNull);

    // Merge results into one list of unique messages
    const messages = _.uniqBy(_.flatten(arrayOfResults), (x: any) => x.hash);

    // if all snodes returned an error (null), no need to update the lastPolledTimestamp
    if (isGroup && arrayOfResults?.length) {
      window?.log?.info(
        `Polled for group(${ed25519Str(pubkey.key)}):, got ${messages.length} messages back.`
      );
      // update the last fetched timestamp
      this.groupPolling = this.groupPolling.map(group => {
        if (PubKey.isEqual(pubkey, group.pubkey)) {
          return {
            ...group,
            lastPolledTimestamp: Date.now(),
          };
        }
        return group;
      });
    } else if (isGroup) {
      window?.log?.info(
        `Polled for group(${ed25519Str(
          pubkey.key
        )}):, but no snode returned something else than null.`
      );
    }

    perfStart(`handleSeenMessages-${pkStr}`);

    const newMessages = await this.handleSeenMessages(messages);

    perfEnd(`handleSeenMessages-${pkStr}`, 'handleSeenMessages');

    newMessages.forEach((m: Message) => {
      const options = isGroup ? { conversationId: pkStr } : {};
      processMessage(m.data, options, m.hash);
    });
  }

  // Fetches messages for `pubkey` from `node` potentially updating
  // the lash hash record
  private async pollNodeForKey(node: Snode, pubkey: PubKey): Promise<Array<any> | null> {
    const edkey = node.pubkey_ed25519;

    const pkStr = pubkey.key;

    const prevHash = await this.getLastHash(edkey, pkStr);

    try {
      return await pRetry(
        async () => {
          const messages = await retrieveNextMessages(node, prevHash, pkStr);
          if (!messages.length) {
            return [];
          }

          const lastMessage = _.last(messages);

          await this.updateLastHash(edkey, pubkey, lastMessage.hash, lastMessage.expiration);
          return messages;
        },
        {
          minTimeout: 100,
          retries: 1,

          onFailedAttempt: e => {
            window?.log?.warn(
<<<<<<< HEAD
              `retrieveNextMessages attempt #${e.attemptNumber} failed. ${e.retriesLeft} retries left... ${e.name}`
=======
              `retrieveNextMessages attempt #${e.attemptNumber} failed. ${e.retriesLeft} retries left... ${e.name}:`
>>>>>>> 19425c95
            );
          },
        }
      );
    } catch (e) {
      if (e.message === ERROR_CODE_NO_CONNECT) {
        if (window.inboxStore?.getState().onionPaths.isOnline) {
          window.inboxStore?.dispatch(updateIsOnline(false));
        }
      } else {
        if (!window.inboxStore?.getState().onionPaths.isOnline) {
          window.inboxStore?.dispatch(updateIsOnline(true));
        }
      }
      window?.log?.info('pollNodeForKey failed with', e.message);
      return null;
    }
  }

  private loadGroupIds() {
    // Start polling for medium size groups as well (they might be in different swarms)
    const convos = getConversationController().getConversations();

    const mediumGroupsOnly = convos.filter(
      (c: ConversationModel) =>
        c.isMediumGroup() && !c.isBlocked() && !c.get('isKickedFromGroup') && !c.get('left')
    );

    mediumGroupsOnly.forEach((c: any) => {
      this.addGroupId(new PubKey(c.id));
      // TODO: unsubscribe if the group is deleted
    });
  }

  private async handleSeenMessages(messages: Array<Message>): Promise<Array<Message>> {
    if (!messages.length) {
      return [];
    }

    const incomingHashes = messages.map((m: Message) => m.hash);

    const dupHashes = await getSeenMessagesByHashList(incomingHashes);
    const newMessages = messages.filter((m: Message) => !dupHashes.includes(m.hash));

    if (newMessages.length) {
      const newHashes = newMessages.map((m: Message) => ({
        expiresAt: m.expiration,
        hash: m.hash,
      }));
      await saveSeenMessageHashes(newHashes);
    }
    return newMessages;
  }

  private async updateLastHash(
    edkey: string,
    pubkey: PubKey,
    hash: string,
    expiration: number
  ): Promise<void> {
    const pkStr = pubkey.key;

    await updateLastHash({
      convoId: pkStr,
      snode: edkey,
      hash,
      expiresAt: expiration,
    });

    if (!this.lastHashes[edkey]) {
      this.lastHashes[edkey] = {};
    }

    this.lastHashes[edkey][pkStr] = hash;
  }

  private async getLastHash(nodeEdKey: string, pubkey: string): Promise<string> {
    // TODO: always retrieve from the database?

    const nodeRecords = this.lastHashes[nodeEdKey];

    if (!nodeRecords || !nodeRecords[pubkey]) {
      const lastHash = await getLastHashBySnode(pubkey, nodeEdKey);

      return lastHash || '';
    } else {
      // Don't need to go to the database every time:
      return nodeRecords[pubkey];
    }
  }
}<|MERGE_RESOLUTION|>--- conflicted
+++ resolved
@@ -290,11 +290,7 @@
 
           onFailedAttempt: e => {
             window?.log?.warn(
-<<<<<<< HEAD
               `retrieveNextMessages attempt #${e.attemptNumber} failed. ${e.retriesLeft} retries left... ${e.name}`
-=======
-              `retrieveNextMessages attempt #${e.attemptNumber} failed. ${e.retriesLeft} retries left... ${e.name}:`
->>>>>>> 19425c95
             );
           },
         }
