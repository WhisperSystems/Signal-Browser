import { PubKey } from '../types';

import _ from 'lodash';

import { fromHex, fromHexToArray, toHex } from '../utils/String';
import { BlockedNumberController } from '../../util/blockedNumberController';
import { ConversationController } from '../conversations';
import { updateOpenGroup } from '../../receiver/openGroups';
import { getMessageQueue } from '../instance';
<<<<<<< HEAD
import { ExpirationTimerUpdateMessage } from '../messages/outgoing';
=======
import {
  ClosedGroupEncryptionPairMessage,
  ClosedGroupNewMessage,
  ExpirationTimerUpdateMessage,
} from '../messages/outgoing';
import {
  addClosedGroupEncryptionKeyPair,
  getIdentityKeyById,
  getLatestClosedGroupEncryptionKeyPair,
  removeAllClosedGroupEncryptionKeyPairs,
} from '../../../js/modules/data';
>>>>>>> 94a9faec
import uuid from 'uuid';
import { SignalService } from '../../protobuf';
import { generateCurve25519KeyPairWithoutPrefix } from '../crypto';
import { encryptUsingSessionProtocol } from '../crypto/MessageEncrypter';
import { ECKeyPair } from '../../receiver/keypairs';
import { UserUtils } from '../utils';
import { ClosedGroupMemberLeftMessage } from '../messages/outgoing/content/data/group/ClosedGroupMemberLeftMessage';
import {
  ClosedGroupAddedMembersMessage,
  ClosedGroupEncryptionPairMessage,
  ClosedGroupNameChangeMessage,
  ClosedGroupNewMessage,
  ClosedGroupRemovedMembersMessage,
} from '../messages/outgoing/content/data/group';
<<<<<<< HEAD
import { ConversationModel } from '../../models/conversation';
import { MessageModel } from '../../models/message';
import { MessageModelType } from '../../models/messageType';
=======
>>>>>>> 94a9faec
import { MessageController } from '../messages';

export interface GroupInfo {
  id: string;
  name: string;
  members: Array<string>; // Primary keys
  active?: boolean;
  expireTimer?: number | null;
  avatar?: any;
  color?: any; // what is this???
  blocked?: boolean;
  admins?: Array<string>;
  secretKey?: Uint8Array;
}

interface UpdatableGroupState {
  name: string;
  members: Array<string>;
}

export interface GroupDiff extends MemberChanges {
  newName?: string;
}

export interface MemberChanges {
  joiningMembers?: Array<string>;
  leavingMembers?: Array<string>;
}

export async function getGroupSecretKey(groupId: string): Promise<Uint8Array> {
  const groupIdentity = await getIdentityKeyById(groupId);
  if (!groupIdentity) {
    throw new Error(`Could not load secret key for group ${groupId}`);
  }

  const secretKey = groupIdentity.secretKey;

  if (!secretKey) {
    throw new Error(
      `Secret key not found in identity key record for group ${groupId}`
    );
  }

  return new Uint8Array(fromHex(secretKey));
}

// tslint:disable: max-func-body-length
// tslint:disable: cyclomatic-complexity
export async function initiateGroupUpdate(
  groupId: string,
  groupName: string,
  members: Array<string>,
  avatar: any
) {
  const convo = await ConversationController.getInstance().getOrCreateAndWait(
    groupId,
    'group'
  );

  if (convo.isPublic()) {
    await updateOpenGroup(convo, groupName, avatar);
    return;
  }
  const isMediumGroup = convo.isMediumGroup();

  if (!isMediumGroup) {
    throw new Error('Legacy group are not supported anymore.');
  }

  // do not give an admins field here. We don't want to be able to update admins and
  // updateOrCreateClosedGroup() will update them if given the choice.
  const groupDetails = {
    id: groupId,
    name: groupName,
    members,
    active: true,
    expireTimer: convo.get('expireTimer'),
    avatar,
  };

  const diff = buildGroupDiff(convo, groupDetails);

  await updateOrCreateClosedGroup(groupDetails);

  const updateObj: GroupInfo = {
    id: groupId,
    name: groupName,
    members,
    admins: convo.get('groupAdmins'),
    expireTimer: convo.get('expireTimer'),
  };

  if (diff.newName?.length) {
    const nameOnlyDiff: GroupDiff = { newName: diff.newName };
    const dbMessageName = await addUpdateMessage(
      convo,
      nameOnlyDiff,
      'outgoing'
    );
    MessageController.getInstance().register(dbMessageName.id, dbMessageName);
    await sendNewName(convo, diff.newName, dbMessageName.id);
  }

  if (diff.joiningMembers?.length) {
    const joiningOnlyDiff: GroupDiff = { joiningMembers: diff.joiningMembers };
    const dbMessageAdded = await addUpdateMessage(
      convo,
      joiningOnlyDiff,
      'outgoing'
    );
    MessageController.getInstance().register(dbMessageAdded.id, dbMessageAdded);
    await sendAddedMembers(
      convo,
      diff.joiningMembers,
      dbMessageAdded.id,
      updateObj
    );
  }

  if (diff.leavingMembers?.length) {
    const leavingOnlyDiff: GroupDiff = { leavingMembers: diff.leavingMembers };
    const dbMessageLeaving = await addUpdateMessage(
      convo,
      leavingOnlyDiff,
      'outgoing'
    );
    MessageController.getInstance().register(
      dbMessageLeaving.id,
      dbMessageLeaving
    );
    const stillMembers = members;
    await sendRemovedMembers(
      convo,
      diff.leavingMembers,
      dbMessageLeaving.id,
      stillMembers
    );
  }
}

export async function addUpdateMessage(
  convo: ConversationModel,
  diff: GroupDiff,
  type: MessageModelType
): Promise<MessageModel> {
  const groupUpdate: any = {};

  if (diff.newName) {
    groupUpdate.name = diff.newName;
  }

  if (diff.joiningMembers) {
    groupUpdate.joined = diff.joiningMembers;
  }

  if (diff.leavingMembers) {
    groupUpdate.left = diff.leavingMembers;
  }

  const now = Date.now();

  const unread = type === 'incoming';

  const message = await convo.addSingleMessage({
    conversationId: convo.get('id'),
    type,
    sent_at: now,
    received_at: now,
    group_update: groupUpdate,
    unread,
    expireTimer: 0,
  });

  if (unread) {
    // update the unreadCount for this convo
    const unreadCount = await convo.getUnreadCount();
    convo.set({
      unreadCount,
    });
    await convo.commit();
  }

  return message;
}

export function buildGroupDiff(
  convo: ConversationModel,
  update: UpdatableGroupState
): GroupDiff {
  const groupDiff: GroupDiff = {};

  if (convo.get('name') !== update.name) {
    groupDiff.newName = update.name;
  }

  const oldMembers = convo.get('members');

  const addedMembers = _.difference(update.members, oldMembers);
  if (addedMembers.length > 0) {
    groupDiff.joiningMembers = addedMembers;
  }
  // Check if anyone got kicked:
  const removedMembers = _.difference(oldMembers, update.members);
  if (removedMembers.length > 0) {
    groupDiff.leavingMembers = removedMembers;
  }

  return groupDiff;
}

export async function updateOrCreateClosedGroup(details: GroupInfo) {
  const { id } = details;

  const conversation = await ConversationController.getInstance().getOrCreateAndWait(
    id,
    'group'
  );

  const updates: any = {
    name: details.name,
    members: details.members,
    color: details.color,
    type: 'group',
    is_medium_group: true,
  };

  if (details.active) {
    const activeAt = conversation.get('active_at');

    // The idea is to make any new group show up in the left pane. If
    //   activeAt is null, then this group has been purposefully hidden.
    if (activeAt !== null) {
      updates.active_at = activeAt || Date.now();
      updates.timestamp = updates.active_at;
    }
    updates.left = false;
    updates.lastJoinedTimestamp = updates.active_at;
  } else {
    updates.left = true;
  }

  conversation.set(updates);

  // Update the conversation avatar only if new avatar exists and hash differs
  const { avatar } = details;
  if (avatar && avatar.data) {
    const newAttributes = await window.Signal.Types.Conversation.maybeUpdateAvatar(
      conversation.attributes,
      avatar.data,
      {
        writeNewAttachmentData: window.Signal.writeNewAttachmentData,
        deleteAttachmentData: window.Signal.deleteAttachmentData,
      }
    );
    conversation.set(newAttributes);
  }

  const isBlocked = details.blocked || false;
  if (conversation.isClosedGroup() || conversation.isMediumGroup()) {
    await BlockedNumberController.setGroupBlocked(conversation.id, isBlocked);
  }

  if (details.admins?.length) {
    await conversation.updateGroupAdmins(details.admins);
  }

  await conversation.commit();

  const { expireTimer } = details;

  if (expireTimer === undefined || typeof expireTimer !== 'number') {
    return;
  }
  const source = UserUtils.getOurPubKeyStrFromCache();
  await conversation.updateExpirationTimer(expireTimer, source, Date.now(), {
    fromSync: true,
  });
}

export async function leaveClosedGroup(groupId: string) {
  const convo = ConversationController.getInstance().get(groupId);

  if (!convo) {
    window.log.error('Cannot leave non-existing group');
    return;
  }
  const ourNumber = UserUtils.getOurPubKeyFromCache();
  const isCurrentUserAdmin = convo.get('groupAdmins')?.includes(ourNumber.key);

  const now = Date.now();
  let members: Array<string> = [];
  let admins: Array<string> = [];

  // if we are the admin, the group must be destroyed for every members
  if (isCurrentUserAdmin) {
    window.log.info('Admin left a closed group. We need to destroy it');
    convo.set({ left: true });
    members = [];
    admins = [];
  } else {
    // otherwise, just the exclude ourself from the members and trigger an update with this
    convo.set({ left: true });
<<<<<<< HEAD
    members = (convo.get('members') || []).filter(m => m !== ourNumber.key);
=======
    members = convo.get('members').filter((m: string) => m !== ourNumber.key);
>>>>>>> 94a9faec
    admins = convo.get('groupAdmins') || [];
  }
  convo.set({ members });
  convo.set({ groupAdmins: admins });
  await convo.commit();

  const dbMessage = await convo.addSingleMessage({
    group_update: { left: 'You' },
    conversationId: groupId,
    type: 'outgoing',
    sent_at: now,
    received_at: now,
    expireTimer: 0,
  });
  MessageController.getInstance().register(dbMessage.id, dbMessage);
  const existingExpireTimer = convo.get('expireTimer') || 0;
  // Send the update to the group
  const ourLeavingMessage = new ClosedGroupMemberLeftMessage({
    timestamp: Date.now(),
    groupId,
    identifier: dbMessage.id,
    expireTimer: existingExpireTimer,
  });

  window.log.info(
    `We are leaving the group ${groupId}. Sending our leaving message.`
  );
  // sent the message to the group and once done, remove everything related to this group
  window.SwarmPolling.removePubkey(groupId);
  await getMessageQueue().sendToGroup(ourLeavingMessage, async () => {
    window.log.info(
      `Leaving message sent ${groupId}. Removing everything related to this group.`
    );
    await removeAllClosedGroupEncryptionKeyPairs(groupId);
  });
}

async function sendNewName(
  convo: ConversationModel,
  name: string,
  messageId: string
) {
  if (name.length === 0) {
    window.log.warn('No name given for group update. Skipping');
    return;
  }

  const groupId = convo.get('id');

  // Send the update to the group
  const nameChangeMessage = new ClosedGroupNameChangeMessage({
    timestamp: Date.now(),
    groupId,
    identifier: messageId,
    expireTimer: 0,
    name,
  });
  await getMessageQueue().sendToGroup(nameChangeMessage);
}

async function sendAddedMembers(
  convo: ConversationModel,
  addedMembers: Array<string>,
  messageId: string,
  groupUpdate: GroupInfo
) {
  if (!addedMembers?.length) {
    window.log.warn('No addedMembers given for group update. Skipping');
    return;
  }

  const { id: groupId, members, name: groupName } = groupUpdate;
  const admins = groupUpdate.admins || [];

  // Check preconditions
  const hexEncryptionKeyPair = await getLatestClosedGroupEncryptionKeyPair(
    groupId
  );
  if (!hexEncryptionKeyPair) {
    throw new Error("Couldn't get key pair for closed group");
  }

  const encryptionKeyPair = ECKeyPair.fromHexKeyPair(hexEncryptionKeyPair);
  const expireTimer = convo.get('expireTimer') || 0;

  // Send the Added Members message to the group (only members already in the group will get it)
  const closedGroupControlMessage = new ClosedGroupAddedMembersMessage({
    timestamp: Date.now(),
    groupId,
    addedMembers,
    identifier: messageId,
    expireTimer,
  });
  await getMessageQueue().sendToGroup(closedGroupControlMessage);

  // Send closed group update messages to any new members individually
  const newClosedGroupUpdate = new ClosedGroupNewMessage({
    timestamp: Date.now(),
    name: groupName,
    groupId,
    admins,
    members,
    keypair: encryptionKeyPair,
    identifier: messageId || uuid(),
    expireTimer,
  });

  const promises = addedMembers.map(async m => {
    await ConversationController.getInstance().getOrCreateAndWait(m, 'private');
    const memberPubKey = PubKey.cast(m);
    await getMessageQueue().sendToPubKey(memberPubKey, newClosedGroupUpdate);
  });
  await Promise.all(promises);
}

async function sendRemovedMembers(
  convo: ConversationModel,
  removedMembers: Array<string>,
  messageId: string,
  stillMembers: Array<string>
) {
  if (!removedMembers?.length) {
    window.log.warn('No removedMembers given for group update. Skipping');
    return;
  }
  const ourNumber = UserUtils.getOurPubKeyFromCache();
  const admins = convo.get('groupAdmins') || [];
  const groupId = convo.get('id');

  const isCurrentUserAdmin = admins.includes(ourNumber.key);
  const isUserLeaving = removedMembers.includes(ourNumber.key);
  if (isUserLeaving) {
    throw new Error(
      'Cannot remove members and leave the group at the same time'
    );
  }
  if (removedMembers.includes(admins[0]) && stillMembers.length !== 0) {
    throw new Error(
      "Can't remove admin from closed group without removing everyone."
    );
  }
  const expireTimer = convo.get('expireTimer') || 0;

  // Send the update to the group and generate + distribute a new encryption key pair if needed
  const mainClosedGroupControlMessage = new ClosedGroupRemovedMembersMessage({
    timestamp: Date.now(),
    groupId,
    removedMembers,
    identifier: messageId,
    expireTimer,
  });
  // Send the group update, and only once sent, generate and distribute a new encryption key pair if needed
  await getMessageQueue().sendToGroup(
    mainClosedGroupControlMessage,
    async () => {
      if (isCurrentUserAdmin) {
        // we send the new encryption key only to members already here before the update
        window.log.info(
          `Sending group update: A user was removed from ${groupId} and we are the admin. Generating and sending a new EncryptionKeyPair`
        );

        await generateAndSendNewEncryptionKeyPair(groupId, stillMembers);
      }
    }
  );
}

export async function generateAndSendNewEncryptionKeyPair(
  groupPublicKey: string,
  targetMembers: Array<string>
) {
  const groupConvo = ConversationController.getInstance().get(groupPublicKey);
  const groupId = fromHexToArray(groupPublicKey);

  if (!groupConvo) {
    window.log.warn(
      'generateAndSendNewEncryptionKeyPair: conversation not found',
      groupPublicKey
    );
    return;
  }
  if (!groupConvo.isMediumGroup()) {
    window.log.warn(
      'generateAndSendNewEncryptionKeyPair: conversation not a closed group',
      groupPublicKey
    );
    return;
  }

  const ourNumber = UserUtils.getOurPubKeyFromCache();
  if (!groupConvo.get('groupAdmins')?.includes(ourNumber.key)) {
    window.log.warn(
      'generateAndSendNewEncryptionKeyPair: cannot send it as a non admin'
    );
    return;
  }

  // Generate the new encryption key pair
  const newKeyPair = await generateCurve25519KeyPairWithoutPrefix();

  if (!newKeyPair) {
    window.log.warn(
      'generateAndSendNewEncryptionKeyPair: failed to generate new keypair'
    );
    return;
  }
  const proto = new SignalService.KeyPair({
    privateKey: newKeyPair?.privateKeyData,
    publicKey: newKeyPair?.publicKeyData,
  });
  const plaintext = SignalService.KeyPair.encode(proto).finish();

  // Distribute it
  const wrappers = await Promise.all(
    targetMembers.map(async pubkey => {
      const ciphertext = await encryptUsingSessionProtocol(
        PubKey.cast(pubkey),
        plaintext
      );
      return new SignalService.DataMessage.ClosedGroupControlMessage.KeyPairWrapper(
        {
          encryptedKeyPair: ciphertext,
          publicKey: fromHexToArray(pubkey),
        }
      );
    })
  );

  const expireTimer = groupConvo.get('expireTimer') || 0;

  const keypairsMessage = new ClosedGroupEncryptionPairMessage({
    groupId: toHex(groupId),
    timestamp: Date.now(),
    encryptedKeyPairs: wrappers,
    expireTimer,
  });

  const messageSentCallback = async () => {
    window.log.info(
      `KeyPairMessage for ClosedGroup ${groupPublicKey} is sent. Saving the new encryptionKeyPair.`
    );

    await addClosedGroupEncryptionKeyPair(
      toHex(groupId),
      newKeyPair.toHexKeyPair()
    );
  };

  await getMessageQueue().sendToGroup(keypairsMessage, messageSentCallback);
}<|MERGE_RESOLUTION|>--- conflicted
+++ resolved
@@ -7,21 +7,12 @@
 import { ConversationController } from '../conversations';
 import { updateOpenGroup } from '../../receiver/openGroups';
 import { getMessageQueue } from '../instance';
-<<<<<<< HEAD
-import { ExpirationTimerUpdateMessage } from '../messages/outgoing';
-=======
-import {
-  ClosedGroupEncryptionPairMessage,
-  ClosedGroupNewMessage,
-  ExpirationTimerUpdateMessage,
-} from '../messages/outgoing';
 import {
   addClosedGroupEncryptionKeyPair,
   getIdentityKeyById,
   getLatestClosedGroupEncryptionKeyPair,
   removeAllClosedGroupEncryptionKeyPairs,
 } from '../../../js/modules/data';
->>>>>>> 94a9faec
 import uuid from 'uuid';
 import { SignalService } from '../../protobuf';
 import { generateCurve25519KeyPairWithoutPrefix } from '../crypto';
@@ -36,12 +27,9 @@
   ClosedGroupNewMessage,
   ClosedGroupRemovedMembersMessage,
 } from '../messages/outgoing/content/data/group';
-<<<<<<< HEAD
 import { ConversationModel } from '../../models/conversation';
 import { MessageModel } from '../../models/message';
 import { MessageModelType } from '../../models/messageType';
-=======
->>>>>>> 94a9faec
 import { MessageController } from '../messages';
 
 export interface GroupInfo {
@@ -322,7 +310,9 @@
 }
 
 export async function leaveClosedGroup(groupId: string) {
-  const convo = ConversationController.getInstance().get(groupId);
+  const convo = ConversationController.getInstance().get(
+    groupId
+  ) as ConversationModel;
 
   if (!convo) {
     window.log.error('Cannot leave non-existing group');
@@ -344,11 +334,7 @@
   } else {
     // otherwise, just the exclude ourself from the members and trigger an update with this
     convo.set({ left: true });
-<<<<<<< HEAD
     members = (convo.get('members') || []).filter(m => m !== ourNumber.key);
-=======
-    members = convo.get('members').filter((m: string) => m !== ourNumber.key);
->>>>>>> 94a9faec
     admins = convo.get('groupAdmins') || [];
   }
   convo.set({ members });
