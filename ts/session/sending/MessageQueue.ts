--- conflicted
+++ resolved
@@ -78,17 +78,8 @@
   public async sendToGroup(
     message: OpenGroupMessage | ClosedGroupMessage
   ): Promise<boolean> {
-<<<<<<< HEAD
-    if (
-      !(message instanceof OpenGroupMessage) &&
-      !(message instanceof ClosedGroupMessage)
-    ) {
-      return false;
-    }
     await this.pendingMessageCache.isReady;
 
-=======
->>>>>>> fe7aaa0a
     // Closed groups
     if (message instanceof ClosedGroupMessage) {
       // Get devices in closed group
