--- conflicted
+++ resolved
@@ -122,10 +122,6 @@
     if (!message) {
       return;
     }
-<<<<<<< HEAD
-    const ourPubKey = UserUtils.getOurPubKeyStrFromCache();
-=======
-
     if (
       !(message instanceof ConfigurationMessage) &&
       !(message as any)?.syncTarget
@@ -133,12 +129,11 @@
       throw new Error('Invalid message given to sendSyncMessage');
     }
 
-    const ourPubKey = await UserUtils.getCurrentDevicePubKey();
+    const ourPubKey = UserUtils.getOurPubKeyStrFromCache();
 
     if (!ourPubKey) {
       throw new Error('ourNumber is not set');
     }
->>>>>>> 94a9faec
 
     await this.sendMessageToDevices([PubKey.cast(ourPubKey)], message, sentCb);
   }
