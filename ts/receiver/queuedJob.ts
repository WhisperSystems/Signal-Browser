--- conflicted
+++ resolved
@@ -11,11 +11,8 @@
 import { MessageController } from '../session/messages';
 import { getMessageById, getMessagesBySentAt } from '../../ts/data/data';
 import { actions as conversationActions } from '../state/ducks/conversations';
-<<<<<<< HEAD
-=======
 import { updateProfile } from './dataMessage';
 import Long from 'long';
->>>>>>> ecbd3b2c
 
 async function handleGroups(
   conversation: ConversationModel,
@@ -190,15 +187,7 @@
   }
 }
 
-<<<<<<< HEAD
-function handleLinkPreviews(
-  messageBody: string,
-  messagePreview: any,
-  message: MessageModel
-) {
-=======
 function handleLinkPreviews(messageBody: string, messagePreview: any, message: MessageModel) {
->>>>>>> ecbd3b2c
   const urls = window.Signal.LinkPreviews.findLinks(messageBody);
   const incomingPreview = messagePreview || [];
   const preview = incomingPreview.filter(
@@ -431,15 +420,7 @@
     source: 'handleDataMessage',
   });
 
-<<<<<<< HEAD
-  await conversation.updateExpirationTimer(
-    expireTimer,
-    source,
-    message.get('received_at')
-  );
-=======
   await conversation.updateExpirationTimer(expireTimer, source, message.get('received_at'));
->>>>>>> ecbd3b2c
 }
 
 export async function handleMessageJob(
