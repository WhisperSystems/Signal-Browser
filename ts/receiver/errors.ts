--- conflicted
+++ resolved
@@ -3,10 +3,7 @@
 import { ConversationController } from '../session/conversations';
 import { MessageController } from '../session/messages';
 import { actions as conversationActions } from '../state/ducks/conversations';
-<<<<<<< HEAD
-=======
 import { ConversationTypeEnum } from '../models/conversation';
->>>>>>> ecbd3b2c
 
 export async function onError(ev: any) {
   const { error } = ev;
