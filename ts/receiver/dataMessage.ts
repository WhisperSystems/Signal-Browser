--- conflicted
+++ resolved
@@ -284,12 +284,7 @@
     return removeFromCache(envelope);
   }
 
-<<<<<<< HEAD
-  const source = envelope.senderIdentity || senderPubKey;
-  const ownDevice = await isUs(source);
-=======
-  const ownDevice = await MultiDeviceProtocol.isOurDevice(senderPubKey);
->>>>>>> b4c71c41
+  const ownDevice = await isUs(senderPubKey);
 
   const sourceConversation = ConversationController.getInstance().get(source);
   const ownMessage = sourceConversation?.isMediumGroup() && ownDevice;
@@ -312,13 +307,8 @@
 
   ev.confirm = () => removeFromCache(envelope);
   ev.data = {
-<<<<<<< HEAD
-    source,
+    source: senderPubKey,
     sourceDevice: 1,
-=======
-    source: senderPubKey,
-    sourceDevice: envelope.sourceDevice,
->>>>>>> b4c71c41
     timestamp: _.toNumber(envelope.timestamp),
     receivedAt: envelope.receivedAt,
     unidentifiedDeliveryReceived: envelope.unidentifiedDeliveryReceived,
