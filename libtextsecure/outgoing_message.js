--- conflicted
+++ resolved
@@ -166,13 +166,9 @@
     isMediumGroup,
     publicSendData,
     debugMessageType,
-<<<<<<< HEAD
-  } = options || {};
-=======
     autoSession,
   } =
     options || {};
->>>>>>> 248a0618
   this.numberInfo = numberInfo;
   this.isPublic = isPublic;
   this.isMediumGroup = !!isMediumGroup;
