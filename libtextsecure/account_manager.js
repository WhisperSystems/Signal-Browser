--- conflicted
+++ resolved
@@ -373,66 +373,43 @@
         });
       });
     },
-    createAccount(identityKeyPair, userAgent, readReceipts) {
+    async createAccount(identityKeyPair, userAgent, readReceipts) {
       const signalingKey = libsignal.crypto.getRandomBytes(32 + 20);
       let password = btoa(getString(libsignal.crypto.getRandomBytes(16)));
       password = password.substring(0, password.length - 2);
       const registrationId = libsignal.KeyHelper.generateRegistrationId();
 
+      await Promise.all([
+        textsecure.storage.remove('identityKey'),
+        textsecure.storage.remove('signaling_key'),
+        textsecure.storage.remove('password'),
+        textsecure.storage.remove('registrationId'),
+        textsecure.storage.remove('number_id'),
+        textsecure.storage.remove('device_name'),
+        textsecure.storage.remove('userAgent'),
+        textsecure.storage.remove('read-receipts-setting'),
+        textsecure.storage.remove('regionCode'),
+      ]);
+
       // update our own identity key, which may have changed
       // if we're relinking after a reinstall on the master device
       const pubKeyString = StringView.arrayBufferToHex(identityKeyPair.pubKey);
-
-      return Promise.resolve().then(async () => {
-        await Promise.all([
-          textsecure.storage.remove('identityKey'),
-          textsecure.storage.remove('signaling_key'),
-          textsecure.storage.remove('password'),
-          textsecure.storage.remove('registrationId'),
-          textsecure.storage.remove('number_id'),
-          textsecure.storage.remove('device_name'),
-          textsecure.storage.remove('userAgent'),
-          textsecure.storage.remove('read-receipts-setting'),
-        ]);
-
-        // update our own identity key, which may have changed
-        // if we're relinking after a reinstall on the master device
-        await textsecure.storage.protocol.saveIdentityWithAttributes(
-          pubKeyString,
-          {
-            id: pubKeyString,
-            publicKey: identityKeyPair.pubKey,
-            firstUse: true,
-            timestamp: Date.now(),
-            verified: textsecure.storage.protocol.VerifiedStatus.VERIFIED,
-            nonblockingApproval: true,
-          }
-        );
-
-        await textsecure.storage.put('identityKey', identityKeyPair);
-        await textsecure.storage.put('signaling_key', signalingKey);
-        await textsecure.storage.put('password', password);
-        await textsecure.storage.put('registrationId', registrationId);
-        if (userAgent) {
-          await textsecure.storage.put('userAgent', userAgent);
+      await textsecure.storage.protocol.saveIdentityWithAttributes(
+        pubKeyString,
+        {
+          id: pubKeyString,
+          publicKey: identityKeyPair.pubKey,
+          firstUse: true,
+          timestamp: Date.now(),
+          verified: textsecure.storage.protocol.VerifiedStatus.VERIFIED,
+          nonblockingApproval: true,
         }
-
-        await textsecure.storage.put(
-          'read-receipt-setting',
-          Boolean(readReceipts)
-        );
-
-        await textsecure.storage.user.setNumberAndDeviceId(pubKeyString, 1);
-      });
-<<<<<<< HEAD
-=======
+      );
 
       await textsecure.storage.put('identityKey', identityKeyPair);
+      await textsecure.storage.put('signaling_key', signalingKey);
       await textsecure.storage.put('password', password);
       await textsecure.storage.put('registrationId', registrationId);
-      if (profileKey) {
-        await textsecure.storage.put('profileKey', profileKey);
-      }
       if (userAgent) {
         await textsecure.storage.put('userAgent', userAgent);
       }
@@ -442,15 +419,8 @@
         Boolean(readReceipts)
       );
 
-      await textsecure.storage.user.setNumberAndDeviceId(
-        number,
-        response.deviceId || 1,
-        deviceName
-      );
-
-      const regionCode = libphonenumber.util.getRegionCodeForNumber(number);
-      await textsecure.storage.put('regionCode', regionCode);
->>>>>>> b3ac1373
+      await textsecure.storage.user.setNumberAndDeviceId(pubKeyString, 1);
+      await textsecure.storage.put('regionCode', null);
     },
     async clearSessionsAndPreKeys() {
       const store = textsecure.storage.protocol;
