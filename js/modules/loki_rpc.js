/* global log, libloki, textsecure, getStoragePubKey, lokiSnodeAPI, StringView,
  libsignal, window, TextDecoder, TextEncoder, dcodeIO, process */

const nodeFetch = require('node-fetch');
const https = require('https');
const { parse } = require('url');

const snodeHttpsAgent = new https.Agent({
  rejectUnauthorized: false,
});

const LOKI_EPHEMKEY_HEADER = 'X-Loki-EphemKey';
const endpointBase = '/storage_rpc/v1';

const decryptResponse = async (response, address) => {
  let plaintext = false;
  try {
    const ciphertext = await response.text();
    plaintext = await libloki.crypto.snodeCipher.decrypt(address, ciphertext);
    const result = plaintext === '' ? {} : JSON.parse(plaintext);
    return result;
  } catch (e) {
    log.warn(
      `Could not decrypt response [${plaintext}] from [${address}],`,
      e.code,
      e.message
    );
  }
  return {};
};

// TODO: Don't allow arbitrary URLs, only snodes and loki servers
const sendToProxy = async (options = {}, targetNode) => {
  const randSnode = await lokiSnodeAPI.getRandomSnodeAddress();

  const url = `https://${randSnode.ip}:${randSnode.port}/proxy`;

  const snPubkeyHex = StringView.hexToArrayBuffer(targetNode.pubkey_x25519);

  const myKeys = window.libloki.crypto.snodeCipher._ephemeralKeyPair;

  const symmetricKey = libsignal.Curve.calculateAgreement(
    snPubkeyHex,
    myKeys.privKey
  );

  const textEncoder = new TextEncoder();
  const body = JSON.stringify(options);

  const plainText = textEncoder.encode(body);
  const ivAndCiphertext = await window.libloki.crypto.DHEncrypt(
    symmetricKey,
    plainText
  );

  const firstHopOptions = {
    method: 'POST',
    body: ivAndCiphertext,
    headers: {
      'X-Sender-Public-Key': StringView.arrayBufferToHex(myKeys.pubKey),
      'X-Target-Snode-Key': targetNode.pubkey_ed25519,
    },
  };

  // we only proxy to snodes...
  process.env.NODE_TLS_REJECT_UNAUTHORIZED = 0;
  const response = await nodeFetch(url, firstHopOptions);
  process.env.NODE_TLS_REJECT_UNAUTHORIZED = 1;

  const ciphertext = await response.text();

  const ciphertextBuffer = dcodeIO.ByteBuffer.wrap(
    ciphertext,
    'base64'
  ).toArrayBuffer();

  const plaintextBuffer = await window.libloki.crypto.DHDecrypt(
    symmetricKey,
    ciphertextBuffer
  );

  const textDecoder = new TextDecoder();
  const plaintext = textDecoder.decode(plaintextBuffer);

  try {
    const jsonRes = JSON.parse(plaintext);
    // emulate nodeFetch response...
<<<<<<< HEAD
    jsonRes.json = () => JSON.parse(jsonRes.body);
=======
    jsonRes.json = () => {
      try {
        return JSON.parse(jsonRes.body);
      } catch (e) {
        log.error(
          'lokiRpc sendToProxy error',
          e.code,
          e.message,
          'json',
          jsonRes.body
        );
      }
      return false;
    };
>>>>>>> dfca294e
    return jsonRes;
  } catch (e) {
    log.error(
      'lokiRpc sendToProxy error',
      e.code,
      e.message,
      'json',
      plaintext
    );
  }
  return false;
};

// A small wrapper around node-fetch which deserializes response
const lokiFetch = async (url, options = {}, targetNode = null) => {
  const timeout = options.timeout || 10000;
  const method = options.method || 'GET';

  const address = parse(url).hostname;
  // const doEncryptChannel = address.endsWith('.snode');
  const doEncryptChannel = false; // ENCRYPTION DISABLED
  if (doEncryptChannel) {
    try {
      // eslint-disable-next-line no-param-reassign
      options.body = await libloki.crypto.snodeCipher.encrypt(
        address,
        options.body
      );
      // eslint-disable-next-line no-param-reassign
      options.headers = {
        ...options.headers,
        'Content-Type': 'text/plain',
        [LOKI_EPHEMKEY_HEADER]: libloki.crypto.snodeCipher.getChannelPublicKeyHex(),
      };
    } catch (e) {
      log.warn(`Could not encrypt channel for ${address}: `, e);
    }
  }

  const fetchOptions = {
    ...options,
    timeout,
    method,
  };
  if (url.match(/https:\/\//)) {
    fetchOptions.agent = snodeHttpsAgent;
  }

  try {
    if (window.lokiFeatureFlags.useSnodeProxy && targetNode) {
      const result = await sendToProxy(fetchOptions, targetNode);
      return result.json();
    }

    if (url.match(/https:\/\//)) {
      process.env.NODE_TLS_REJECT_UNAUTHORIZED = 0;
    }
    const response = await nodeFetch(url, fetchOptions);
    // restore TLS checking
    process.env.NODE_TLS_REJECT_UNAUTHORIZED = 1;

    let result;
    // Wrong swarm
    if (response.status === 421) {
      if (doEncryptChannel) {
        result = decryptResponse(response, address);
      } else {
        result = await response.json();
      }
      const newSwarm = result.snodes ? result.snodes : [];
      throw new textsecure.WrongSwarmError(newSwarm);
    }

    // Wrong PoW difficulty
    if (response.status === 432) {
      if (doEncryptChannel) {
        result = decryptResponse(response, address);
      } else {
        result = await response.json();
      }
      const { difficulty } = result;
      throw new textsecure.WrongDifficultyError(difficulty);
    }

    if (response.status === 406) {
      throw new textsecure.TimestampError(
        'Invalid Timestamp (check your clock)'
      );
    }

    if (!response.ok) {
      throw new textsecure.HTTPError('Loki_rpc error', response);
    }

    if (response.headers.get('Content-Type') === 'application/json') {
      result = await response.json();
    } else if (options.responseType === 'arraybuffer') {
      result = await response.buffer();
    } else if (doEncryptChannel) {
      result = decryptResponse(response, address);
    } else {
      result = await response.text();
    }

    return result;
  } catch (e) {
    if (e.code === 'ENOTFOUND') {
      throw new textsecure.NotFoundError('Failed to resolve address', e);
    }
    throw e;
  }
};

// Wrapper for a JSON RPC request
const lokiRpc = (
  address,
  port,
  method,
  params,
  options = {},
  endpoint = endpointBase,
  targetNode
) => {
  const headers = options.headers || {};
  const portString = port ? `:${port}` : '';
  const url = `${address}${portString}${endpoint}`;
  // TODO: The jsonrpc and body field will be ignored on storage server
  if (params.pubKey) {
    // Ensure we always take a copy
    // eslint-disable-next-line no-param-reassign
    params = {
      ...params,
      pubKey: getStoragePubKey(params.pubKey),
    };
  }
  const body = {
    jsonrpc: '2.0',
    id: '0',
    method,
    params,
  };

  const fetchOptions = {
    method: 'POST',
    ...options,
    body: JSON.stringify(body),
    headers: {
      'Content-Type': 'application/json',
      ...headers,
    },
  };

  return lokiFetch(url, fetchOptions, targetNode);
};

module.exports = {
  lokiRpc,
};<|MERGE_RESOLUTION|>--- conflicted
+++ resolved
@@ -85,9 +85,6 @@
   try {
     const jsonRes = JSON.parse(plaintext);
     // emulate nodeFetch response...
-<<<<<<< HEAD
-    jsonRes.json = () => JSON.parse(jsonRes.body);
-=======
     jsonRes.json = () => {
       try {
         return JSON.parse(jsonRes.body);
@@ -102,7 +99,6 @@
       }
       return false;
     };
->>>>>>> dfca294e
     return jsonRes;
   } catch (e) {
     log.error(
