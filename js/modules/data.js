--- conflicted
+++ resolved
@@ -1,8 +1,4 @@
-<<<<<<< HEAD
-/* global window, setTimeout, IDBKeyRange, dcodeIO */
-=======
-/* global window, setTimeout, clearTimeout, IDBKeyRange */
->>>>>>> d15d560f
+/* global window, setTimeout, clearTimeout, IDBKeyRange, dcodeIO */
 
 const electron = require('electron');
 
