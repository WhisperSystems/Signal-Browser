/*
  global
  dcodeIO,
  Backbone,
  _,
  libsignal,
  textsecure,
  ConversationController,
  stringObject,
  BlockedNumberController
*/

/* eslint-disable no-proto */

// eslint-disable-next-line func-names
(function() {
  'use strict';

  const TIMESTAMP_THRESHOLD = 5 * 1000; // 5 seconds
  const Direction = {
    SENDING: 1,
    RECEIVING: 2,
  };

  const VerifiedStatus = {
    DEFAULT: 0,
    VERIFIED: 1,
    UNVERIFIED: 2,
  };

  function validateVerifiedStatus(status) {
    if (
      status === VerifiedStatus.DEFAULT ||
      status === VerifiedStatus.VERIFIED ||
      status === VerifiedStatus.UNVERIFIED
    ) {
      return true;
    }
    return false;
  }

  const StaticByteBufferProto = new dcodeIO.ByteBuffer().__proto__;
  const StaticArrayBufferProto = new ArrayBuffer().__proto__;
  const StaticUint8ArrayProto = new Uint8Array().__proto__;

  function isStringable(thing) {
    return (
      thing === Object(thing) &&
      (thing.__proto__ === StaticArrayBufferProto ||
        thing.__proto__ === StaticUint8ArrayProto ||
        thing.__proto__ === StaticByteBufferProto)
    );
  }
  function convertToArrayBuffer(thing) {
    if (thing === undefined) {
      return undefined;
    }
    if (thing === Object(thing)) {
      if (thing.__proto__ === StaticArrayBufferProto) {
        return thing;
      }
      // TODO: Several more cases here...
    }

    if (thing instanceof Array) {
      // Assuming Uint16Array from curve25519
      const res = new ArrayBuffer(thing.length * 2);
      const uint = new Uint16Array(res);
      for (let i = 0; i < thing.length; i += 1) {
        uint[i] = thing[i];
      }
      return res;
    }

    let str;
    if (isStringable(thing)) {
      str = stringObject(thing);
    } else if (typeof thing === 'string') {
      str = thing;
    } else {
      throw new Error(
        `Tried to convert a non-stringable thing of type ${typeof thing} to an array buffer`
      );
    }
    const res = new ArrayBuffer(str.length);
    const uint = new Uint8Array(res);
    for (let i = 0; i < str.length; i += 1) {
      uint[i] = str.charCodeAt(i);
    }
    return res;
  }

  function equalArrayBuffers(ab1, ab2) {
    if (!(ab1 instanceof ArrayBuffer && ab2 instanceof ArrayBuffer)) {
      return false;
    }
    if (ab1.byteLength !== ab2.byteLength) {
      return false;
    }
    let result = 0;
    const ta1 = new Uint8Array(ab1);
    const ta2 = new Uint8Array(ab2);
    for (let i = 0; i < ab1.byteLength; i += 1) {
      // eslint-disable-next-line no-bitwise
      result |= ta1[i] ^ ta2[i];
    }
    return result === 0;
  }

  const IdentityRecord = Backbone.Model.extend({
    storeName: 'identityKeys',
    validAttributes: [
      'id',
      'publicKey',
      'firstUse',
      'timestamp',
      'verified',
      'nonblockingApproval',
    ],
    validate(attrs) {
      const attributeNames = _.keys(attrs);
      const { validAttributes } = this;
      const allValid = _.all(attributeNames, attributeName =>
        _.contains(validAttributes, attributeName)
      );
      if (!allValid) {
        return new Error('Invalid identity key attribute names');
      }
      const allPresent = _.all(validAttributes, attributeName =>
        _.contains(attributeNames, attributeName)
      );
      if (!allPresent) {
        return new Error('Missing identity key attributes');
      }

      if (typeof attrs.id !== 'string') {
        return new Error('Invalid identity key id');
      }
      if (!(attrs.publicKey instanceof ArrayBuffer)) {
        return new Error('Invalid identity key publicKey');
      }
      if (typeof attrs.firstUse !== 'boolean') {
        return new Error('Invalid identity key firstUse');
      }
      if (typeof attrs.timestamp !== 'number' || !(attrs.timestamp >= 0)) {
        return new Error('Invalid identity key timestamp');
      }
      if (!validateVerifiedStatus(attrs.verified)) {
        return new Error('Invalid identity key verified');
      }
      if (typeof attrs.nonblockingApproval !== 'boolean') {
        return new Error('Invalid identity key nonblockingApproval');
      }

      return null;
    },
  });

  function SignalProtocolStore() {}

  async function _hydrateCache(object, field, items, idField) {
    const cache = Object.create(null);
    for (let i = 0, max = items.length; i < max; i += 1) {
      const item = items[i];
      const id = item[idField];

      cache[id] = item;
    }

    window.log.info(`SignalProtocolStore: Finished caching ${field} data`);
    // eslint-disable-next-line no-param-reassign
    object[field] = cache;
  }

  SignalProtocolStore.prototype = {
    constructor: SignalProtocolStore,
    async hydrateCaches() {
      await Promise.all([
        _hydrateCache(
          this,
          'identityKeys',
          await window.Signal.Data.getAllIdentityKeys(),
          'id'
        ),
        _hydrateCache(
          this,
          'sessions',
          await window.Signal.Data.getAllSessions(),
          'id'
        ),
        _hydrateCache(
          this,
          'preKeys',
          await window.Signal.Data.getAllPreKeys(),
          'id'
        ),
        _hydrateCache(
          this,
          'signedPreKeys',
          await window.Signal.Data.getAllSignedPreKeys(),
          'id'
        ),
      ]);
    },

    async getIdentityKeyPair() {
      const item = await window.Signal.Data.getItemById('identityKey');
      if (item) {
        return item.value;
      }

      return undefined;
    },
    async getLocalRegistrationId() {
      const item = await window.Signal.Data.getItemById('registrationId');
      if (item) {
        return item.value;
      }

      return 1;
    },

    // PreKeys

    async loadPreKey(keyId) {
      const key = this.preKeys[keyId];
      if (key) {
        window.log.info('Successfully fetched prekey:', keyId);
        return {
          pubKey: key.publicKey,
          privKey: key.privateKey,
        };
      }

      window.log.error('Failed to fetch prekey:', keyId);
      return undefined;
    },
    async loadPreKeyForContact(contactPubKey) {
      const key = await window.Signal.Data.getPreKeyByRecipient(contactPubKey);

      if (key) {
        window.log.info(
          'Successfully fetched prekey for recipient:',
          contactPubKey
        );
        return {
          pubKey: key.publicKey,
          privKey: key.privateKey,
          keyId: key.id,
          recipient: key.recipient,
        };
      }

      return undefined;
    },
    async storePreKey(keyId, keyPair, contactPubKey) {
      const data = {
        id: keyId,
        publicKey: keyPair.pubKey,
        privateKey: keyPair.privKey,
        recipient: contactPubKey,
      };

      this.preKeys[keyId] = data;
      await window.Signal.Data.createOrUpdatePreKey(data);
    },
    async removePreKey(keyId) {
      try {
        this.trigger('removePreKey');
      } catch (error) {
        window.log.error(
          'removePreKey error triggering removePreKey:',
          error && error.stack ? error.stack : error
        );
      }

      delete this.preKeys[keyId];
      await window.Signal.Data.removePreKeyById(keyId);
    },
    async clearPreKeyStore() {
      this.preKeys = Object.create(null);
      await window.Signal.Data.removeAllPreKeys();
    },
<<<<<<< HEAD
    /* Returns a signed keypair object or undefined */
=======

    // Signed PreKeys

>>>>>>> 18b5b7c0
    async loadSignedPreKey(keyId) {
      const key = this.signedPreKeys[keyId];
      if (key) {
        window.log.info('Successfully fetched signed prekey:', key.id);
        return {
          pubKey: key.publicKey,
          privKey: key.privateKey,
          created_at: key.created_at,
          keyId: key.id,
          confirmed: key.confirmed,
          signature: key.signature,
        };
      }

      window.log.error('Failed to fetch signed prekey:', keyId);
      return undefined;
    },
    async loadSignedPreKeys() {
      if (arguments.length > 0) {
        throw new Error('loadSignedPreKeys takes no arguments');
      }

      const keys = Object.values(this.signedPreKeys);
      return keys.map(prekey => ({
        pubKey: prekey.publicKey,
        privKey: prekey.privateKey,
        created_at: prekey.created_at,
        keyId: prekey.id,
        confirmed: prekey.confirmed,
        signature: prekey.signature,
      }));
    },
<<<<<<< HEAD
    async storeSignedPreKey(keyId, keyPair, confirmed, signature) {
      const key = {
=======
    async storeSignedPreKey(keyId, keyPair, confirmed) {
      const data = {
>>>>>>> 18b5b7c0
        id: keyId,
        publicKey: keyPair.pubKey,
        privateKey: keyPair.privKey,
        created_at: Date.now(),
        confirmed: Boolean(confirmed),
        signature,
      };

      this.signedPreKeys[keyId] = data;
      await window.Signal.Data.createOrUpdateSignedPreKey(data);
    },
    async removeSignedPreKey(keyId) {
      delete this.signedPreKeys[keyId];
      await window.Signal.Data.removeSignedPreKeyById(keyId);
    },
    async clearSignedPreKeysStore() {
      this.signedPreKeys = Object.create(null);
      await window.Signal.Data.removeAllSignedPreKeys();
    },
<<<<<<< HEAD
=======

    // Sessions

>>>>>>> 18b5b7c0
    async loadSession(encodedNumber) {
      if (encodedNumber === null || encodedNumber === undefined) {
        throw new Error('Tried to get session for undefined/null number');
      }

      const session = this.sessions[encodedNumber];
      if (session) {
        return session.record;
      }

      return undefined;
    },
    async storeSession(encodedNumber, record) {
      if (encodedNumber === null || encodedNumber === undefined) {
        throw new Error('Tried to put session for undefined/null number');
      }
      const unencoded = textsecure.utils.unencodeNumber(encodedNumber);
      const number = unencoded[0];
      const deviceId = parseInt(unencoded[1], 10);

      const data = {
        id: encodedNumber,
        number,
        deviceId,
        record,
      };

      this.sessions[encodedNumber] = data;
      await window.Signal.Data.createOrUpdateSession(data);
    },
    async getDeviceIds(number) {
      if (number === null || number === undefined) {
        throw new Error('Tried to get device ids for undefined/null number');
      }

      const allSessions = Object.values(this.sessions);
      const sessions = allSessions.filter(session => session.number === number);
      return _.pluck(sessions, 'deviceId');
    },
    async removeSession(encodedNumber) {
      window.log.info('deleting session for ', encodedNumber);
      delete this.sessions[encodedNumber];
      await window.Signal.Data.removeSessionById(encodedNumber);
    },
    async removeAllSessions(number) {
      if (number === null || number === undefined) {
        throw new Error('Tried to remove sessions for undefined/null number');
      }

      const allSessions = Object.values(this.sessions);
      for (let i = 0, max = allSessions.length; i < max; i += 1) {
        const session = allSessions[i];
        if (session.number === number) {
          delete this.sessions[session.id];
        }
      }
      await window.Signal.Data.removeSessionsByNumber(number);
    },
    async archiveSiblingSessions(identifier) {
      const address = libsignal.SignalProtocolAddress.fromString(identifier);

      const deviceIds = await this.getDeviceIds(address.getName());
      const siblings = _.without(deviceIds, address.getDeviceId());

      await Promise.all(
        siblings.map(async deviceId => {
          const sibling = new libsignal.SignalProtocolAddress(
            address.getName(),
            deviceId
          );
          window.log.info('closing session for', sibling.toString());
          const sessionCipher = new libsignal.SessionCipher(
            textsecure.storage.protocol,
            sibling
          );
          await sessionCipher.closeOpenSessionForDevice();
        })
      );
    },
    async archiveAllSessions(number) {
      const deviceIds = await this.getDeviceIds(number);

      await Promise.all(
        deviceIds.map(async deviceId => {
          const address = new libsignal.SignalProtocolAddress(number, deviceId);
          window.log.info('closing session for', address.toString());
          const sessionCipher = new libsignal.SessionCipher(
            textsecure.storage.protocol,
            address
          );
          await sessionCipher.closeOpenSessionForDevice();
        })
      );
    },
    async clearSessionStore() {
      this.sessions = Object.create(null);
      window.Signal.Data.removeAllSessions();
    },

    // Identity Keys

    async isTrustedIdentity(identifier, publicKey, direction) {
      if (identifier === null || identifier === undefined) {
        throw new Error('Tried to get identity key for undefined/null key');
      }
      const number = textsecure.utils.unencodeNumber(identifier)[0];
      const isOurNumber = number === textsecure.storage.user.getNumber();

      const identityRecord = this.identityKeys[number];

      if (isOurNumber) {
        const existing = identityRecord ? identityRecord.publicKey : null;
        return equalArrayBuffers(existing, publicKey);
      }

      switch (direction) {
        case Direction.SENDING:
          return this.isTrustedForSending(publicKey, identityRecord);
        case Direction.RECEIVING:
          return true;
        default:
          throw new Error(`Unknown direction: ${direction}`);
      }
    },
    isTrustedForSending(publicKey, identityRecord) {
      if (!identityRecord) {
        window.log.info(
          'isTrustedForSending: No previous record, returning true...'
        );
        return true;
      }

      const existing = identityRecord.publicKey;

      if (!existing) {
        window.log.info('isTrustedForSending: Nothing here, returning true...');
        return true;
      }
      if (!equalArrayBuffers(existing, publicKey)) {
        window.log.info("isTrustedForSending: Identity keys don't match...");
        return false;
      }
      if (identityRecord.verified === VerifiedStatus.UNVERIFIED) {
        window.log.error('Needs unverified approval!');
        return false;
      }
      if (this.isNonBlockingApprovalRequired(identityRecord)) {
        window.log.error('isTrustedForSending: Needs non-blocking approval!');
        return false;
      }

      return true;
    },
    async loadIdentityKey(identifier) {
      if (identifier === null || identifier === undefined) {
        throw new Error('Tried to get identity key for undefined/null key');
      }
      const number = textsecure.utils.unencodeNumber(identifier)[0];
      const identityRecord = this.identityKeys[number];

      if (identityRecord) {
        return identityRecord.publicKey;
      }

      return undefined;
    },
    async _saveIdentityKey(data) {
      const { id } = data;
      this.identityKeys[id] = data;
      await window.Signal.Data.createOrUpdateIdentityKey(data);
    },
    async saveIdentity(identifier, publicKey, nonblockingApproval) {
      if (identifier === null || identifier === undefined) {
        throw new Error('Tried to put identity key for undefined/null key');
      }
      if (!(publicKey instanceof ArrayBuffer)) {
        // eslint-disable-next-line no-param-reassign
        publicKey = convertToArrayBuffer(publicKey);
      }
      if (typeof nonblockingApproval !== 'boolean') {
        // eslint-disable-next-line no-param-reassign
        nonblockingApproval = false;
      }

      const number = textsecure.utils.unencodeNumber(identifier)[0];
      const identityRecord = this.identityKeys[number];

      if (!identityRecord || !identityRecord.publicKey) {
        // Lookup failed, or the current key was removed, so save this one.
        window.log.info('Saving new identity...');
        await this._saveIdentityKey({
          id: number,
          publicKey,
          firstUse: true,
          timestamp: Date.now(),
          verified: VerifiedStatus.DEFAULT,
          nonblockingApproval,
        });

        return false;
      }

      const oldpublicKey = identityRecord.publicKey;
      if (!equalArrayBuffers(oldpublicKey, publicKey)) {
        window.log.info('Replacing existing identity...');
        const previousStatus = identityRecord.verified;
        let verifiedStatus;
        if (
          previousStatus === VerifiedStatus.VERIFIED ||
          previousStatus === VerifiedStatus.UNVERIFIED
        ) {
          verifiedStatus = VerifiedStatus.UNVERIFIED;
        } else {
          verifiedStatus = VerifiedStatus.DEFAULT;
        }

        await this._saveIdentityKey({
          id: number,
          publicKey,
          firstUse: false,
          timestamp: Date.now(),
          verified: verifiedStatus,
          nonblockingApproval,
        });

        try {
          this.trigger('keychange', number);
        } catch (error) {
          window.log.error(
            'saveIdentity error triggering keychange:',
            error && error.stack ? error.stack : error
          );
        }
        await this.archiveSiblingSessions(identifier);

        return true;
      } else if (this.isNonBlockingApprovalRequired(identityRecord)) {
        window.log.info('Setting approval status...');

        identityRecord.nonblockingApproval = nonblockingApproval;
        await this._saveIdentityKey(identityRecord);

        return false;
      }

      return false;
    },
    isNonBlockingApprovalRequired(identityRecord) {
      return (
        !identityRecord.firstUse &&
        Date.now() - identityRecord.timestamp < TIMESTAMP_THRESHOLD &&
        !identityRecord.nonblockingApproval
      );
    },
    async saveIdentityWithAttributes(identifier, attributes) {
      if (identifier === null || identifier === undefined) {
        throw new Error('Tried to put identity key for undefined/null key');
      }

      const number = textsecure.utils.unencodeNumber(identifier)[0];
      const identityRecord = this.identityKeys[number];

      const updates = {
        id: number,
        ...identityRecord,
        ...attributes,
      };

      const model = new IdentityRecord(updates);
      if (model.isValid()) {
        await this._saveIdentityKey(updates);
      } else {
        throw model.validationError;
      }
    },
    async setApproval(identifier, nonblockingApproval) {
      if (identifier === null || identifier === undefined) {
        throw new Error('Tried to set approval for undefined/null identifier');
      }
      if (typeof nonblockingApproval !== 'boolean') {
        throw new Error('Invalid approval status');
      }

      const number = textsecure.utils.unencodeNumber(identifier)[0];
      const identityRecord = this.identityKeys[number];

      if (!identityRecord) {
        throw new Error(`No identity record for ${number}`);
      }

      identityRecord.nonblockingApproval = nonblockingApproval;
      await this._saveIdentityKey(identityRecord);
    },
    async setVerified(number, verifiedStatus, publicKey) {
      if (number === null || number === undefined) {
        throw new Error('Tried to set verified for undefined/null key');
      }
      if (!validateVerifiedStatus(verifiedStatus)) {
        throw new Error('Invalid verified status');
      }
      if (arguments.length > 2 && !(publicKey instanceof ArrayBuffer)) {
        throw new Error('Invalid public key');
      }

      const identityRecord = this.identityKeys[number];
      if (!identityRecord) {
        throw new Error(`No identity record for ${number}`);
      }

      if (
        !publicKey ||
        equalArrayBuffers(identityRecord.publicKey, publicKey)
      ) {
        identityRecord.verified = verifiedStatus;

        const model = new IdentityRecord(identityRecord);
        if (model.isValid()) {
          await this._saveIdentityKey(identityRecord);
        } else {
          throw identityRecord.validationError;
        }
      } else {
        window.log.info('No identity record for specified publicKey');
      }
    },
    async getVerified(number) {
      if (number === null || number === undefined) {
        throw new Error('Tried to set verified for undefined/null key');
      }

      const identityRecord = this.identityKeys[number];
      if (!identityRecord) {
        throw new Error(`No identity record for ${number}`);
      }

      const verifiedStatus = identityRecord.verified;
      if (validateVerifiedStatus(verifiedStatus)) {
        return verifiedStatus;
      }

      return VerifiedStatus.DEFAULT;
    },
    // Resolves to true if a new identity key was saved
    processContactSyncVerificationState(identifier, verifiedStatus, publicKey) {
      if (verifiedStatus === VerifiedStatus.UNVERIFIED) {
        return this.processUnverifiedMessage(
          identifier,
          verifiedStatus,
          publicKey
        );
      }
      return this.processVerifiedMessage(identifier, verifiedStatus, publicKey);
    },
    // This function encapsulates the non-Java behavior, since the mobile apps don't
    //   currently receive contact syncs and therefore will see a verify sync with
    //   UNVERIFIED status
    async processUnverifiedMessage(number, verifiedStatus, publicKey) {
      if (number === null || number === undefined) {
        throw new Error('Tried to set verified for undefined/null key');
      }
      if (publicKey !== undefined && !(publicKey instanceof ArrayBuffer)) {
        throw new Error('Invalid public key');
      }

      const identityRecord = this.identityKeys[number];
      const isPresent = Boolean(identityRecord);
      let isEqual = false;

      if (isPresent && publicKey) {
        isEqual = equalArrayBuffers(publicKey, identityRecord.publicKey);
      }

      if (
        isPresent &&
        isEqual &&
        identityRecord.verified !== VerifiedStatus.UNVERIFIED
      ) {
        await textsecure.storage.protocol.setVerified(
          number,
          verifiedStatus,
          publicKey
        );
        return false;
      }

      if (!isPresent || !isEqual) {
        await textsecure.storage.protocol.saveIdentityWithAttributes(number, {
          publicKey,
          verified: verifiedStatus,
          firstUse: false,
          timestamp: Date.now(),
          nonblockingApproval: true,
        });

        if (isPresent && !isEqual) {
          try {
            this.trigger('keychange', number);
          } catch (error) {
            window.log.error(
              'processUnverifiedMessage error triggering keychange:',
              error && error.stack ? error.stack : error
            );
          }

          await this.archiveAllSessions(number);

          return true;
        }
      }

      // The situation which could get us here is:
      //   1. had a previous key
      //   2. new key is the same
      //   3. desired new status is same as what we had before
      return false;
    },
    // This matches the Java method as of
    //   https://github.com/signalapp/Signal-Android/blob/d0bb68e1378f689e4d10ac6a46014164992ca4e4/src/org/thoughtcrime/securesms/util/IdentityUtil.java#L188
    async processVerifiedMessage(number, verifiedStatus, publicKey) {
      if (number === null || number === undefined) {
        throw new Error('Tried to set verified for undefined/null key');
      }
      if (!validateVerifiedStatus(verifiedStatus)) {
        throw new Error('Invalid verified status');
      }
      if (publicKey !== undefined && !(publicKey instanceof ArrayBuffer)) {
        throw new Error('Invalid public key');
      }

      const identityRecord = this.identityKeys[number];

      const isPresent = Boolean(identityRecord);
      let isEqual = false;

      if (isPresent && publicKey) {
        isEqual = equalArrayBuffers(publicKey, identityRecord.publicKey);
      }

      if (!isPresent && verifiedStatus === VerifiedStatus.DEFAULT) {
        window.log.info('No existing record for default status');
        return false;
      }

      if (
        isPresent &&
        isEqual &&
        identityRecord.verified !== VerifiedStatus.DEFAULT &&
        verifiedStatus === VerifiedStatus.DEFAULT
      ) {
        await textsecure.storage.protocol.setVerified(
          number,
          verifiedStatus,
          publicKey
        );
        return false;
      }

      if (
        verifiedStatus === VerifiedStatus.VERIFIED &&
        (!isPresent ||
          (isPresent && !isEqual) ||
          (isPresent && identityRecord.verified !== VerifiedStatus.VERIFIED))
      ) {
        await textsecure.storage.protocol.saveIdentityWithAttributes(number, {
          publicKey,
          verified: verifiedStatus,
          firstUse: false,
          timestamp: Date.now(),
          nonblockingApproval: true,
        });

        if (isPresent && !isEqual) {
          try {
            this.trigger('keychange', number);
          } catch (error) {
            window.log.error(
              'processVerifiedMessage error triggering keychange:',
              error && error.stack ? error.stack : error
            );
          }

          await this.archiveAllSessions(number);

          // true signifies that we overwrote a previous key with a new one
          return true;
        }
      }

      // We get here if we got a new key and the status is DEFAULT. If the
      //   message is out of date, we don't want to lose whatever more-secure
      //   state we had before.
      return false;
    },
    async isUntrusted(number) {
      if (number === null || number === undefined) {
        throw new Error('Tried to set verified for undefined/null key');
      }

      const identityRecord = this.identityKeys[number];
      if (!identityRecord) {
        throw new Error(`No identity record for ${number}`);
      }

      if (
        Date.now() - identityRecord.timestamp < TIMESTAMP_THRESHOLD &&
        !identityRecord.nonblockingApproval &&
        !identityRecord.firstUse
      ) {
        return true;
      }

      return false;
    },
    async removeIdentityKey(number) {
      delete this.identityKeys[number];
      await window.Signal.Data.removeIdentityKeyById(number);
      await textsecure.storage.protocol.removeAllSessions(number);
    },

    // Not yet processed messages - for resiliency
    getUnprocessedCount() {
      return window.Signal.Data.getUnprocessedCount();
    },
    getAllUnprocessed() {
      return window.Signal.Data.getAllUnprocessed();
    },
    getUnprocessedById(id) {
      return window.Signal.Data.getUnprocessedById(id);
    },
    addUnprocessed(data) {
      // We need to pass forceSave because the data has an id already, which will cause
      //   an update instead of an insert.
      return window.Signal.Data.saveUnprocessed(data, {
        forceSave: true,
      });
    },
    updateUnprocessedAttempts(id, attempts) {
      return window.Signal.Data.updateUnprocessedAttempts(id, attempts);
    },
    updateUnprocessedWithData(id, data) {
      return window.Signal.Data.updateUnprocessedWithData(id, data);
    },
    removeUnprocessed(id) {
      return window.Signal.Data.removeUnprocessed(id);
    },
    removeAllUnprocessed() {
      return window.Signal.Data.removeAllUnprocessed();
    },
    async removeAllData() {
      await window.Signal.Data.removeAll();
      await this.hydrateCaches();

      window.storage.reset();
      await window.storage.fetch();

      ConversationController.reset();
      BlockedNumberController.reset();
      await ConversationController.load();
      BlockedNumberController.refresh();
    },
    async removeAllConfiguration() {
      await window.Signal.Data.removeAllConfiguration();
      await this.hydrateCaches();

      window.storage.reset();
      await window.storage.fetch();
    },
  };
  _.extend(SignalProtocolStore.prototype, Backbone.Events);

  window.SignalProtocolStore = SignalProtocolStore;
  window.SignalProtocolStore.prototype.Direction = Direction;
  window.SignalProtocolStore.prototype.VerifiedStatus = VerifiedStatus;
})();<|MERGE_RESOLUTION|>--- conflicted
+++ resolved
@@ -281,13 +281,9 @@
       this.preKeys = Object.create(null);
       await window.Signal.Data.removeAllPreKeys();
     },
-<<<<<<< HEAD
+
+    // Signed PreKeys
     /* Returns a signed keypair object or undefined */
-=======
-
-    // Signed PreKeys
-
->>>>>>> 18b5b7c0
     async loadSignedPreKey(keyId) {
       const key = this.signedPreKeys[keyId];
       if (key) {
@@ -320,13 +316,8 @@
         signature: prekey.signature,
       }));
     },
-<<<<<<< HEAD
     async storeSignedPreKey(keyId, keyPair, confirmed, signature) {
-      const key = {
-=======
-    async storeSignedPreKey(keyId, keyPair, confirmed) {
       const data = {
->>>>>>> 18b5b7c0
         id: keyId,
         publicKey: keyPair.pubKey,
         privateKey: keyPair.privKey,
@@ -346,12 +337,9 @@
       this.signedPreKeys = Object.create(null);
       await window.Signal.Data.removeAllSignedPreKeys();
     },
-<<<<<<< HEAD
-=======
 
     // Sessions
 
->>>>>>> 18b5b7c0
     async loadSession(encodedNumber) {
       if (encodedNumber === null || encodedNumber === undefined) {
         throw new Error('Tried to get session for undefined/null number');
