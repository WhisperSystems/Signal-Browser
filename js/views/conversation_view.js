--- conflicted
+++ resolved
@@ -185,12 +185,9 @@
           isArchived: this.model.get('isArchived'),
           isPublic: this.model.isPublic(),
           isRss: this.model.isRss(),
-<<<<<<< HEAD
           amMod: this.model.isModerator(
             window.storage.get('primaryDevicePubKey')
           ),
-=======
->>>>>>> ee77897a
           members,
           selectedMessages: this.model.selectedMessages,
           expirationSettingName,
@@ -261,7 +258,6 @@
             window.Whisper.events.trigger('inviteFriends', this.model);
           },
 
-<<<<<<< HEAD
           onAddModerators: () => {
             window.Whisper.events.trigger('addModerators', this.model);
           },
@@ -270,10 +266,7 @@
             window.Whisper.events.trigger('removeModerators', this.model);
           },
 
-          onShowUserDetails: pubkey => {
-=======
           onAvatarClick: pubkey => {
->>>>>>> ee77897a
             if (this.model.isPrivate()) {
               window.Whisper.events.trigger('onShowUserDetails', {
                 userPubKey: pubkey,
