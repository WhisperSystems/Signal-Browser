/* global ConversationController, i18n, textsecure, Whisper */

// eslint-disable-next-line func-names
(function() {
  'use strict';

  window.Whisper = window.Whisper || {};

  const isSearchable = conversation => conversation.isSearchable();

  Whisper.NewContactView = Whisper.View.extend({
    templateName: 'new-contact',
    className: 'conversation-list-item contact',
    events: {
      click: 'validate',
    },
    initialize() {
      this.listenTo(this.model, 'change', this.render); // auto update
    },
    render_attributes() {
      // Show the appropriate message based on model validity
      const message =
        this.model && this.model.isValid()
          ? i18n('startConversation')
          : i18n('invalidNumberError');
      return {
        number: message,
        title: this.model.getNumber(),
        avatar: this.model.getAvatar(),
      };
    },
    validate() {
      if (this.model.isValid()) {
        this.$el.addClass('valid');
      } else {
        this.$el.removeClass('valid');
      }
    },
  });

  Whisper.ConversationSearchView = Whisper.View.extend({
    className: 'conversation-search',
    initialize(options) {
      this.$input = options.input;
      this.$new_contact = this.$('.new-contact');

      this.typeahead = new Whisper.ConversationCollection();
      this.collection = new Whisper.ConversationCollection([], {
        comparator(m) {
          return m.getTitle().toLowerCase();
        },
      });
      this.listenTo(this.collection, 'select', conversation => {
        this.resetTypeahead();
        this.trigger('open', conversation);
      });

      // View to display the matched contacts from typeahead
      this.typeahead_view = new Whisper.ConversationListView({
        collection: this.collection,
      });
      this.$el.append(this.typeahead_view.el);
      this.initNewContact();
      this.pending = Promise.resolve();
    },

    events: {
      'click .new-contact': 'createConversation',
    },

    filterContacts() {
      const query = this.$input.val().trim();
      if (query.length) {
        // Update the contact model
        this.new_contact_view.model.set('id', query);
        this.new_contact_view.render().$el.hide();
        this.new_contact_view.validate();
        this.hideHints();

        // NOTE: Temporarily allow `then` until we convert the entire file
        // to `async` / `await`:
        /* eslint-disable more/no-then */
        this.pending = this.pending.then(() =>
          this.typeahead.search(query).then(() => {
<<<<<<< HEAD
            this.typeahead_view.collection.reset(
              this.typeahead.filter(isSearchable)
            );

            // This will allow us to show the last message when searching
            this.typeahead_view.collection.forEach(c => c.updateLastMessage());

            // Show the new contact view if we already have results
            if (this.typeahead_view.collection.length === 0)
              this.new_contact_view.$el.show();
=======
            let results = this.typeahead.filter(isSearchable);
            const noteToSelf = i18n('noteToSelf');
            if (noteToSelf.toLowerCase().indexOf(query.toLowerCase()) !== -1) {
              const ourNumber = textsecure.storage.user.getNumber();
              const conversation = ConversationController.get(ourNumber);
              if (conversation) {
                // ensure that we don't have duplicates in our results
                results = results.filter(item => item.id !== ourNumber);
                results.unshift(conversation);
              }
            }

            this.typeahead_view.collection.reset(results);
>>>>>>> 18b5b7c0
          })
        );
        /* eslint-enable more/no-then */
        this.trigger('show');
      } else {
        this.resetTypeahead();
      }
    },

    initNewContact() {
      if (this.new_contact_view) {
        this.new_contact_view.undelegateEvents();
        this.new_contact_view.$el.hide();
      }
      const model = new Whisper.Conversation({ type: 'private' });
      this.new_contact_view = new Whisper.NewContactView({
        el: this.$new_contact,
        model,
      }).render();
    },

    async createConversation() {
      const isValidNumber = this.new_contact_view.model.isValid();
      if (!isValidNumber) {
        this.$input.focus();
        return;
      }

      const newConversationId = this.new_contact_view.model.id;
      const conversation = await ConversationController.getOrCreateAndWait(
        newConversationId,
        'private'
      );
      this.trigger('open', conversation);
      this.initNewContact();
      this.resetTypeahead();
    },

    reset() {
      this.delegateEvents();
      this.typeahead_view.delegateEvents();
      this.new_contact_view.delegateEvents();
      this.resetTypeahead();
    },

    resetTypeahead() {
      this.hideHints();
      this.new_contact_view.$el.hide();
      this.$input.val('').focus();
      this.typeahead_view.collection.reset([]);
      this.trigger('hide');
    },

    showHints() {
      if (!this.hintView) {
        this.hintView = new Whisper.HintView({
          className: 'contact placeholder',
          content: i18n('newPhoneNumber'),
        }).render();
        this.hintView.$el.insertAfter(this.$input);
      }
      this.hintView.$el.show();
    },

    hideHints() {
      if (this.hintView) {
        this.hintView.remove();
        this.hintView = null;
      }
    },
  });
})();<|MERGE_RESOLUTION|>--- conflicted
+++ resolved
@@ -82,18 +82,6 @@
         /* eslint-disable more/no-then */
         this.pending = this.pending.then(() =>
           this.typeahead.search(query).then(() => {
-<<<<<<< HEAD
-            this.typeahead_view.collection.reset(
-              this.typeahead.filter(isSearchable)
-            );
-
-            // This will allow us to show the last message when searching
-            this.typeahead_view.collection.forEach(c => c.updateLastMessage());
-
-            // Show the new contact view if we already have results
-            if (this.typeahead_view.collection.length === 0)
-              this.new_contact_view.$el.show();
-=======
             let results = this.typeahead.filter(isSearchable);
             const noteToSelf = i18n('noteToSelf');
             if (noteToSelf.toLowerCase().indexOf(query.toLowerCase()) !== -1) {
@@ -107,7 +95,13 @@
             }
 
             this.typeahead_view.collection.reset(results);
->>>>>>> 18b5b7c0
+
+            // This will allow us to show the last message when searching
+            this.typeahead_view.collection.forEach(c => c.updateLastMessage());
+
+            // Show the new contact view if we already have results
+            if (this.typeahead_view.collection.length === 0)
+              this.new_contact_view.$el.show();
           })
         );
         /* eslint-enable more/no-then */
