/* global Backbone, i18n, Whisper, storage, _, ConversationController, $ */

/* eslint-disable more/no-then */

// eslint-disable-next-line func-names
(function() {
  'use strict';

  window.Whisper = window.Whisper || {};

  Whisper.AppView = Backbone.View.extend({
    initialize() {
      this.inboxView = null;
      this.installView = null;

      this.applyTheme();
      this.applyHideMenu();

      this.showSeedDialog = this.showSeedDialog.bind(this);
      this.showPasswordDialog = this.showPasswordDialog.bind(this);
    },
    events: {
      'click .openInstaller': 'openInstaller', // NetworkStatusView has this button
      openInbox: 'openInbox',
    },
    applyTheme() {
      const iOS = storage.get('userAgent') === 'OWI';
      const theme = 'dark'; // storage.get('theme-setting') || 'dark';
      this.$el
        .removeClass('light-theme')
        .removeClass('dark-theme')
        .addClass(`${theme}-theme`);

      if (iOS) {
        this.$el.addClass('ios-theme');
      } else {
        this.$el.removeClass('ios-theme');
      }
    },
    applyHideMenu() {
      const hideMenuBar = storage.get('hide-menu-bar', true);
      window.setAutoHideMenuBar(hideMenuBar);
      window.setMenuBarVisibility(!hideMenuBar);
    },
    openView(view) {
      this.el.innerHTML = '';
      this.el.append(view.el);
      this.delegateEvents();
    },
    openDebugLog() {
      this.closeDebugLog();
      this.debugLogView = new Whisper.DebugLogView();
      this.debugLogView.$el.appendTo(this.el);
    },
    closeDebugLog() {
      if (this.debugLogView) {
        this.debugLogView.remove();
        this.debugLogView = null;
      }
    },
    openImporter() {
      window.addSetupMenuItems();
      this.resetViews();

      const importView = new Whisper.ImportView();
      this.importView = importView;

      this.listenTo(
        importView,
        'light-import',
        this.finishLightImport.bind(this)
      );
      this.openView(this.importView);
    },
    finishLightImport() {
      const options = {
        hasExistingData: true,
      };
      this.openInstaller(options);
    },
    closeImporter() {
      if (this.importView) {
        this.importView.remove();
        this.importView = null;
      }
    },
    openInstaller(options = {}) {
      // If we're in the middle of import, we don't want to show the menu options
      //   allowing the user to switch to other ways to set up the app. If they
      //   switched back and forth in the middle of a light import, they'd lose all
      //   that imported data.
      if (!options.hasExistingData) {
        window.addSetupMenuItems();
      }

      this.resetViews();
      const installView = new Whisper.InstallView(options);
      this.installView = installView;

      this.openView(this.installView);
    },
    closeInstaller() {
      if (this.installView) {
        this.installView.remove();
        this.installView = null;
      }
    },
    openStandalone() {
      window.addSetupMenuItems();
      this.resetViews();
      this.standaloneView = new Whisper.SessionRegistrationView();
      this.openView(this.standaloneView);
    },
    closeStandalone() {
      if (this.standaloneView) {
        this.standaloneView.remove();
        this.standaloneView = null;
      }
    },
    resetViews() {
      this.closeInstaller();
      this.closeImporter();
      this.closeStandalone();
    },
    openInbox(options = {}) {
      // The inbox can be created before the 'empty' event fires or afterwards. If
      //   before, it's straightforward: the onEmpty() handler below updates the
      //   view directly, and we're in good shape. If we create the inbox late, we
      //   need to be sure that the current value of initialLoadComplete is provided
      //   so its loading screen doesn't stick around forever.

      // Two primary techniques at play for this situation:
      //   - background.js has X number of openInbox() calls,
      //      and passes initalLoadComplete directly via the options parameter.
      //   - in other situations openInbox() will be called with no options. So this
      //     view keeps track of whether onEmpty() has ever been called with
      //     this.initialLoadComplete. An example of this: on a phone-pairing setup.
      _.defaults(options, { initialLoadComplete: this.initialLoadComplete });

      window.log.info('open inbox');
      this.closeInstaller();

      if (!this.inboxView) {
        // We create the inbox immediately so we don't miss an update to
        //   this.initialLoadComplete between the start of this method and the
        //   creation of inboxView.
        this.inboxView = new Whisper.InboxView({
          window,
          initialLoadComplete: options.initialLoadComplete,
        });
        return ConversationController.loadPromise().then(() => {
          this.openView(this.inboxView);
        });
      }
      if (!$.contains(this.el, this.inboxView.el)) {
        this.openView(this.inboxView);
      }
      window.focus(); // FIXME
      return Promise.resolve();
    },
    onEmpty() {
      const view = this.inboxView;

      this.initialLoadComplete = true;
      if (view) {
        view.onEmpty();
      }
    },
    onProgress(count) {
      const view = this.inboxView;
      if (view) {
        view.onProgress(count);
      }
    },
    openConversation(id, messageId) {
      if (id) {
        this.openInbox().then(() => {
          this.inboxView.openConversation(id, messageId);
        });
      }
    },
    showEditProfileDialog(options) {
      const dialog = new Whisper.EditProfileDialogView(options);
      this.el.append(dialog.el);
    },
    showUserDetailsDialog(options) {
      const dialog = new Whisper.UserDetailsDialogView(options);
      this.el.append(dialog.el);
    },
    showNicknameDialog({ pubKey, title, message, nickname, onOk, onCancel }) {
      const _title = title || `Change nickname for ${pubKey}`;
      const dialog = new Whisper.NicknameDialogView({
        title: _title,
        message,
        name: nickname,
        resolve: onOk,
        reject: onCancel,
      });
      this.el.append(dialog.el);
      dialog.focusInput();
    },
    showPasswordDialog(options) {
      const dialog = new Whisper.PasswordDialogView(options);
      this.el.append(dialog.el);
    },
    showSeedDialog() {
      const dialog = new Whisper.SeedDialogView();
      this.el.append(dialog.el);
    },
    showQRDialog(string) {
      const dialog = new Whisper.QRDialogView({
        value: string,
      });
      this.el.append(dialog.el);
    },
    showDevicePairingDialog(options) {
      const dialog = new Whisper.DevicePairingDialogView(options);

      this.el.append(dialog.el);
    },
    showDevicePairingWordsDialog() {
      const dialog = new Whisper.DevicePairingWordsDialogView();
      this.el.append(dialog.el);
    },
    showCreateGroup() {
      // TODO: make it impossible to open 2 dialogs as once
      // Currently, if the button is in focus, it is possible to
      // create a new dialog by pressing 'Enter'
      const dialog = new Whisper.CreateGroupDialogView();
      this.el.append(dialog.el);
    },
    showUpdateGroupDialog(groupConvo) {
      const dialog = new Whisper.UpdateGroupDialogView(groupConvo);
      this.el.append(dialog.el);
    },
    showSessionRestoreConfirmation(options) {
      const dialog = new Whisper.ConfirmSessionResetView(options);
      this.el.append(dialog.el);
    },
    showLeaveGroupDialog(groupConvo) {
<<<<<<< HEAD
      const title = groupConvo.isPublic()
        ? i18n('deletePublicChannel')
        : i18n('deleteContact');

      const message = groupConvo.isPublic()
        ? i18n('deletePublicChannelConfirmation')
        : i18n('deleteContactConfirmation');
=======
      let title = i18n('deleteContact');
      let message = i18n('deleteContactConfirmation');

      if (groupConvo.isPublic()) {
        title = i18n('deletePublicChannel');
        message = i18n('deletePublicChannelConfirmation');
      } else if (groupConvo.isClosedGroup()) {
        title = i18n('leaveClosedGroup');
        message = i18n('leaveClosedGroupConfirmation');
      }
>>>>>>> dfca294e

      window.confirmationDialog({
        title,
        message,
        resolve: () => ConversationController.deleteContact(groupConvo.id),
      });
    },
    showInviteFriendsDialog(groupConvo) {
      const dialog = new Whisper.InviteFriendsDialogView(groupConvo);
      this.el.append(dialog.el);
    },
    showAddModeratorsDialog(groupConvo) {
      const dialog = new Whisper.AddModeratorsDialogView(groupConvo);
      this.el.append(dialog.el);
    },
    showRemoveModeratorsDialog(groupConvo) {
      const dialog = new Whisper.RemoveModeratorsDialogView(groupConvo);
      this.el.append(dialog.el);
    },
  });
})();<|MERGE_RESOLUTION|>--- conflicted
+++ resolved
@@ -238,15 +238,6 @@
       this.el.append(dialog.el);
     },
     showLeaveGroupDialog(groupConvo) {
-<<<<<<< HEAD
-      const title = groupConvo.isPublic()
-        ? i18n('deletePublicChannel')
-        : i18n('deleteContact');
-
-      const message = groupConvo.isPublic()
-        ? i18n('deletePublicChannelConfirmation')
-        : i18n('deleteContactConfirmation');
-=======
       let title = i18n('deleteContact');
       let message = i18n('deleteContactConfirmation');
 
@@ -257,7 +248,6 @@
         title = i18n('leaveClosedGroup');
         message = i18n('leaveClosedGroupConfirmation');
       }
->>>>>>> dfca294e
 
       window.confirmationDialog({
         title,
