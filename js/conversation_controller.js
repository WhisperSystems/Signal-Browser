/* global _, Whisper, Backbone, storage, lokiP2pAPI, textsecure, libsignal */

/* eslint-disable more/no-then */

// eslint-disable-next-line func-names
(function() {
  'use strict';

  window.Whisper = window.Whisper || {};

  const conversations = new Whisper.ConversationCollection();
  const inboxCollection = new (Backbone.Collection.extend({
    initialize() {
      this.on('change:timestamp change:name change:number', this.sort);

      this.listenTo(conversations, 'add change:active_at', this.addActive);
      this.listenTo(conversations, 'reset', () => this.reset([]));
      this.listenTo(conversations, 'remove', this.remove);

      this.on(
        'add remove change:unreadCount',
        _.debounce(this.updateUnreadCount.bind(this), 1000)
      );
      this.startPruning();

      this.collator = new Intl.Collator();
    },
    comparator(m1, m2) {
      const timestamp1 = m1.get('timestamp');
      const timestamp2 = m2.get('timestamp');
      if (timestamp1 && !timestamp2) {
        return -1;
      }
      if (timestamp2 && !timestamp1) {
        return 1;
      }
      if (timestamp1 && timestamp2 && timestamp1 !== timestamp2) {
        return timestamp2 - timestamp1;
      }

      const title1 = m1.getTitle().toLowerCase();
      const title2 = m2.getTitle().toLowerCase();
      return this.collator.compare(title1, title2);
    },
    addActive(model) {
      if (model.get('active_at')) {
        this.add(model);
        model.updateLastMessage();
      } else {
        this.remove(model);
      }
    },
    updateUnreadCount() {
      const newUnreadCount = _.reduce(
        this.map(m => m.get('unreadCount')),
        (item, memo) => item + memo,
        0
      );
      storage.put('unreadCount', newUnreadCount);

      if (newUnreadCount > 0) {
        window.setBadgeCount(newUnreadCount);
        window.document.title = `${window.getTitle()} (${newUnreadCount})`;
      } else {
        window.setBadgeCount(0);
        window.document.title = window.getTitle();
      }
      window.updateTrayIcon(newUnreadCount);
    },
    startPruning() {
      const halfHour = 30 * 60 * 1000;
      this.interval = setInterval(() => {
        this.forEach(conversation => {
          conversation.trigger('prune');
        });
      }, halfHour);
    },
  }))();

  window.getInboxCollection = () => inboxCollection;

  const contactCollection = new (Backbone.Collection.extend({
    initialize() {
      this.on(
        'change:timestamp change:name change:number change:profileName',
        this.sort
      );

      this.listenTo(
        conversations,
        'add change:active_at change:friendRequestStatus',
        this.addActive
      );
      this.listenTo(conversations, 'remove', this.remove);
      this.listenTo(conversations, 'reset', () => this.reset([]));

      this.collator = new Intl.Collator();
    },
    comparator(m1, m2) {
      const title1 = m1.getTitle().toLowerCase();
      const title2 = m2.getTitle().toLowerCase();
      return this.collator.compare(title1, title2);
    },
    addActive(model) {
      // We only want models which we are friends with
      if (model.isFriend() && !model.isMe()) {
        this.add(model);
        model.updateLastMessage();
      } else {
        this.remove(model);
      }
    },
  }))();

  window.getContactCollection = () => contactCollection;

  window.ConversationController = {
    getCollection() {
      return conversations;
    },
    markAsSelected(toSelect) {
      conversations.each(conversation => {
        const current = conversation.isSelected || false;
        const newValue = conversation.id === toSelect.id;

        // eslint-disable-next-line no-param-reassign
        conversation.isSelected = newValue;
        if (current !== newValue) {
          conversation.trigger('change');
        }
      });
    },
    get(id) {
      if (!this._initialFetchComplete) {
        throw new Error(
          'ConversationController.get() needs complete initial fetch'
        );
      }

      return conversations.get(id);
    },
    // Needed for some model setup which happens during the initial fetch() call below
    getUnsafe(id) {
      return conversations.get(id);
    },
    dangerouslyCreateAndAdd(attributes) {
      return conversations.add(attributes);
    },
    getOrCreate(id, type) {
      if (typeof id !== 'string') {
        throw new TypeError("'id' must be a string");
      }

      if (type !== 'private' && type !== 'group') {
        throw new TypeError(
          `'type' must be 'private' or 'group'; got: '${type}'`
        );
      }

      if (!this._initialFetchComplete) {
        throw new Error(
          'ConversationController.get() needs complete initial fetch'
        );
      }

      let conversation = conversations.get(id);
      if (conversation) {
        return conversation;
      }

      conversation = conversations.add({
        id,
        type,
        version: 2,
      });

      const create = async () => {
        if (!conversation.isValid()) {
          const validationError = conversation.validationError || {};
          window.log.error(
            'Contact is not valid. Not saving, but adding to collection:',
            conversation.idForLogging(),
            validationError.stack
          );

          return conversation;
        }

        try {
          await window.Signal.Data.saveConversation(conversation.attributes, {
            Conversation: Whisper.Conversation,
          });
        } catch (error) {
          window.log.error(
            'Conversation save failed! ',
            id,
            type,
            'Error:',
            error && error.stack ? error.stack : error
          );
          throw error;
        }

        return conversation;
      };

      conversation.initialPromise = create();
      conversation.initialPromise.then(() => {
        Promise.all([
          conversation.updateProfileAvatar(),
          window.lokiSnodeAPI.refreshSwarmNodesForPubKey(id),
        ]);
      });

      return conversation;
    },
    async deleteContact(id) {
      if (typeof id !== 'string') {
        throw new TypeError("'id' must be a string");
      }

      if (!this._initialFetchComplete) {
        throw new Error(
          'ConversationController.get() needs complete initial fetch'
        );
      }

      const conversation = conversations.get(id);
      if (!conversation) {
        return;
      }
      await conversation.destroyMessages();
      const deviceIds = await textsecure.storage.protocol.getDeviceIds(id);
      await Promise.all(
        deviceIds.map(deviceId => {
          const address = new libsignal.SignalProtocolAddress(id, deviceId);
          const sessionCipher = new libsignal.SessionCipher(
            textsecure.storage.protocol,
            address
          );
          return sessionCipher.deleteAllSessionsForDevice();
        })
      );
      await window.Signal.Data.removeConversation(id, {
        Conversation: Whisper.Conversation,
      });
      conversations.remove(conversation);
    },
    getOrCreateAndWait(id, type) {
      return this._initialPromise.then(() => {
        const conversation = this.getOrCreate(id, type);

        if (conversation) {
          return conversation.initialPromise.then(() => conversation);
        }

        return Promise.reject(
          new Error('getOrCreateAndWait: did not get conversation')
        );
      });
    },
    prepareForSend(id, options) {
      // id is either a group id or an individual user's id
      const conversation = this.get(id);
      const sendOptions = conversation
        ? conversation.getSendOptions(options)
        : null;
      const wrap = conversation
        ? conversation.wrapSend.bind(conversation)
        : promise => promise;

      return { wrap, sendOptions };
    },
    async getAllGroupsInvolvingId(id) {
      const groups = await window.Signal.Data.getAllGroupsInvolvingId(id, {
        ConversationCollection: Whisper.ConversationCollection,
      });
      return groups.map(group => conversations.add(group));
    },
    loadPromise() {
      return this._initialPromise;
    },
    reset() {
      this._initialPromise = Promise.resolve();
      this._initialFetchComplete = false;
      conversations.reset([]);
    },
    async load() {
      window.log.info('ConversationController: starting initial fetch');

      // We setup online and offline listeners here because we want
      //  to minimize the amount of listeners we have to avoid memory leaks
      if (!this.p2pListenersSet) {
        lokiP2pAPI.on('online', this._handleOnline.bind(this));
        lokiP2pAPI.on('offline', this._handleOffline.bind(this));
        this.p2pListenersSet = true;
      }

      if (conversations.length) {
        throw new Error('ConversationController: Already loaded!');
      }

      const load = async () => {
        try {
          const collection = await window.Signal.Data.getAllConversations({
            ConversationCollection: Whisper.ConversationCollection,
          });

          conversations.add(collection.models);

          this._initialFetchComplete = true;
<<<<<<< HEAD
          const promises = [];
          conversations.forEach(conversation => {
            promises.concat([
              conversation.updateLastMessage(),
              conversation.updateProfile(),
              conversation.updateProfileAvatar(),
              conversation.resetPendingSend(),
              conversation.setFriendRequestExpiryTimeout(),
            ]);
          });
          await Promise.all(promises);

          // Remove any unused images
          window.profileImages.removeImagesNotInArray(
            conversations.map(c => c.id)
=======
          await Promise.all(
            conversations.map(conversation => {
              if (!conversation.get('lastMessage')) {
                return conversation.updateLastMessage();
              }

              return null;
            })
>>>>>>> bf904ddd
          );

          window.log.info('ConversationController: done with initial fetch');
        } catch (error) {
          window.log.error(
            'ConversationController: initial fetch failed',
            error && error.stack ? error.stack : error
          );
          throw error;
        }
      };

      this._initialPromise = load();

      return this._initialPromise;
    },
    _handleOnline(pubKey) {
      try {
        const conversation = this.get(pubKey);
        conversation.set({ isOnline: true });
      } catch (e) {} // eslint-disable-line
    },
    _handleOffline(pubKey) {
      try {
        const conversation = this.get(pubKey);
        conversation.set({ isOnline: false });
      } catch (e) {} // eslint-disable-line
    },
  };
})();<|MERGE_RESOLUTION|>--- conflicted
+++ resolved
@@ -309,11 +309,13 @@
           conversations.add(collection.models);
 
           this._initialFetchComplete = true;
-<<<<<<< HEAD
           const promises = [];
           conversations.forEach(conversation => {
+            if (!conversation.get('lastMessage')) {
+              promises.push(conversation.updateLastMessage());
+            }
+
             promises.concat([
-              conversation.updateLastMessage(),
               conversation.updateProfile(),
               conversation.updateProfileAvatar(),
               conversation.resetPendingSend(),
@@ -325,16 +327,6 @@
           // Remove any unused images
           window.profileImages.removeImagesNotInArray(
             conversations.map(c => c.id)
-=======
-          await Promise.all(
-            conversations.map(conversation => {
-              if (!conversation.get('lastMessage')) {
-                return conversation.updateLastMessage();
-              }
-
-              return null;
-            })
->>>>>>> bf904ddd
           );
 
           window.log.info('ConversationController: done with initial fetch');
