--- conflicted
+++ resolved
@@ -2,13 +2,8 @@
   "name": "loki-messenger-desktop",
   "productName": "Loki Messenger",
   "description": "Private messaging from your desktop",
-<<<<<<< HEAD
   "repository": "https://github.com/sloki-project/loki-messenger.git",
-  "version": "1.19.0",
-=======
-  "repository": "https://github.com/signalapp/Signal-Desktop.git",
   "version": "1.20.0",
->>>>>>> d8d08cfe
   "license": "GPL-3.0",
   "author": {
     "name": "Open Whisper Systems",
