{
  "name": "signal-desktop",
  "productName": "Signal",
  "description": "Private messaging from your desktop",
<<<<<<< HEAD
  "repository": "https://github.com/WhisperSystems/Signal-Desktop.git",
  "version": "1.3.0",
=======
  "repository": "https://github.com/signalapp/Signal-Desktop.git",
  "version": "1.5.0-beta.1",
>>>>>>> 2a384cef
  "license": "GPL-3.0",
  "author": {
    "name": "Open Whisper Systems",
    "email": "support@signal.org"
  },
  "main": "main.js",
  "scripts": {
    "postinstall": "electron-builder install-app-deps && rimraf node_modules/dtrace-provider",
    "test": "npm run eslint && npm run test-server && grunt test && npm run test-modules",
    "lint": "grunt jshint",
    "start": "electron .",
    "asarl": "asar l release/mac/Signal.app/Contents/Resources/app.asar",
    "icon-gen": "electron-icon-maker --input=images/icon_1024.png --output=./build",
    "generate": "npm run icon-gen && grunt",
    "build": "build --em.environment=$SIGNAL_ENV",
    "dist": "npm run generate && npm run build",
    "pack": "npm run generate && npm run build -- --dir",
    "prepare-beta-build": "node prepare_beta_build.js",
    "prepare-import-build": "node prepare_import_build.js",
    "pack-prod": "SIGNAL_ENV=production npm run pack",
    "dist-prod": "SIGNAL_ENV=production npm run dist",
    "dist-prod-all": "SIGNAL_ENV=production npm run dist -- -mwl",
    "build-release": "SIGNAL_ENV=production npm run build -- --config.directories.output=release",
    "build-mas-release": "npm run build-release -- -m --config.mac.target=mas",
    "build-mas-dev": "npm run build-release -- -m --config.mac.target=mas --config.type=development",
    "grunt": "grunt",
    "prep-mac-release": "npm run build-release -- -m --dir",
    "prep-release": "npm run generate && grunt prep-release && npm run build-release && npm run build-mas-release && grunt test-release",
    "release-mac": "npm run build-release -- -m --prepackaged release/mac/Signal*.app --publish=always",
    "release-win": "npm run build-release -- -w --prepackaged release/windows --publish=always",
    "release-lin": "npm run build-release -- -l --prepackaged release/linux && NAME=$npm_package_name VERSION=$npm_package_version ./aptly.sh",
    "release": "npm run release-mac && npm run release-win && npm run release-lin",
    "test-server": "mocha --recursive test/server",
    "test-server-coverage": "nyc --reporter=lcov --reporter=text mocha --recursive test/server",
    "test-modules": "mocha --recursive test/modules",
    "eslint": "eslint .",
    "open-coverage": "open coverage/lcov-report/index.html"
  },
  "dependencies": {
    "blob-util": "^1.3.0",
    "blueimp-canvas-to-blob": "^3.14.0",
    "blueimp-load-image": "^2.18.0",
    "bunyan": "^1.8.12",
    "config": "^1.28.1",
    "electron-config": "^1.0.0",
    "electron-editor-context-menu": "^1.1.1",
    "electron-is-dev": "^0.3.0",
    "electron-updater": "^2.19.0",
    "emoji-datasource": "4.0.0",
    "emoji-datasource-apple": "4.0.0",
    "emoji-js": "^3.4.0",
    "emoji-panel": "https://github.com/scottnonnenberg/emoji-panel.git#v0.5.5",
    "firstline": "^1.2.1",
    "google-libphonenumber": "^3.0.7",
    "lodash": "^4.17.4",
    "mkdirp": "^0.5.1",
    "node-fetch": "https://github.com/scottnonnenberg/node-fetch.git#3e5f51e08c647ee5f20c43b15cf2d352d61c36b4",
    "node-notifier": "^5.1.2",
    "os-locale": "^2.1.0",
    "proxy-agent": "^2.1.0",
    "read-last-lines": "^1.3.0",
    "rimraf": "^2.6.2",
    "semver": "^5.4.1",
    "spellchecker": "^3.4.4",
    "testcheck": "^1.0.0-rc.2",
    "websocket": "^1.0.25"
  },
  "devDependencies": {
    "asar": "^0.14.0",
    "bower": "^1.8.2",
    "chai": "^4.1.2",
    "electron": "1.7.12",
    "electron-builder": "^19.53.7",
    "electron-icon-maker": "0.0.3",
    "electron-publisher-s3": "^19.53.7",
    "eslint": "^4.14.0",
    "eslint-config-airbnb-base": "^12.1.0",
    "eslint-plugin-import": "^2.8.0",
    "eslint-plugin-more": "^0.3.1",
    "extract-zip": "^1.6.6",
    "grunt": "^1.0.1",
    "grunt-cli": "^1.2.0",
    "grunt-contrib-concat": "^1.0.1",
    "grunt-contrib-copy": "^1.0.0",
    "grunt-contrib-jshint": "^1.1.0",
    "grunt-contrib-watch": "^1.0.0",
    "grunt-exec": "^3.0.0",
    "grunt-gitinfo": "^0.1.7",
    "grunt-jscs": "^3.0.1",
    "grunt-sass": "^2.0.0",
    "mocha": "^4.1.0",
    "mocha-testcheck": "^1.0.0-rc.0",
    "node-sass-import-once": "^1.2.0",
    "nyc": "^11.4.1",
    "spectron": "^3.7.2",
    "tmp": "^0.0.33"
  },
  "build": {
    "appId": "org.whispersystems.signal-desktop",
    "mac": {
      "artifactName": "${name}-mac-${version}.${ext}",
      "category": "public.app-category.social-networking",
      "icon": "build/icons/mac/icon.icns",
      "publish": [
        {
          "provider": "generic",
          "url": "https://updates.signal.org/desktop"
        },
        {
          "provider": "s3",
          "region": "us-east-1",
          "bucket": "updates.signal.org",
          "path": "desktop",
          "acl": "public-read"
        }
      ],
      "target": [
        "dmg",
        "zip"
      ],
      "bundleVersion": "1"
    },
    "win": {
      "asarUnpack": "node_modules/spellchecker/vendor/hunspell_dictionaries",
      "artifactName": "${name}-win-${version}.${ext}",
      "certificateSubjectName": "Signal",
      "publisherName": "Signal (Quiet Riddle Ventures, LLC)",
      "icon": "build/icons/win/icon.ico",
      "publish": [
        {
          "provider": "generic",
          "url": "https://updates.signal.org/desktop"
        },
        {
          "provider": "s3",
          "region": "us-east-1",
          "bucket": "updates.signal.org",
          "path": "desktop",
          "acl": "public-read"
        }
      ],
      "target": [
        "nsis",
        "zip"
      ]
    },
    "linux": {
      "category": "Network",
      "desktop": {
        "StartupWMClass": "Signal"
      },
      "asarUnpack": "node_modules/spellchecker/vendor/hunspell_dictionaries",
      "target": [
        "deb",
        "zip"
      ],
      "icon": "build/icons/png"
    },
    "deb": {
      "depends": [
        "gconf2",
        "gconf-service",
        "libnotify4",
        "libappindicator1",
        "libxtst6",
        "libnss3",
        "libasound2",
        "libxss1"
      ]
    },
    "files": [
      "package.json",
      "config/default.json",
      "config/${env.SIGNAL_ENV}.json",
      "config/local-${env.SIGNAL_ENV}.json",
      "background.html",
      "about.html",
      "_locales/**",
      "protos/*",
      "js/**",
      "stylesheets/*.css",
      "!js/register.js",
      "!js/views/standalone_registration_view.js",
      "app/*",
      "preload.js",
      "main.js",
      "audio/**",
      "images/**",
      "fonts/*",
      "build/assets",
      "node_modules/**",
      "!node_modules/emoji-panel/dist/*",
      "!node_modules/emoji-panel/lib/emoji-panel-emojione-*.css",
      "!node_modules/emoji-panel/lib/emoji-panel-google-*.css",
      "!node_modules/emoji-panel/lib/emoji-panel-twitter-*.css",
      "!node_modules/emoji-panel/lib/emoji-panel-apple-{16,20,64}.css",
      "!node_modules/emoji-datasource/emoji_pretty.json",
      "!node_modules/emoji-datasource/*.png",
      "!node_modules/emoji-datasource-apple/emoji_pretty.json",
      "!node_modules/emoji-datasource-apple/img/apple/{sheets-128,sheets-256}/*.png",
      "!node_modules/emoji-datasource-apple/img/apple/sheets/{16,20,32}.png",
      "!node_modules/spellchecker/vendor/hunspell/**/*",
      "!**/node_modules/*/{CHANGELOG.md,README.md,README,readme.md,readme,test,__tests__,tests,powered-test,example,examples,*.d.ts}",
      "!**/node_modules/.bin",
      "!**/node_modules/*/build/**",
      "!**/*.{o,hprof,orig,pyc,pyo,rbc}",
      "!**/._*",
      "!**/{.DS_Store,.git,.hg,.svn,CVS,RCS,SCCS,__pycache__,thumbs.db,.gitignore,.gitattributes,.editorconfig,.flowconfig,.yarn-metadata.json,.idea,appveyor.yml,.travis.yml,circle.yml,npm-debug.log,.nyc_output,yarn.lock,.yarn-integrity}",
      "node_modules/spellchecker/build/Release/*.node",
      "node_modules/websocket/build/Release/*.node"
    ]
  }
}<|MERGE_RESOLUTION|>--- conflicted
+++ resolved
@@ -2,13 +2,8 @@
   "name": "signal-desktop",
   "productName": "Signal",
   "description": "Private messaging from your desktop",
-<<<<<<< HEAD
-  "repository": "https://github.com/WhisperSystems/Signal-Desktop.git",
-  "version": "1.3.0",
-=======
   "repository": "https://github.com/signalapp/Signal-Desktop.git",
   "version": "1.5.0-beta.1",
->>>>>>> 2a384cef
   "license": "GPL-3.0",
   "author": {
     "name": "Open Whisper Systems",
