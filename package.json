--- conflicted
+++ resolved
@@ -2,13 +2,8 @@
   "name": "loki-messenger-desktop",
   "productName": "Loki Messenger",
   "description": "Private messaging from your desktop",
-<<<<<<< HEAD
   "repository": "https://github.com/loki-project/loki-messenger.git",
   "version": "0.0.0-beta1",
-=======
-  "repository": "https://github.com/signalapp/Signal-Desktop.git",
-  "version": "1.24.0",
->>>>>>> e54d2b34
   "license": "GPL-3.0",
   "author": {
     "name": "Loki Project",
@@ -50,11 +45,8 @@
     "clean-transpile": "rimraf ts/**/*.js && rimraf ts/*.js",
     "open-coverage": "open coverage/lcov-report/index.html",
     "styleguide": "styleguidist server",
-<<<<<<< HEAD
-    "pow-metrics": "node metrics_app.js localhost 9000"
-=======
+    "pow-metrics": "node metrics_app.js localhost 9000",
     "ready": "yarn clean-transpile && yarn grunt && yarn lint && yarn test-node && yarn test-electron && yarn lint-deps"
->>>>>>> e54d2b34
   },
   "dependencies": {
     "@journeyapps/sqlcipher": "https://github.com/scottnonnenberg-signal/node-sqlcipher.git#2e28733b61640556b0272a3bfc78b0357daf71e6",
@@ -85,13 +77,10 @@
     "identicon.js": "2.3.3",
     "intl-tel-input": "12.1.15",
     "jquery": "3.3.1",
-<<<<<<< HEAD
     "js-sha512": "0.8.0",
     "jsbn": "1.1.0",
     "libsodium-wrappers": "^0.7.4",
-=======
     "js-yaml": "3.13.0",
->>>>>>> e54d2b34
     "linkify-it": "2.0.3",
     "lodash": "4.17.11",
     "mkdirp": "0.5.1",
