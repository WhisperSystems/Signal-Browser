// Source: https://github.com/signalapp/libsignal-service-java/blob/4684a49b2ed8f32be619e0d0eea423626b6cb2cb/protobuf/SignalService.proto
package signalservice;

option java_package = "org.whispersystems.signalservice.internal.push";
option java_outer_classname = "SignalServiceProtos";

message Envelope {
  enum Type {
    UNKNOWN       = 0;
    CIPHERTEXT    = 1;
    KEY_EXCHANGE  = 2;
    PREKEY_BUNDLE = 3; //Used By Signal. DO NOT TOUCH! we don't use this at all.
    RECEIPT       = 5;
    UNIDENTIFIED_SENDER = 6;
    FRIEND_REQUEST = 101; // contains prekeys + message and is using simple encryption
  }

  optional Type   type            = 1;
  optional string source          = 2;
  optional uint32 sourceDevice    = 7;
  optional string relay           = 3;
  optional uint64 timestamp       = 5;
  optional bytes  legacyMessage   = 6; // Contains an encrypted DataMessage
  optional bytes  content         = 8; // Contains an encrypted Content
  optional string serverGuid      = 9;
  optional uint64 serverTimestamp = 10;

}

message Content {
  optional DataMessage    dataMessage    = 1;
  optional SyncMessage    syncMessage    = 2;
  optional CallMessage    callMessage    = 3;
  optional NullMessage    nullMessage    = 4;
  optional ReceiptMessage receiptMessage = 5;
  optional TypingMessage  typingMessage  = 6;
  optional PreKeyBundleMessage preKeyBundleMessage = 101;
  optional LokiAddressMessage lokiAddressMessage = 102;
}

message LokiAddressMessage {
  optional string p2pAddress    = 1;
  optional uint32 p2pPort       = 2;
}

message PreKeyBundleMessage {
  optional bytes identityKey      = 1;
  optional uint32 deviceId        = 2;
  optional uint32 preKeyId        = 3;
  optional uint32 signedKeyId     = 4;
  optional bytes preKey           = 5;
  optional bytes signedKey        = 6;
  optional bytes signature        = 7;
}

message CallMessage {
  message Offer {
    optional uint64 id          = 1;
    optional string description = 2;
  }

  message Answer {
    optional uint64 id          = 1;
    optional string description = 2;
  }

  message IceUpdate {
    optional uint64 id            = 1;
    optional string sdpMid        = 2;
    optional uint32 sdpMLineIndex = 3;
    optional string sdp           = 4;
  }

  message Busy {
    optional uint64 id = 1;
  }

  message Hangup {
    optional uint64 id = 1;
  }


  optional Offer     offer     = 1;
  optional Answer    answer    = 2;
  repeated IceUpdate iceUpdate = 3;
  optional Hangup    hangup    = 4;
  optional Busy      busy      = 5;
}

message DataMessage {
  enum Flags {
    END_SESSION             = 1;
    EXPIRATION_TIMER_UPDATE = 2;
    PROFILE_KEY_UPDATE      = 4;
  }

  message Quote {
    message QuotedAttachment {
      optional string            contentType = 1;
      optional string            fileName    = 2;
      optional AttachmentPointer thumbnail   = 3;
    }

    optional uint64           id          = 1;
    optional string           author      = 2;
    optional string           text        = 3;
    repeated QuotedAttachment attachments = 4;
  }

  message Contact {
    message Name {
      optional string givenName   = 1;
      optional string familyName  = 2;
      optional string prefix      = 3;
      optional string suffix      = 4;
      optional string middleName  = 5;
      optional string displayName = 6;
    }

    message Phone {
      enum Type {
        HOME   = 1;
        MOBILE = 2;
        WORK   = 3;
        CUSTOM = 4;
      }

      optional string value = 1;
      optional Type   type  = 2;
      optional string label = 3;
    }

    message Email {
      enum Type {
        HOME   = 1;
        MOBILE = 2;
        WORK   = 3;
        CUSTOM = 4;
      }

      optional string value = 1;
      optional Type   type  = 2;
      optional string label = 3;
    }

    message PostalAddress {
      enum Type {
        HOME   = 1;
        WORK   = 2;
        CUSTOM = 3;
      }

      optional Type   type         = 1;
      optional string label        = 2;
      optional string street       = 3;
      optional string pobox        = 4;
      optional string neighborhood = 5;
      optional string city         = 6;
      optional string region       = 7;
      optional string postcode     = 8;
      optional string country      = 9;
    }

    message Avatar {
      optional AttachmentPointer avatar    = 1;
      optional bool              isProfile = 2;
    }

    optional Name              name            = 1;
    repeated Phone             number          = 3;
    repeated Email             email           = 4;
    repeated PostalAddress     address         = 5;
    optional Avatar            avatar          = 6;
    optional string            organization    = 7;
  }

  message Preview {
    optional string            url   = 1;
    optional string            title = 2;
    optional AttachmentPointer image = 3;
  }

  optional string             body        = 1;
  repeated AttachmentPointer  attachments = 2;
  optional GroupContext       group       = 3;
  optional uint32             flags       = 4;
  optional uint32             expireTimer = 5;
  optional bytes              profileKey  = 6;
  optional uint64             timestamp   = 7;
  optional Quote              quote       = 8;
  repeated Contact            contact     = 9;
<<<<<<< HEAD
  optional Contact            profile     = 101; // Loki: The profile of the current user
=======
  repeated Preview            preview     = 10;
>>>>>>> c5eb0672
}

message NullMessage {
  optional bytes padding = 1;
}

message ReceiptMessage {
  enum Type {
    DELIVERY = 0;
    READ     = 1;
  }

  optional Type   type      = 1;
  repeated uint64 timestamp = 2;
}

message TypingMessage {
    enum Action {
        STARTED = 0;
        STOPPED = 1;
    }

    optional uint64 timestamp = 1;
    optional Action action    = 2;
    optional bytes  groupId   = 3;
}

message Verified {
  enum State {
    DEFAULT    = 0;
    VERIFIED   = 1;
    UNVERIFIED = 2;
  }

  optional string destination = 1;
  optional bytes  identityKey = 2;
  optional State  state       = 3;
  optional bytes  nullMessage = 4;
}

message SyncMessage {
  message Sent {
    message UnidentifiedDeliveryStatus {
      optional string destination  = 1;
      optional bool   unidentified = 2;
    }

    optional string                     destination              = 1;
    optional uint64                     timestamp                = 2;
    optional DataMessage                message                  = 3;
    optional uint64                     expirationStartTimestamp = 4;
    repeated UnidentifiedDeliveryStatus unidentifiedStatus       = 5;
  }

  message Contacts {
    optional AttachmentPointer blob     = 1;
    optional bool              complete = 2 [default = false];
  }

  message Groups {
    optional AttachmentPointer blob = 1;
  }

  message Blocked {
    repeated string numbers = 1;
    repeated bytes groupIds = 2;
  }

  message Request {
    enum Type {
      UNKNOWN       = 0;
      CONTACTS      = 1;
      GROUPS        = 2;
      BLOCKED       = 3;
      CONFIGURATION = 4;
    }

    optional Type type = 1;
  }

  message Read {
    optional string sender    = 1;
    optional uint64 timestamp = 2;
  }

  message Configuration {
    optional bool readReceipts                   = 1;
    optional bool unidentifiedDeliveryIndicators = 2;
    optional bool typingIndicators               = 3;
    optional bool linkPreviews                   = 4;
  }

  optional Sent          sent          = 1;
  optional Contacts      contacts      = 2;
  optional Groups        groups        = 3;
  optional Request       request       = 4;
  repeated Read          read          = 5;
  optional Blocked       blocked       = 6;
  optional Verified      verified      = 7;
  optional Configuration configuration = 9;
  optional bytes         padding       = 8;
}

message AttachmentPointer {
  enum Flags {
    VOICE_MESSAGE = 1;
  }

  optional fixed64 id          = 1;
  optional string  contentType = 2;
  optional bytes   key         = 3;
  optional uint32  size        = 4;
  optional bytes   thumbnail   = 5;
  optional bytes   digest      = 6;
  optional string  fileName    = 7;
  optional uint32  flags       = 8;
  optional uint32  width       = 9;
  optional uint32  height      = 10;
  optional string  caption     = 11;
}

message GroupContext {
  enum Type {
    UNKNOWN      = 0;
    UPDATE       = 1;
    DELIVER      = 2;
    QUIT         = 3;
    REQUEST_INFO = 4;
  }
  optional bytes             id      = 1;
  optional Type              type    = 2;
  optional string            name    = 3;
  repeated string            members = 4;
  optional AttachmentPointer avatar  = 5;
}

message ContactDetails {
  message Avatar {
    optional string contentType = 1;
    optional uint32 length      = 2;
  }

  optional string   number      = 1;
  optional string   name        = 2;
  optional Avatar   avatar      = 3;
  optional string   color       = 4;
  optional Verified verified    = 5;
  optional bytes    profileKey  = 6;
  optional bool     blocked     = 7;
  optional uint32   expireTimer = 8;
}

message GroupDetails {
  message Avatar {
    optional string contentType = 1;
    optional uint32 length      = 2;
  }

  optional bytes  id          = 1;
  optional string name        = 2;
  repeated string members     = 3;
  optional Avatar avatar      = 4;
  optional bool   active      = 5 [default = true];
  optional uint32 expireTimer = 6;
  optional string color       = 7;
  optional bool   blocked     = 8;
}<|MERGE_RESOLUTION|>--- conflicted
+++ resolved
@@ -189,11 +189,8 @@
   optional uint64             timestamp   = 7;
   optional Quote              quote       = 8;
   repeated Contact            contact     = 9;
-<<<<<<< HEAD
+  repeated Preview            preview     = 10;
   optional Contact            profile     = 101; // Loki: The profile of the current user
-=======
-  repeated Preview            preview     = 10;
->>>>>>> c5eb0672
 }
 
 message NullMessage {
