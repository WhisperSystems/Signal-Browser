--- conflicted
+++ resolved
@@ -177,59 +177,4 @@
       assert.notOk(longId.isValid());
     });
   });
-<<<<<<< HEAD
-
-  describe('Conversation search', () => {
-    let convo;
-
-    before(clearDatabase);
-
-    beforeEach(async () => {
-      convo = new Whisper.ConversationCollection().add({
-        id:
-          '771d11d01e56d9bfc3d74115c33225a632321b509ac17a13fdeac71165d09b94ab',
-        type: 'private',
-        name: 'John Doe',
-      });
-      await window.Signal.Data.saveConversation(convo.attributes, {
-        Conversation: Whisper.Conversation,
-      });
-    });
-
-    afterEach(clearDatabase);
-
-    async function testSearch(queries) {
-      await Promise.all(
-        queries.map(async query => {
-          const collection = new Whisper.ConversationCollection();
-          await collection.search(query);
-
-          assert.isDefined(
-            collection.get(convo.id),
-            `no result for "${query}"`
-          );
-        })
-      );
-    }
-    it('matches by partial keys', () => {
-      return testSearch([
-        '1',
-        'd11',
-        'fc3d74115c33225',
-        'd01e56d9bfc3d74115c33225a632321b509ac17a13fde',
-        '1d11d01e56d9bfc3d74115c33225a632321b509ac17a13fdeac71165d09b94ab',
-      ]);
-    });
-    // TODO: Re-enable once we have nickanme functionality
-    // it('matches by name', () => {
-    //   return testSearch(['John', 'Doe', 'john', 'doe', 'John Doe', 'john doe']);
-    // });
-    it('does not match +', async () => {
-      const collection = new Whisper.ConversationCollection();
-      await collection.search('+');
-      assert.isUndefined(collection.get(convo.id), 'got result for "+"');
-    });
-  });
-=======
->>>>>>> b3ac1373
 });