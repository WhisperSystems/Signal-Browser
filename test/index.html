--- conflicted
+++ resolved
@@ -183,73 +183,6 @@
     <div class="container">
       {{ #summary }} <div class="summary">{{ summary }}</div>{{ /summary }}
     </div>
-  </script>
-
-<<<<<<< HEAD
-  <script type="text/x-tmpl-mustache" id="clear-data">
-    {{#isStep1}}
-    <div class="step">
-      <div class="inner">
-        <div class="step-body">
-          <span class="banner-icon alert-outline-red"></span>
-          <div class="header">{{ header }}</div>
-          <div class="body-text-wide">{{ body }}</div>
-        </div>
-        <div class="nav">
-          <div>
-            <a class="button neutral cancel">{{ cancelButton }}</a>
-            <a class="button destructive delete-all-data">{{ deleteButton }}</a>
-          </div>
-        </div>
-      </div>
-    </div>
-    {{/isStep1}}
-    {{#isStep2}}
-    <div id="step3" class="step">
-      <div class="inner">
-        <div class="step-body">
-          <span class="banner-icon delete"></span>
-          <div class="header">{{ deleting }}</div>
-        </div>
-        <div class="progress">
-          <div class="bar-container">
-            <div class="bar progress-bar progress-bar-striped active"></div>
-          </div>
-        </div>
-      </div>
-    </div>
-    {{/isStep2}}
-=======
-  <script type="text/x-tmpl-mustache" id="key-verification">
-    <div class="container">
-      {{ ^hasTheirKey }}
-        <div class="placeholder">{{ theirKeyUnknown }}</div>
-      {{ /hasTheirKey }}
-      {{ #hasTheirKey }}
-        <label> {{ yourSafetyNumberWith }} </label>
-        <!--<div class="qr"></div>-->
-        <div class="key">
-          {{ #chunks }} <span>{{ . }}</span> {{ /chunks }}
-        </div>
-      {{ /hasTheirKey }}
-      {{ verifyHelp }}
-      <p> {{> link_to_support }} </p>
-      <div class="summary">
-        {{ #isVerified }}
-          <span class="icon verified"></span>
-        {{ /isVerified }}
-        {{ ^isVerified }}
-          <span class="icon shield"></span>
-        {{ /isVerified }}
-        {{ verifiedStatus }}
-      </div>
-      <div class="verify">
-        <button class="verify grey">
-          {{ verifyButton }}
-        </button>
-      </div>
-    </div>
->>>>>>> dfff6c21
   </script>
 
   <script type="text/x-tmpl-mustache" id="networkStatus">
