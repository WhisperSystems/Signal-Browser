--- conflicted
+++ resolved
@@ -240,13 +240,10 @@
     return secondaryPubKeys.concat(primaryDevicePubKey);
   }
 
-<<<<<<< HEAD
-=======
   function getPairedDevicesFor(pubkey) {
     return window.Signal.Data.getPairedDevicesFor(pubkey);
   }
 
->>>>>>> dfca294e
   window.libloki.storage = {
     getPreKeyBundleForContact,
     saveContactPreKeyBundle,
@@ -257,10 +254,7 @@
     removePairingAuthorisationForSecondaryPubKey,
     getGrantAuthorisationForSecondaryPubKey,
     getAuthorisationForSecondaryPubKey,
-<<<<<<< HEAD
-=======
     getPairedDevicesFor,
->>>>>>> dfca294e
     getAllDevicePubKeysForPrimaryPubKey,
     getSecondaryDevicesFor,
     getPrimaryDeviceMapping,
