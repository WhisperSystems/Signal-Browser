<!DOCTYPE html>
<html class='no-js' lang='en'>
    <head>
        <meta charset='utf-8'>
        <meta content='width=device-width, user-scalable=no, initial-scale=1.0, minimum-scale=1.0, maximum-scale=1.0' name='viewport'>
        <meta http-equiv="X-UA-Compatible" content="IE=edge">
        <title>
        Signal for Chrome
        </title>
        <meta name="description" content="">
        <meta name="viewport" content="width=device-width, initial-scale=1">
        <link href='/favicon.ico' rel='shortcut icon'>
        <link href="/stylesheets/normalize.css" rel="stylesheet" type="text/css" />
        <link href="/stylesheets/manifest.css" rel="stylesheet" type="text/css" />
        <link href="/stylesheets/index.css" rel="stylesheet" type="text/css" />
        <link href="/stylesheets/bootstrap-tagsinput.css" rel="stylesheet" type="text/css" />
    </head>
    <body class='signal index' data-name="curve25519" data-tools="pnacl" data-configs="Debug Release" data-path="nacl/pnacl/{config}">
        <div class='title-bar' id='header'>
            <a href id='new-message'>New message</a>
            <a href id='new-group'>New group</a>
        </div>
        <div class='notifications'>
            <div class='notification info'>
            </div>
        </div>
        <div id='gutter' class='gutter'>
            <div class='search'>
                <form>
                  <input name='contact_search' placeholder='Search' type='search'>
                </form>
            </div>
            <div id='contacts'></div>
        </div>
        <script type='text/x-tmpl-mustache' id='conversation'>
            <div class='discussion-container'></div>
            <div class='send-message-area'>
                <div class='message-composer'>
                    <form class='send'>
                        <input class='send-message' rows='6' type='textarea'>
                        <div class='attachments'>
                          <input type='file' name='files[]' multiple class='file-input'>
                        </div>
                    </form>
                </div>
                <div class='extension-details'>
                    <ul>
                        <li>Signal for Chrome</li>
                        <li><a href="https://github.com/whispersystems">Version 0.1</a></li>
                        <li>by <a href="http://whispersystems.org">Open Whisper Systems</a></li>
                        <li><a href="http://support.whispersystems.org/">Need Help?</a></li>
                    </ul>
                </div>
            </div>
        </script>
        <script type='text/x-tmpl-mustache' id='message'>
            <div class='sender'>{{ sender }}</div>
            <img class='avatar' src='{{ contact_avatar }}'>
            <div class='bubble bubble_context {{ bubble_class }}'>
              <ul class='volley'>
                  <li class='message'>
                  {{ message }}
                  <span class='timestamp {{ bubble_class }}'>{{ timestamp }}</span>
                  </li>
              </ul>
              {{#attachments}}
                <img src={{.}}>
              {{/attachments}}
            </div>
        </script>
        <script type='text/x-tmpl-mustache' id='contact'>
            <div class='avatar' style='background-image: url({{ contact_avatar }});'></div>
            <div class='contact-details'>
                <h3>
                {{ contact_name }}
                </h3>
                <p class='last-message'>
                {{ last_message }}
                </p>
                <span class='last-timestamp'>
                {{ last_message_timestamp }}
                </span>
            </div>
        </script>
        <script type='text/x-tmpl-mustache' id='new-message-form'>
          <form class='send message'>
            <input type='text' name='number' class='number' placeholder='Phone number'>
            <div class='send-message-area'>
                <div class='message-composer'>
                    <input name='message' class='send-message' rows='6' type='textarea'>
                    <div class='attachments'> Add Files </div>
                    <input type='submit'>
                </div>
                <div class='extension-details'>
                    <ul>
                        <li>Signal for Chrome</li>
                        <li><a href="https://github.com/whispersystems">Version 0.1</a></li>
                        <li>by <a href="http://whispersystems.org">Open Whisper Systems</a></li>
                        <li><a href="http://support.whispersystems.org/">Need Help?</a></li>
                    </ul>
                </div>
            </div>
          </form>
        </script>
        <script type='text/x-tmpl-mustache' id='new-group-form'>
          <form class='send group'>
            <div><input name='name' class='name' placeholder='Group Name'></div>
            <div><input name='numbers' class='numbers' data-role=tagsinput></div>
            <div class='send-message-area'>
                <div class='message-composer'>
                    <input class='send-message' rows='6' type='textarea'>
                    <div class='attachments'> Add Files </div>
                    <input type='submit'>
                </div>
                <div class='extension-details'>
                    <ul>
                        <li>Signal for Chrome</li>
                        <li><a href="https://github.com/whispersystems">Version 0.1</a></li>
                        <li>by <a href="http://whispersystems.org">Open Whisper Systems</a></li>
                        <li><a href="http://support.whispersystems.org/">Need Help?</a></li>
                    </ul>
                </div>
            </div>
          </form>
        </script>
        <script type="text/javascript" src="js-deps/nacl-common.js"></script>
<<<<<<< HEAD
        <script type="text/javascript" src="js-deps/jquery.js"></script>
        <script type="text/javascript" src="js-deps/moment.min.js"></script>
        <script type="text/javascript" src="js-deps/bootstrap-tagsinput.js"></script>
=======
>>>>>>> 3a178910
        <script type="text/javascript" src="js-deps/CryptoJS.js"></script>
        <script type="text/javascript" src="js-deps/curve255.js"></script>
        <script type="text/javascript" src="js-deps/bower_components.js"></script>
        <script type="text/javascript" src="js-deps/backbone.localStorage.js"></script>
        <script type="text/javascript" src="js-deps/libphonenumber_api-compiled.js"></script>
        <script type="text/javascript" src="js-deps/bootstrap-tagsinput.js"></script>

        <script type="text/javascript" src="js/protobufs.js"></script>
        <script type="text/javascript" src="js/helpers.js"></script>
        <script type="text/javascript" src="js/storage.js"></script>
        <script type="text/javascript" src="js/storage/devices.js"></script>
        <script type="text/javascript" src="js/storage/groups.js"></script>
        <script type="text/javascript" src="js/libphonenumber-util.js"></script>
        <script type="text/javascript" src="js/webcrypto.js"></script>
        <script type="text/javascript" src="js/crypto.js"></script>
        <script type="text/javascript" src="js/models/messages.js"></script>
        <script type="text/javascript" src="js/models/threads.js"></script>
        <script type="text/javascript" src="js/api.js"></script>
        <script type="text/javascript" src="js/sendmessage.js"></script>

        <script type="text/javascript" src="js/chromium.js"></script>
        <script type="text/javascript" src="js/views/notifications.js"></script>
        <script type="text/javascript" src="js/views/file_input_view.js"></script>
        <script type="text/javascript" src="js/views/list_view.js"></script>
        <script type="text/javascript" src="js/views/message_view.js"></script>
        <script type="text/javascript" src="js/views/message_list_view.js"></script>
        <script type="text/javascript" src="js/views/conversation_list_item_view.js"></script>
        <script type="text/javascript" src="js/views/conversation_list_view.js"></script>
        <script type="text/javascript" src="js/views/conversation_view.js"></script>
        <script type="text/javascript" src="js/views/new_conversation_view.js"></script>
        <script type="text/javascript" src="js/views/new_group_view.js"></script>
        <script type="text/javascript" src="js/index.js"></script>
        <div id="listener"></div>
        <div id="log"></div>
    </body>
</html><|MERGE_RESOLUTION|>--- conflicted
+++ resolved
@@ -124,12 +124,6 @@
           </form>
         </script>
         <script type="text/javascript" src="js-deps/nacl-common.js"></script>
-<<<<<<< HEAD
-        <script type="text/javascript" src="js-deps/jquery.js"></script>
-        <script type="text/javascript" src="js-deps/moment.min.js"></script>
-        <script type="text/javascript" src="js-deps/bootstrap-tagsinput.js"></script>
-=======
->>>>>>> 3a178910
         <script type="text/javascript" src="js-deps/CryptoJS.js"></script>
         <script type="text/javascript" src="js-deps/curve255.js"></script>
         <script type="text/javascript" src="js-deps/bower_components.js"></script>
