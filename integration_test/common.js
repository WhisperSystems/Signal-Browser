--- conflicted
+++ resolved
@@ -240,26 +240,8 @@
     );
   },
 
-<<<<<<< HEAD
-  async startAppsAsFriends() {
-    const app1Props = {
-      mnemonic: this.TEST_MNEMONIC1,
-      displayName: this.TEST_DISPLAY_NAME1,
-    };
-
-    const app2Props = {
-      mnemonic: this.TEST_MNEMONIC2,
-      displayName: this.TEST_DISPLAY_NAME2,
-    };
-
-    const [app1, app2] = await Promise.all([
-      this.startAndStub(app1Props),
-      this.startAndStubN(app2Props, 2),
-    ]);
-=======
   async makeFriends(app1, client2) {
     const [app2, pubkey2] = client2;
->>>>>>> 9b9cf870
 
     /** add each other as friends */
     const textMessage = this.generateSendMessageText();
@@ -339,14 +321,10 @@
     return [app1, app2];
   },
 
-<<<<<<< HEAD
-  async addFriendToNewClosedGroup(app, app2) {
+  async addFriendToNewClosedGroup(members, useSenderKeys) {
     await app.client.element(ConversationPage.globeButtonSection).click();
     await app.client.element(ConversationPage.createClosedGroupButton).click();
-=======
-  async addFriendToNewClosedGroup(members, useSenderKeys) {
     const [app, ...others] = members;
->>>>>>> 9b9cf870
 
     await this.setValueWrapper(
       app,
@@ -577,30 +555,6 @@
   generateSendMessageText: () =>
     `Test message from integration tests ${Date.now()}`,
 
-<<<<<<< HEAD
-=======
-  stubOpenGroupsCalls: app1 => {
-    app1.webContents.executeJavaScript(
-      'window.LokiAppDotNetServerAPI = window.StubAppDotNetAPI;'
-    );
-  },
-
-  stubSnodeCalls(app1) {
-    app1.webContents.executeJavaScript(
-      'window.LokiMessageAPI = window.StubMessageAPI;'
-    );
-
-    app1.webContents.executeJavaScript(
-      'window.LokiSnodeAPI = window.StubLokiSnodeAPI;'
-    );
-  },
-
-  logsContainsString: async (app1, str) => {
-    const logs = JSON.stringify(await app1.client.getRenderProcessLogs());
-    return logs.includes(str);
-  },
-
->>>>>>> 9b9cf870
   async startStubSnodeServer() {
     if (!this.stubSnode) {
       this.messages = {};
@@ -608,19 +562,12 @@
         const { query } = url.parse(request.url, true);
         const { pubkey, data, timestamp } = query;
 
-<<<<<<< HEAD
-        if (pubkey) {
-          if (request.method === 'POST') {
-            if (ENABLE_LOG) {
-              console.warn('POST for', pubkey, [data, timestamp]);
-            }
-=======
         if (!pubkey) {
           console.warn('NO PUBKEY');
           response.writeHead(400, { 'Content-Type': 'text/html' });
           response.end();
+            return;
         }
->>>>>>> 9b9cf870
 
         if (request.method === 'POST') {
           if (ENABLE_LOG) {
@@ -634,22 +581,6 @@
 
           let ori = this.messages[pubkey];
 
-<<<<<<< HEAD
-            response.writeHead(200, { 'Content-Type': 'application/json' });
-            response.end();
-          } else {
-            const messages = this.messages[pubkey] || [];
-            const retrievedMessages = { messages };
-            if (ENABLE_LOG) {
-              console.warn('GET for', pubkey, retrievedMessages);
-            }
-            response.writeHead(200, { 'Content-Type': 'application/json' });
-
-            response.write(JSON.stringify(retrievedMessages));
-            this.messages[pubkey] = [];
-
-            response.end();
-=======
           if (!this.messages[pubkey]) {
             ori = [];
           }
@@ -666,7 +597,6 @@
               m.data.substr(4, 10)
             );
             console.warn('GET', pubkey.substr(2, 3), messages);
->>>>>>> 9b9cf870
           }
           response.writeHead(200, { 'Content-Type': 'application/json' });
           response.write(JSON.stringify(retrievedMessages));
