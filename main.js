/* eslint-disable no-console */

const path = require('path');
const url = require('url');
const os = require('os');
const fs = require('fs');
const crypto = require('crypto');

const _ = require('lodash');
const pify = require('pify');
const electron = require('electron');

const packageJson = require('./package.json');
const GlobalErrors = require('./app/global_errors');

GlobalErrors.addHandler();

const getRealPath = pify(fs.realpath);
const {
  app,
  BrowserWindow,
  ipcMain: ipc,
  Menu,
  protocol: electronProtocol,
  session,
  shell,
} = electron;

const appUserModelId = `org.whispersystems.${packageJson.name}`;
console.log('Set Windows Application User Model ID (AUMID)', {
  appUserModelId,
});
app.setAppUserModelId(appUserModelId);

// Keep a global reference of the window object, if you don't, the window will
//   be closed automatically when the JavaScript object is garbage collected.
let mainWindow;

function getMainWindow() {
  return mainWindow;
}

// Tray icon and related objects
let tray = null;
const startInTray = process.argv.some(arg => arg === '--start-in-tray');
const usingTrayIcon =
  startInTray || process.argv.some(arg => arg === '--use-tray-icon');

const config = require('./app/config');

// Very important to put before the single instance check, since it is based on the
//   userData directory.
const userConfig = require('./app/user_config');
const passwordUtil = require('./app/password_util');

const importMode =
  process.argv.some(arg => arg === '--import') || config.get('import');

const development = config.environment === 'development';
const appInstance = config.util.getEnv('NODE_APP_INSTANCE') || 0;

// We generally want to pull in our own modules after this point, after the user
//   data directory has been set.
const attachments = require('./app/attachments');
const attachmentChannel = require('./app/attachment_channel');
// TODO: remove or restore when appropriate
// const autoUpdate = require('./app/auto_update');
const createTrayIcon = require('./app/tray_icon');
const ephemeralConfig = require('./app/ephemeral_config');
const logging = require('./app/logging');
const sql = require('./app/sql');
const sqlChannels = require('./app/sql_channel');
const windowState = require('./app/window_state');
const { createTemplate } = require('./app/menu');
const {
  installFileHandler,
  installWebHandler,
} = require('./app/protocol_filter');
const { installPermissionsHandler } = require('./app/permissions');

function showWindow() {
  if (!mainWindow) {
    return;
  }

  // Using focus() instead of show() seems to be important on Windows when our window
  //   has been docked using Aero Snap/Snap Assist. A full .show() call here will cause
  //   the window to reposition:
  //   https://github.com/signalapp/Signal-Desktop/issues/1429
  if (mainWindow.isVisible()) {
    mainWindow.focus();
  } else {
    mainWindow.show();
  }

  // toggle the visibility of the show/hide tray icon menu entries
  if (tray) {
    tray.updateContextMenu();
  }
}

if (!process.mas) {
  console.log('making app single instance');
<<<<<<< HEAD
  const shouldQuit = app.makeSingleInstance(() => {
    // Someone tried to run a second instance, we should focus our window
    if (mainWindow) {
      if (mainWindow.isMinimized()) {
        mainWindow.restore();
      }

      showWindow();
    }
    return true;
  });

  if (appInstance === 0 && shouldQuit) {
=======
  const gotLock = app.requestSingleInstanceLock();
  if (!gotLock) {
>>>>>>> bf904ddd
    console.log('quitting; we are the second instance');
    app.exit();
  } else {
    app.on('second-instance', () => {
      // Someone tried to run a second instance, we should focus our window
      if (mainWindow) {
        if (mainWindow.isMinimized()) {
          mainWindow.restore();
        }

        showWindow();
      }
      return true;
    });
  }
}

const windowFromUserConfig = userConfig.get('window');
const windowFromEphemeral = ephemeralConfig.get('window');
let windowConfig = windowFromEphemeral || windowFromUserConfig;
if (windowFromUserConfig) {
  userConfig.set('window', null);
  ephemeralConfig.set('window', windowConfig);
}

const loadLocale = require('./app/locale').load;

// Both of these will be set after app fires the 'ready' event
let logger;
let locale;

function prepareURL(pathSegments, moreKeys) {
  return url.format({
    pathname: path.join.apply(null, pathSegments),
    protocol: 'file:',
    slashes: true,
    query: {
      name: packageJson.productName,
      locale: locale.name,
      version: app.getVersion(),
      buildExpiration: config.get('buildExpiration'),
      commitHash: config.get('commitHash'),
      serverUrl: config.get('serverUrl'),
      localUrl: config.get('localUrl'),
      cdnUrl: config.get('cdnUrl'),
      snodeServerPort: config.get('snodeServerPort'),
      localServerPort: config.get('localServerPort'),
      certificateAuthority: config.get('certificateAuthority'),
      environment: config.environment,
      node_version: process.versions.node,
      hostname: os.hostname(),
      appInstance: process.env.NODE_APP_INSTANCE,
      proxyUrl: process.env.HTTPS_PROXY || process.env.https_proxy,
      contentProxyUrl: config.contentProxyUrl,
      importMode: importMode ? true : undefined, // for stringify()
      serverTrustRoot: config.get('serverTrustRoot'),
      ...moreKeys,
    },
  });
}

function handleUrl(event, target) {
  event.preventDefault();
  const { protocol } = url.parse(target);
  if (protocol === 'http:' || protocol === 'https:') {
    shell.openExternal(target);
  }
}

function captureClicks(window) {
  window.webContents.on('will-navigate', handleUrl);
  window.webContents.on('new-window', handleUrl);
}

const DEFAULT_WIDTH = 800;
const DEFAULT_HEIGHT = 710;
const MIN_WIDTH = 640;
const MIN_HEIGHT = 360;
const BOUNDS_BUFFER = 100;

function isVisible(window, bounds) {
  const boundsX = _.get(bounds, 'x') || 0;
  const boundsY = _.get(bounds, 'y') || 0;
  const boundsWidth = _.get(bounds, 'width') || DEFAULT_WIDTH;
  const boundsHeight = _.get(bounds, 'height') || DEFAULT_HEIGHT;

  // requiring BOUNDS_BUFFER pixels on the left or right side
  const rightSideClearOfLeftBound =
    window.x + window.width >= boundsX + BOUNDS_BUFFER;
  const leftSideClearOfRightBound =
    window.x <= boundsX + boundsWidth - BOUNDS_BUFFER;

  // top can't be offscreen, and must show at least BOUNDS_BUFFER pixels at bottom
  const topClearOfUpperBound = window.y >= boundsY;
  const topClearOfLowerBound =
    window.y <= boundsY + boundsHeight - BOUNDS_BUFFER;

  return (
    rightSideClearOfLeftBound &&
    leftSideClearOfRightBound &&
    topClearOfUpperBound &&
    topClearOfLowerBound
  );
}

function createWindow() {
  const { screen } = electron;
  const windowOptions = Object.assign(
    {
      show: !startInTray, // allow to start minimised in tray
      width: DEFAULT_WIDTH,
      height: DEFAULT_HEIGHT,
      minWidth: MIN_WIDTH,
      minHeight: MIN_HEIGHT,
      autoHideMenuBar: false,
      webPreferences: {
        nodeIntegration: false,
        nodeIntegrationInWorker: false,
        contextIsolation: false,
        preload: path.join(__dirname, 'preload.js'),
        nativeWindowOpen: true,
      },
      icon: path.join(__dirname, 'images', 'icon_256.png'),
    },
    _.pick(windowConfig, [
      'maximized',
      'autoHideMenuBar',
      'width',
      'height',
      'x',
      'y',
    ])
  );

  if (!_.isNumber(windowOptions.width) || windowOptions.width < MIN_WIDTH) {
    windowOptions.width = DEFAULT_WIDTH;
  }
  if (!_.isNumber(windowOptions.height) || windowOptions.height < MIN_HEIGHT) {
    windowOptions.height = DEFAULT_HEIGHT;
  }
  if (!_.isBoolean(windowOptions.maximized)) {
    delete windowOptions.maximized;
  }
  if (!_.isBoolean(windowOptions.autoHideMenuBar)) {
    delete windowOptions.autoHideMenuBar;
  }

  const visibleOnAnyScreen = _.some(screen.getAllDisplays(), display => {
    if (!_.isNumber(windowOptions.x) || !_.isNumber(windowOptions.y)) {
      return false;
    }

    return isVisible(windowOptions, _.get(display, 'bounds'));
  });
  if (!visibleOnAnyScreen) {
    console.log('Location reset needed');
    delete windowOptions.x;
    delete windowOptions.y;
  }

  if (windowOptions.fullscreen === false) {
    delete windowOptions.fullscreen;
  }

  logger.info(
    'Initializing BrowserWindow config: %s',
    JSON.stringify(windowOptions)
  );

  // Create the browser window.
  mainWindow = new BrowserWindow(windowOptions);

  function captureAndSaveWindowStats() {
    if (!mainWindow) {
      return;
    }

    const size = mainWindow.getSize();
    const position = mainWindow.getPosition();

    // so if we need to recreate the window, we have the most recent settings
    windowConfig = {
      maximized: mainWindow.isMaximized(),
      autoHideMenuBar: mainWindow.isMenuBarAutoHide(),
      width: size[0],
      height: size[1],
      x: position[0],
      y: position[1],
    };

    if (mainWindow.isFullScreen()) {
      // Only include this property if true, because when explicitly set to
      // false the fullscreen button will be disabled on osx
      windowConfig.fullscreen = true;
    }

    logger.info(
      'Updating BrowserWindow config: %s',
      JSON.stringify(windowConfig)
    );
    ephemeralConfig.set('window', windowConfig);
  }

  const debouncedCaptureStats = _.debounce(captureAndSaveWindowStats, 500);
  mainWindow.on('resize', debouncedCaptureStats);
  mainWindow.on('move', debouncedCaptureStats);

  mainWindow.on('focus', () => {
    mainWindow.flashFrame(false);
  });

  if (config.environment === 'test') {
    mainWindow.loadURL(prepareURL([__dirname, 'test', 'index.html']));
  } else if (config.environment === 'test-lib') {
    mainWindow.loadURL(
      prepareURL([__dirname, 'libtextsecure', 'test', 'index.html'])
    );
  } else if (config.environment === 'test-loki') {
    mainWindow.loadURL(
      prepareURL([__dirname, 'libloki', 'test', 'index.html'])
    );
  } else {
    mainWindow.loadURL(prepareURL([__dirname, 'background.html']));
  }

  if (config.get('openDevTools')) {
    // Open the DevTools.
    mainWindow.webContents.openDevTools();
  }

  captureClicks(mainWindow);

  // Emitted when the window is about to be closed.
  // Note: We do most of our shutdown logic here because all windows are closed by
  //   Electron before the app quits.
  mainWindow.on('close', async e => {
    console.log('close event', {
      readyForShutdown: mainWindow ? mainWindow.readyForShutdown : null,
      shouldQuit: windowState.shouldQuit(),
    });
    // If the application is terminating, just do the default
    if (
      config.environment === 'test' ||
      config.environment === 'test-lib' ||
      config.environment === 'test-loki' ||
      (mainWindow.readyForShutdown && windowState.shouldQuit())
    ) {
      return;
    }

    // Prevent the shutdown
    e.preventDefault();
    mainWindow.hide();

    // On Mac, or on other platforms when the tray icon is in use, the window
    // should be only hidden, not closed, when the user clicks the close button
    if (
      !windowState.shouldQuit() &&
      (usingTrayIcon || process.platform === 'darwin')
    ) {
      // toggle the visibility of the show/hide tray icon menu entries
      if (tray) {
        tray.updateContextMenu();
      }

      return;
    }

    await requestShutdown();
    if (mainWindow) {
      mainWindow.readyForShutdown = true;
    }
    app.quit();
  });

  // Emitted when the window is closed.
  mainWindow.on('closed', () => {
    // Dereference the window object, usually you would store windows
    // in an array if your app supports multi windows, this is the time
    // when you should delete the corresponding element.
    mainWindow = null;
  });

  ipc.on('show-window', () => {
    showWindow();
  });
}

function openReleaseNotes() {
  shell.openExternal(
    `https://github.com/loki-project/loki-messenger/releases/tag/v${app.getVersion()}`
  );
}

function openNewBugForm() {
  shell.openExternal(
    'https://github.com/loki-project/loki-messenger/issues/new'
  );
}

function openSupportPage() {
  shell.openExternal(
    'https://loki-project.github.io/loki-docs/LokiServices/Messenger/'
  );
}

function setupWithImport() {
  if (mainWindow) {
    mainWindow.webContents.send('set-up-with-import');
  }
}

function setupAsNewDevice() {
  if (mainWindow) {
    mainWindow.webContents.send('set-up-as-new-device');
  }
}

function setupAsStandalone() {
  if (mainWindow) {
    mainWindow.webContents.send('set-up-as-standalone');
  }
}

let passwordWindow;
function showPasswordWindow() {
  if (passwordWindow) {
    passwordWindow.show();
    return;
  }

  const windowOptions = {
    show: true, // allow to start minimised in tray
    width: DEFAULT_WIDTH,
    height: DEFAULT_HEIGHT,
    minWidth: MIN_WIDTH,
    minHeight: MIN_HEIGHT,
    autoHideMenuBar: false,
    webPreferences: {
      nodeIntegration: false,
      nodeIntegrationInWorker: false,
      // sandbox: true,
      preload: path.join(__dirname, 'password_preload.js'),
      nativeWindowOpen: true,
    },
    icon: path.join(__dirname, 'images', 'icon_256.png'),
  };

  passwordWindow = new BrowserWindow(windowOptions);

  passwordWindow.loadURL(prepareURL([__dirname, 'password.html']));

  captureClicks(passwordWindow);

  passwordWindow.on('close', e => {
    // If the application is terminating, just do the default
    if (
      config.environment === 'test' ||
      config.environment === 'test-lib' ||
      windowState.shouldQuit()
    ) {
      return;
    }

    // Prevent the shutdown
    e.preventDefault();
    passwordWindow.hide();

    // On Mac, or on other platforms when the tray icon is in use, the window
    // should be only hidden, not closed, when the user clicks the close button
    if (
      !windowState.shouldQuit() &&
      (usingTrayIcon || process.platform === 'darwin')
    ) {
      // toggle the visibility of the show/hide tray icon menu entries
      if (tray) {
        tray.updateContextMenu();
      }

      return;
    }

    passwordWindow.readyForShutdown = true;

    // Quit the app if we don't have a main window
    if (!mainWindow) {
      app.quit();
    }
  });

  passwordWindow.on('closed', () => {
    passwordWindow = null;
  });
}

let aboutWindow;
function showAbout() {
  if (aboutWindow) {
    aboutWindow.show();
    return;
  }

  const options = {
    width: 500,
    height: 400,
    resizable: false,
    title: locale.messages.aboutSignalDesktop.message,
    autoHideMenuBar: true,
    backgroundColor: '#2090EA',
    show: false,
    webPreferences: {
      nodeIntegration: false,
      nodeIntegrationInWorker: false,
      contextIsolation: false,
      preload: path.join(__dirname, 'about_preload.js'),
      nativeWindowOpen: true,
    },
    parent: mainWindow,
  };

  aboutWindow = new BrowserWindow(options);

  captureClicks(aboutWindow);

  aboutWindow.loadURL(prepareURL([__dirname, 'about.html']));

  aboutWindow.on('closed', () => {
    aboutWindow = null;
  });

  aboutWindow.once('ready-to-show', () => {
    aboutWindow.show();
  });
}

let settingsWindow;
async function showSettingsWindow() {
  if (settingsWindow) {
    settingsWindow.show();
    return;
  }
  if (!mainWindow) {
    return;
  }

  const theme = await pify(getDataFromMainWindow)('theme-setting');
  const size = mainWindow.getSize();
  const options = {
    width: Math.min(500, size[0]),
    height: Math.max(size[1] - 100, MIN_HEIGHT),
    resizable: false,
    title: locale.messages.signalDesktopPreferences.message,
    autoHideMenuBar: true,
    backgroundColor: '#FFFFFF',
    show: false,
    modal: true,
    webPreferences: {
      nodeIntegration: false,
      nodeIntegrationInWorker: false,
      contextIsolation: false,
      preload: path.join(__dirname, 'settings_preload.js'),
      nativeWindowOpen: true,
    },
    parent: mainWindow,
  };

  settingsWindow = new BrowserWindow(options);

  captureClicks(settingsWindow);

  settingsWindow.loadURL(prepareURL([__dirname, 'settings.html'], { theme }));

  settingsWindow.on('closed', () => {
    removeDarkOverlay();
    settingsWindow = null;
  });

  settingsWindow.once('ready-to-show', () => {
    addDarkOverlay();
    settingsWindow.show();
  });
}

let debugLogWindow;
async function showDebugLogWindow() {
  if (debugLogWindow) {
    debugLogWindow.show();
    return;
  }

  const theme = await pify(getDataFromMainWindow)('theme-setting');
  const size = mainWindow.getSize();
  const options = {
    width: Math.max(size[0] - 100, MIN_WIDTH),
    height: Math.max(size[1] - 100, MIN_HEIGHT),
    resizable: false,
    title: locale.messages.signalDesktopPreferences.message,
    autoHideMenuBar: true,
    backgroundColor: '#FFFFFF',
    show: false,
    modal: true,
    webPreferences: {
      nodeIntegration: false,
      nodeIntegrationInWorker: false,
      contextIsolation: false,
      preload: path.join(__dirname, 'debug_log_preload.js'),
      nativeWindowOpen: true,
    },
    parent: mainWindow,
  };

  debugLogWindow = new BrowserWindow(options);

  captureClicks(debugLogWindow);

  debugLogWindow.loadURL(prepareURL([__dirname, 'debug_log.html'], { theme }));

  debugLogWindow.on('closed', () => {
    removeDarkOverlay();
    debugLogWindow = null;
  });

  debugLogWindow.once('ready-to-show', () => {
    addDarkOverlay();
    debugLogWindow.show();
  });
}

let permissionsPopupWindow;
async function showPermissionsPopupWindow() {
  if (permissionsPopupWindow) {
    permissionsPopupWindow.show();
    return;
  }
  if (!mainWindow) {
    return;
  }

  const theme = await pify(getDataFromMainWindow)('theme-setting');
  const size = mainWindow.getSize();
  const options = {
    width: Math.min(400, size[0]),
    height: Math.min(150, size[1]),
    resizable: false,
    title: locale.messages.signalDesktopPreferences.message,
    autoHideMenuBar: true,
    backgroundColor: '#FFFFFF',
    show: false,
    modal: true,
    webPreferences: {
      nodeIntegration: false,
      nodeIntegrationInWorker: false,
      contextIsolation: false,
      preload: path.join(__dirname, 'permissions_popup_preload.js'),
      nativeWindowOpen: true,
    },
    parent: mainWindow,
  };

  permissionsPopupWindow = new BrowserWindow(options);

  captureClicks(permissionsPopupWindow);

  permissionsPopupWindow.loadURL(
    prepareURL([__dirname, 'permissions_popup.html'], { theme })
  );

  permissionsPopupWindow.on('closed', () => {
    removeDarkOverlay();
    permissionsPopupWindow = null;
  });

  permissionsPopupWindow.once('ready-to-show', () => {
    addDarkOverlay();
    permissionsPopupWindow.show();
  });
}

// This method will be called when Electron has finished
// initialization and is ready to create browser windows.
// Some APIs can only be used after this event occurs.
let ready = false;
app.on('ready', async () => {
  const userDataPath = await getRealPath(app.getPath('userData'));
  const installPath = await getRealPath(app.getAppPath());

  if (
    process.env.NODE_ENV !== 'test' &&
    process.env.NODE_ENV !== 'test-lib' &&
    process.env.NODE_ENV !== 'test-loki'
  ) {
    installFileHandler({
      protocol: electronProtocol,
      userDataPath,
      installPath,
      isWindows: process.platform === 'win32',
    });
  }

  installWebHandler({
    protocol: electronProtocol,
  });

  installPermissionsHandler({ session, userConfig });

  await logging.initialize();
  logger = logging.getLogger();
  logger.info('app ready');

  if (!locale) {
    const appLocale = process.env.NODE_ENV === 'test' ? 'en' : app.getLocale();
    locale = loadLocale({ appLocale, logger });
  }

  const key = getDefaultSQLKey();

  // Try to show the main window with the default key
  // If that fails then show the password window
  try {
    await showMainWindow(key);
  } catch (e) {
    showPasswordWindow();
  }
});

function getDefaultSQLKey() {
  let key = userConfig.get('key');
  if (!key) {
    console.log(
      'key/initialize: Generating new encryption key, since we did not find it on disk'
    );
    // https://www.zetetic.net/sqlcipher/sqlcipher-api/#key
    key = crypto.randomBytes(32).toString('hex');
    userConfig.set('key', key);
  }

  return key;
}

async function removeDB() {
  const userDir = await getRealPath(app.getPath('userData'));
  await sql.removeDB(userDir);

  try {
    userConfig.remove();
    ephemeralConfig.remove();
  } catch (e) {
    console.warn('Remove DB: Failed to remove configs.', e);
  }
}

async function showMainWindow(sqlKey) {
  const userDataPath = await getRealPath(app.getPath('userData'));

  await sql.initialize({
    configDir: userDataPath,
    key: sqlKey,
    messages: locale.messages,
  });
  await sqlChannels.initialize();

  try {
    const IDB_KEY = 'indexeddb-delete-needed';
    const item = await sql.getItemById(IDB_KEY);
    if (item && item.value) {
      await sql.removeIndexedDBFiles();
      await sql.removeItemById(IDB_KEY);
    }
  } catch (error) {
    console.log(
      '(ready event handler) error deleting IndexedDB:',
      error && error.stack ? error.stack : error
    );
  }

  async function cleanupOrphanedAttachments() {
    const allAttachments = await attachments.getAllAttachments(userDataPath);
    const orphanedAttachments = await sql.removeKnownAttachments(
      allAttachments
    );
    await attachments.deleteAll({
      userDataPath,
      attachments: orphanedAttachments,
    });
  }

  await attachmentChannel.initialize({
    configDir: userDataPath,
    cleanupOrphanedAttachments,
  });

  ready = true;

  // TODO: remove or restore when appropriate
  // autoUpdate.initialize(getMainWindow, locale.messages);

  createWindow();

  if (usingTrayIcon) {
    tray = createTrayIcon(getMainWindow, locale.messages);
  }

  setupMenu();
}

function setupMenu(options) {
  const { platform } = process;
  const menuOptions = Object.assign({}, options, {
    development,
    showDebugLog: showDebugLogWindow,
    showWindow,
    showAbout,
    showSettings: showSettingsWindow,
    openReleaseNotes,
    openNewBugForm,
    openSupportPage,
    platform,
    setupWithImport,
    setupAsNewDevice,
    setupAsStandalone,
  });
  const template = createTemplate(menuOptions, locale.messages);
  const menu = Menu.buildFromTemplate(template);
  Menu.setApplicationMenu(menu);
}

async function requestShutdown() {
  if (!mainWindow || !mainWindow.webContents) {
    return;
  }

  console.log('requestShutdown: Requesting close of mainWindow...');
  const request = new Promise((resolve, reject) => {
    ipc.once('now-ready-for-shutdown', (_event, error) => {
      console.log('requestShutdown: Response received');

      if (error) {
        return reject(error);
      }

      return resolve();
    });
    mainWindow.webContents.send('get-ready-for-shutdown');

    // We'll wait two minutes, then force the app to go down. This can happen if someone
    //   exits the app before we've set everything up in preload() (so the browser isn't
    //   yet listening for these events), or if there are a whole lot of stacked-up tasks.
    // Note: two minutes is also our timeout for SQL tasks in data.js in the browser.
    setTimeout(() => {
      console.log(
        'requestShutdown: Response never received; forcing shutdown.'
      );
      resolve();
    }, 2 * 60 * 1000);
  });

  try {
    await request;
  } catch (error) {
    console.log(
      'requestShutdown error:',
      error && error.stack ? error.stack : error
    );
  }
}

app.on('before-quit', () => {
  console.log('before-quit event', {
    readyForShutdown: mainWindow ? mainWindow.readyForShutdown : null,
    shouldQuit: windowState.shouldQuit(),
  });

  windowState.markShouldQuit();
});

// Quit when all windows are closed.
app.on('window-all-closed', () => {
  // On OS X it is common for applications and their menu bar
  // to stay active until the user quits explicitly with Cmd + Q
  if (
    process.platform !== 'darwin' ||
    config.environment === 'test' ||
    config.environment === 'test-lib' ||
    config.environment === 'test-loki'
  ) {
    app.quit();
  }
});

app.on('activate', () => {
  if (!ready) {
    return;
  }

  // On OS X it's common to re-create a window in the app when the
  // dock icon is clicked and there are no other windows open.
  if (mainWindow) {
    mainWindow.show();
  } else {
    createWindow();
  }
});

// Defense in depth. We never intend to open webviews or windows. Prevent it completely.
app.on('web-contents-created', (createEvent, contents) => {
  contents.on('will-attach-webview', attachEvent => {
    attachEvent.preventDefault();
  });
  contents.on('new-window', newEvent => {
    newEvent.preventDefault();
  });
});

// Ingested in preload.js via a sendSync call
ipc.on('locale-data', event => {
  // eslint-disable-next-line no-param-reassign
  event.returnValue = locale.messages;
});

ipc.on('set-badge-count', (event, count) => {
  app.setBadgeCount(count);
});

ipc.on('remove-setup-menu-items', () => {
  setupMenu();
});

ipc.on('add-setup-menu-items', () => {
  setupMenu({
    includeSetup: false,
  });
});

ipc.on('draw-attention', () => {
  if (process.platform === 'darwin') {
    app.dock.bounce();
  } else if (process.platform === 'win32') {
    mainWindow.flashFrame(true);
  } else if (process.platform === 'linux') {
    mainWindow.flashFrame(true);
  }
});

ipc.on('restart', () => {
  app.relaunch();
  app.quit();
});

ipc.on('resetDatabase', async () => {
  await removeDB();
  app.relaunch();
  app.quit();
});

ipc.on('set-auto-hide-menu-bar', (event, autoHide) => {
  if (mainWindow) {
    mainWindow.setAutoHideMenuBar(autoHide);
  }
});

ipc.on('set-menu-bar-visibility', (event, visibility) => {
  if (mainWindow) {
    mainWindow.setMenuBarVisibility(visibility);
  }
});

ipc.on('close-about', () => {
  if (aboutWindow) {
    aboutWindow.close();
  }
});

ipc.on('update-tray-icon', (event, unreadCount) => {
  if (tray) {
    tray.updateIcon(unreadCount);
  }
});

// Password screen related IPC calls
ipc.on('password-window-login', async (event, passPhrase) => {
  const sendResponse = e =>
    event.sender.send('password-window-login-response', e);

  try {
    await showMainWindow(passPhrase);
    sendResponse();
    if (passwordWindow) {
      passwordWindow.close();
      passwordWindow = null;
    }
  } catch (e) {
    const localisedError = locale.messages.invalidPassword.message;
    sendResponse(localisedError || 'Invalid password');
  }
});

ipc.on('set-password', async (event, passPhrase, oldPhrase) => {
  const sendResponse = e => event.sender.send('set-password-response', e);

  try {
    // Check if the hash we have stored matches the hash of the old passphrase.
    const hash = await sql.getPasswordHash();
    const hashMatches = oldPhrase && passwordUtil.matchesHash(oldPhrase, hash);
    if (hash && !hashMatches) {
      const incorrectOldPassword = locale.messages.invalidOldPassword.message;
      sendResponse(
        incorrectOldPassword ||
          'Failed to set password: Old password provided is invalid'
      );
      return;
    }

    if (_.isEmpty(passPhrase)) {
      const defaultKey = getDefaultSQLKey();
      await sql.setSQLPassword(defaultKey);
      await sql.removePasswordHash();
    } else {
      await sql.setSQLPassword(passPhrase);
      const newHash = passwordUtil.generateHash(passPhrase);
      await sql.savePasswordHash(newHash);
    }

    sendResponse();
  } catch (e) {
    const localisedError = locale.messages.setPasswordFail.message;
    sendResponse(localisedError || 'Failed to set password');
  }
});

// Debug Log-related IPC calls

ipc.on('show-debug-log', showDebugLogWindow);
ipc.on('close-debug-log', () => {
  if (debugLogWindow) {
    debugLogWindow.close();
  }
});

// Permissions Popup-related IPC calls

ipc.on('show-permissions-popup', showPermissionsPopupWindow);
ipc.on('close-permissions-popup', () => {
  if (permissionsPopupWindow) {
    permissionsPopupWindow.close();
  }
});

// Settings-related IPC calls

function addDarkOverlay() {
  if (mainWindow && mainWindow.webContents) {
    mainWindow.webContents.send('add-dark-overlay');
  }
}
function removeDarkOverlay() {
  if (mainWindow && mainWindow.webContents) {
    mainWindow.webContents.send('remove-dark-overlay');
  }
}

ipc.on('show-settings', showSettingsWindow);
ipc.on('close-settings', () => {
  if (settingsWindow) {
    settingsWindow.close();
  }
});

installSettingsGetter('device-name');

installSettingsGetter('theme-setting');
installSettingsSetter('theme-setting');
installSettingsGetter('hide-menu-bar');
installSettingsSetter('hide-menu-bar');

installSettingsGetter('message-ttl');
installSettingsSetter('message-ttl');

installSettingsGetter('read-receipt-setting');
installSettingsSetter('read-receipt-setting');
installSettingsGetter('notification-setting');
installSettingsSetter('notification-setting');
installSettingsGetter('audio-notification');
installSettingsSetter('audio-notification');

installSettingsGetter('link-preview-setting');
installSettingsSetter('link-preview-setting');

installSettingsGetter('spell-check');
installSettingsSetter('spell-check');

// This one is different because its single source of truth is userConfig, not IndexedDB
ipc.on('get-media-permissions', event => {
  event.sender.send(
    'get-success-media-permissions',
    null,
    userConfig.get('mediaPermissions') || false
  );
});
ipc.on('set-media-permissions', (event, value) => {
  userConfig.set('mediaPermissions', value);

  // We reinstall permissions handler to ensure that a revoked permission takes effect
  installPermissionsHandler({ session, userConfig });

  event.sender.send('set-success-media-permissions', null);
});

ipc.on('on-unblock-number', (event, number) => {
  if (mainWindow && mainWindow.webContents) {
    mainWindow.webContents.send('on-unblock-number', number);
  }
});

installSettingsGetter('is-primary');
installSettingsGetter('sync-request');
installSettingsGetter('sync-time');
installSettingsSetter('sync-time');

ipc.on('delete-all-data', () => {
  if (mainWindow && mainWindow.webContents) {
    mainWindow.webContents.send('delete-all-data');
  }
});

function getDataFromMainWindow(name, callback) {
  ipc.once(`get-success-${name}`, (_event, error, value) =>
    callback(error, value)
  );
  mainWindow.webContents.send(`get-${name}`);
}

function installSettingsGetter(name) {
  ipc.on(`get-${name}`, event => {
    if (mainWindow && mainWindow.webContents) {
      getDataFromMainWindow(name, (error, value) => {
        const contents = event.sender;
        if (contents.isDestroyed()) {
          return;
        }

        contents.send(`get-success-${name}`, error, value);
      });
    }
  });
}

function installSettingsSetter(name) {
  ipc.on(`set-${name}`, (event, value) => {
    if (mainWindow && mainWindow.webContents) {
      ipc.once(`set-success-${name}`, (_event, error) => {
        const contents = event.sender;
        if (contents.isDestroyed()) {
          return;
        }

        contents.send(`set-success-${name}`, error);
      });
      mainWindow.webContents.send(`set-${name}`, value);
    }
  });
}<|MERGE_RESOLUTION|>--- conflicted
+++ resolved
@@ -101,26 +101,13 @@
 
 if (!process.mas) {
   console.log('making app single instance');
-<<<<<<< HEAD
-  const shouldQuit = app.makeSingleInstance(() => {
-    // Someone tried to run a second instance, we should focus our window
-    if (mainWindow) {
-      if (mainWindow.isMinimized()) {
-        mainWindow.restore();
-      }
-
-      showWindow();
-    }
-    return true;
-  });
-
-  if (appInstance === 0 && shouldQuit) {
-=======
   const gotLock = app.requestSingleInstanceLock();
   if (!gotLock) {
->>>>>>> bf904ddd
-    console.log('quitting; we are the second instance');
-    app.exit();
+    // Don't allow second instance if we are in prod
+    if (appInstance === 0) {
+      console.log('quitting; we are the second instance');
+      app.exit();
+    }
   } else {
     app.on('second-instance', () => {
       // Someone tried to run a second instance, we should focus our window
