/* eslint-disable no-console */

const path = require('path');
const url = require('url');
const os = require('os');
const fs = require('fs');
const crypto = require('crypto');

const _ = require('lodash');
const pify = require('pify');
const electron = require('electron');

const packageJson = require('./package.json');
const GlobalErrors = require('./app/global_errors');

GlobalErrors.addHandler();

const getRealPath = pify(fs.realpath);
const {
  app,
  BrowserWindow,
  ipcMain: ipc,
  Menu,
  protocol: electronProtocol,
  session,
  shell,
} = electron;

const appUserModelId = `org.whispersystems.${packageJson.name}`;
console.log('Set Windows Application User Model ID (AUMID)', {
  appUserModelId,
});
app.setAppUserModelId(appUserModelId);

// Keep a global reference of the window object, if you don't, the window will
//   be closed automatically when the JavaScript object is garbage collected.
let mainWindow;

function getMainWindow() {
  return mainWindow;
}

// Tray icon and related objects
let tray = null;
const startInTray = process.argv.some(arg => arg === '--start-in-tray');
const usingTrayIcon =
  startInTray || process.argv.some(arg => arg === '--use-tray-icon');

const config = require('./app/config');

// Very important to put before the single instance check, since it is based on the
//   userData directory.
const userConfig = require('./app/user_config');
const passwordUtil = require('./app/password_util');

const importMode =
  process.argv.some(arg => arg === '--import') || config.get('import');

const development = config.environment === 'development';
const appInstance = config.util.getEnv('NODE_APP_INSTANCE') || 0;

// We generally want to pull in our own modules after this point, after the user
//   data directory has been set.
const attachments = require('./app/attachments');
const attachmentChannel = require('./app/attachment_channel');
// TODO: remove or restore when appropriate
// const autoUpdate = require('./app/auto_update');
const createTrayIcon = require('./app/tray_icon');
const ephemeralConfig = require('./app/ephemeral_config');
const logging = require('./app/logging');
const sql = require('./app/sql');
const sqlChannels = require('./app/sql_channel');
const windowState = require('./app/window_state');
const { createTemplate } = require('./app/menu');
const {
  installFileHandler,
  installWebHandler,
} = require('./app/protocol_filter');
const { installPermissionsHandler } = require('./app/permissions');

function showWindow() {
  if (!mainWindow) {
    return;
  }

  // Using focus() instead of show() seems to be important on Windows when our window
  //   has been docked using Aero Snap/Snap Assist. A full .show() call here will cause
  //   the window to reposition:
  //   https://github.com/signalapp/Signal-Desktop/issues/1429
  if (mainWindow.isVisible()) {
    mainWindow.focus();
  } else {
    mainWindow.show();
  }

  // toggle the visibility of the show/hide tray icon menu entries
  if (tray) {
    tray.updateContextMenu();
  }
}

if (!process.mas) {
  console.log('making app single instance');
  const shouldQuit = app.makeSingleInstance(() => {
    // Someone tried to run a second instance, we should focus our window
    if (mainWindow) {
      if (mainWindow.isMinimized()) {
        mainWindow.restore();
      }

      showWindow();
    }
    return true;
  });

  if (appInstance === 0 && shouldQuit) {
    console.log('quitting; we are the second instance');
    app.exit();
  }
}

const windowFromUserConfig = userConfig.get('window');
const windowFromEphemeral = ephemeralConfig.get('window');
let windowConfig = windowFromEphemeral || windowFromUserConfig;
if (windowFromUserConfig) {
  userConfig.set('window', null);
  ephemeralConfig.set('window', windowConfig);
}

const loadLocale = require('./app/locale').load;

// Both of these will be set after app fires the 'ready' event
let logger;
let locale;

function prepareURL(pathSegments, moreKeys) {
  return url.format({
    pathname: path.join.apply(null, pathSegments),
    protocol: 'file:',
    slashes: true,
    query: {
      name: packageJson.productName,
      locale: locale.name,
      version: app.getVersion(),
      buildExpiration: config.get('buildExpiration'),
      commitHash: config.get('commitHash'),
      serverUrl: config.get('serverUrl'),
      localUrl: config.get('localUrl'),
      cdnUrl: config.get('cdnUrl'),
      snodeServerPort: config.get('snodeServerPort'),
      localServerPort: config.get('localServerPort'),
      certificateAuthority: config.get('certificateAuthority'),
      environment: config.environment,
      node_version: process.versions.node,
      hostname: os.hostname(),
      appInstance: process.env.NODE_APP_INSTANCE,
      proxyUrl: process.env.HTTPS_PROXY || process.env.https_proxy,
      contentProxyUrl: config.contentProxyUrl,
      importMode: importMode ? true : undefined, // for stringify()
      serverTrustRoot: config.get('serverTrustRoot'),
      ...moreKeys,
    },
  });
}

function handleUrl(event, target) {
  event.preventDefault();
  const { protocol } = url.parse(target);
  if (protocol === 'http:' || protocol === 'https:') {
    shell.openExternal(target);
  }
}

function captureClicks(window) {
  window.webContents.on('will-navigate', handleUrl);
  window.webContents.on('new-window', handleUrl);
}

const DEFAULT_WIDTH = 800;
const DEFAULT_HEIGHT = 710;
const MIN_WIDTH = 640;
const MIN_HEIGHT = 360;
const BOUNDS_BUFFER = 100;

function isVisible(window, bounds) {
  const boundsX = _.get(bounds, 'x') || 0;
  const boundsY = _.get(bounds, 'y') || 0;
  const boundsWidth = _.get(bounds, 'width') || DEFAULT_WIDTH;
  const boundsHeight = _.get(bounds, 'height') || DEFAULT_HEIGHT;

  // requiring BOUNDS_BUFFER pixels on the left or right side
  const rightSideClearOfLeftBound =
    window.x + window.width >= boundsX + BOUNDS_BUFFER;
  const leftSideClearOfRightBound =
    window.x <= boundsX + boundsWidth - BOUNDS_BUFFER;

  // top can't be offscreen, and must show at least BOUNDS_BUFFER pixels at bottom
  const topClearOfUpperBound = window.y >= boundsY;
  const topClearOfLowerBound =
    window.y <= boundsY + boundsHeight - BOUNDS_BUFFER;

  return (
    rightSideClearOfLeftBound &&
    leftSideClearOfRightBound &&
    topClearOfUpperBound &&
    topClearOfLowerBound
  );
}

function createWindow() {
  const { screen } = electron;
  const windowOptions = Object.assign(
    {
      show: !startInTray, // allow to start minimised in tray
      width: DEFAULT_WIDTH,
      height: DEFAULT_HEIGHT,
      minWidth: MIN_WIDTH,
      minHeight: MIN_HEIGHT,
      autoHideMenuBar: false,
      webPreferences: {
        nodeIntegration: false,
        nodeIntegrationInWorker: false,
        // sandbox: true,
        preload: path.join(__dirname, 'preload.js'),
        nativeWindowOpen: true,
      },
      icon: path.join(__dirname, 'images', 'icon_256.png'),
    },
    _.pick(windowConfig, [
      'maximized',
      'autoHideMenuBar',
      'width',
      'height',
      'x',
      'y',
    ])
  );

  if (!_.isNumber(windowOptions.width) || windowOptions.width < MIN_WIDTH) {
    windowOptions.width = DEFAULT_WIDTH;
  }
  if (!_.isNumber(windowOptions.height) || windowOptions.height < MIN_HEIGHT) {
    windowOptions.height = DEFAULT_HEIGHT;
  }
  if (!_.isBoolean(windowOptions.maximized)) {
    delete windowOptions.maximized;
  }
  if (!_.isBoolean(windowOptions.autoHideMenuBar)) {
    delete windowOptions.autoHideMenuBar;
  }

  const visibleOnAnyScreen = _.some(screen.getAllDisplays(), display => {
    if (!_.isNumber(windowOptions.x) || !_.isNumber(windowOptions.y)) {
      return false;
    }

    return isVisible(windowOptions, _.get(display, 'bounds'));
  });
  if (!visibleOnAnyScreen) {
    console.log('Location reset needed');
    delete windowOptions.x;
    delete windowOptions.y;
  }

  if (windowOptions.fullscreen === false) {
    delete windowOptions.fullscreen;
  }

  logger.info(
    'Initializing BrowserWindow config: %s',
    JSON.stringify(windowOptions)
  );

  // Create the browser window.
  mainWindow = new BrowserWindow(windowOptions);

  function captureAndSaveWindowStats() {
    if (!mainWindow) {
      return;
    }

    const size = mainWindow.getSize();
    const position = mainWindow.getPosition();

    // so if we need to recreate the window, we have the most recent settings
    windowConfig = {
      maximized: mainWindow.isMaximized(),
      autoHideMenuBar: mainWindow.isMenuBarAutoHide(),
      width: size[0],
      height: size[1],
      x: position[0],
      y: position[1],
    };

    if (mainWindow.isFullScreen()) {
      // Only include this property if true, because when explicitly set to
      // false the fullscreen button will be disabled on osx
      windowConfig.fullscreen = true;
    }

    logger.info(
      'Updating BrowserWindow config: %s',
      JSON.stringify(windowConfig)
    );
    ephemeralConfig.set('window', windowConfig);
  }

  const debouncedCaptureStats = _.debounce(captureAndSaveWindowStats, 500);
  mainWindow.on('resize', debouncedCaptureStats);
  mainWindow.on('move', debouncedCaptureStats);

  mainWindow.on('focus', () => {
    mainWindow.flashFrame(false);
  });

  if (config.environment === 'test') {
    mainWindow.loadURL(prepareURL([__dirname, 'test', 'index.html']));
  } else if (config.environment === 'test-lib') {
    mainWindow.loadURL(
      prepareURL([__dirname, 'libtextsecure', 'test', 'index.html'])
    );
  } else if (config.environment === 'test-loki') {
    mainWindow.loadURL(
      prepareURL([__dirname, 'libloki', 'test', 'index.html'])
    );
  } else {
    mainWindow.loadURL(prepareURL([__dirname, 'background.html']));
  }

  if (config.get('openDevTools')) {
    // Open the DevTools.
    mainWindow.webContents.openDevTools();
  }

  captureClicks(mainWindow);

  // Emitted when the window is about to be closed.
  // Note: We do most of our shutdown logic here because all windows are closed by
  //   Electron before the app quits.
  mainWindow.on('close', async e => {
    console.log('close event', {
      readyForShutdown: mainWindow ? mainWindow.readyForShutdown : null,
      shouldQuit: windowState.shouldQuit(),
    });
    // If the application is terminating, just do the default
    if (
      config.environment === 'test' ||
      config.environment === 'test-lib' ||
      config.environment === 'test-loki' ||
      (mainWindow.readyForShutdown && windowState.shouldQuit())
    ) {
      return;
    }

    // Prevent the shutdown
    e.preventDefault();
    mainWindow.hide();

    // On Mac, or on other platforms when the tray icon is in use, the window
    // should be only hidden, not closed, when the user clicks the close button
    if (
      !windowState.shouldQuit() &&
      (usingTrayIcon || process.platform === 'darwin')
    ) {
      // toggle the visibility of the show/hide tray icon menu entries
      if (tray) {
        tray.updateContextMenu();
      }

      return;
    }

    await requestShutdown();
    if (mainWindow) {
      mainWindow.readyForShutdown = true;
    }
    app.quit();
  });

  // Emitted when the window is closed.
  mainWindow.on('closed', () => {
    // Dereference the window object, usually you would store windows
    // in an array if your app supports multi windows, this is the time
    // when you should delete the corresponding element.
    mainWindow = null;
  });

  ipc.on('show-window', () => {
    showWindow();
  });
}

function openReleaseNotes() {
  shell.openExternal(
    `https://github.com/loki-project/loki-messenger/releases/tag/v${app.getVersion()}`
  );
}

function openNewBugForm() {
  shell.openExternal(
    'https://github.com/loki-project/loki-messenger/issues/new'
  );
}

function openSupportPage() {
  shell.openExternal(
    'https://loki-project.github.io/loki-docs/LokiServices/Messenger/'
  );
}

function setupWithImport() {
  if (mainWindow) {
    mainWindow.webContents.send('set-up-with-import');
  }
}

function setupAsNewDevice() {
  if (mainWindow) {
    mainWindow.webContents.send('set-up-as-new-device');
  }
}

function setupAsStandalone() {
  if (mainWindow) {
    mainWindow.webContents.send('set-up-as-standalone');
  }
}

let passwordWindow;
function showPasswordWindow() {
  if (passwordWindow) {
    passwordWindow.show();
    return;
  }

  const windowOptions = {
    show: true, // allow to start minimised in tray
    width: DEFAULT_WIDTH,
    height: DEFAULT_HEIGHT,
    minWidth: MIN_WIDTH,
    minHeight: MIN_HEIGHT,
    autoHideMenuBar: false,
    webPreferences: {
      nodeIntegration: false,
      nodeIntegrationInWorker: false,
      // sandbox: true,
      preload: path.join(__dirname, 'password_preload.js'),
      nativeWindowOpen: true,
    },
    icon: path.join(__dirname, 'images', 'icon_256.png'),
  };

  passwordWindow = new BrowserWindow(windowOptions);

  passwordWindow.loadURL(prepareURL([__dirname, 'password.html']));

  captureClicks(passwordWindow);

  passwordWindow.on('close', e => {
    // If the application is terminating, just do the default
    if (
      config.environment === 'test' ||
      config.environment === 'test-lib' ||
      windowState.shouldQuit()
    ) {
      return;
    }

    // Prevent the shutdown
    e.preventDefault();
    passwordWindow.hide();

    // On Mac, or on other platforms when the tray icon is in use, the window
    // should be only hidden, not closed, when the user clicks the close button
    if (
      !windowState.shouldQuit() &&
      (usingTrayIcon || process.platform === 'darwin')
    ) {
      // toggle the visibility of the show/hide tray icon menu entries
      if (tray) {
        tray.updateContextMenu();
      }

      return;
    }

    passwordWindow.readyForShutdown = true;

    // Quit the app if we don't have a main window
    if (!mainWindow) {
      app.quit();
    }
  });

  passwordWindow.on('closed', () => {
    passwordWindow = null;
  });
}

let aboutWindow;
function showAbout() {
  if (aboutWindow) {
    aboutWindow.show();
    return;
  }

  const options = {
    width: 500,
    height: 400,
    resizable: false,
    title: locale.messages.aboutSignalDesktop.message,
    autoHideMenuBar: true,
    backgroundColor: '#2090EA',
    show: false,
    webPreferences: {
      nodeIntegration: false,
      nodeIntegrationInWorker: false,
      preload: path.join(__dirname, 'about_preload.js'),
      // sandbox: true,
      nativeWindowOpen: true,
    },
    parent: mainWindow,
  };

  aboutWindow = new BrowserWindow(options);

  captureClicks(aboutWindow);

  aboutWindow.loadURL(prepareURL([__dirname, 'about.html']));

  aboutWindow.on('closed', () => {
    aboutWindow = null;
  });

  aboutWindow.once('ready-to-show', () => {
    aboutWindow.show();
  });
}

let settingsWindow;
async function showSettingsWindow() {
  if (settingsWindow) {
    settingsWindow.show();
    return;
  }
  if (!mainWindow) {
    return;
  }

  const theme = await pify(getDataFromMainWindow)('theme-setting');
  const size = mainWindow.getSize();
  const options = {
    width: Math.min(500, size[0]),
    height: Math.max(size[1] - 100, MIN_HEIGHT),
    resizable: false,
    title: locale.messages.signalDesktopPreferences.message,
    autoHideMenuBar: true,
    backgroundColor: '#FFFFFF',
    show: false,
    modal: true,
    webPreferences: {
      nodeIntegration: false,
      nodeIntegrationInWorker: false,
      preload: path.join(__dirname, 'settings_preload.js'),
      // sandbox: true,
      nativeWindowOpen: true,
    },
    parent: mainWindow,
  };

  settingsWindow = new BrowserWindow(options);

  captureClicks(settingsWindow);

  settingsWindow.loadURL(prepareURL([__dirname, 'settings.html'], { theme }));

  settingsWindow.on('closed', () => {
    removeDarkOverlay();
    settingsWindow = null;
  });

  settingsWindow.once('ready-to-show', () => {
    addDarkOverlay();
    settingsWindow.show();
  });
}

let debugLogWindow;
async function showDebugLogWindow() {
  if (debugLogWindow) {
    debugLogWindow.show();
    return;
  }

  const theme = await pify(getDataFromMainWindow)('theme-setting');
  const size = mainWindow.getSize();
  const options = {
    width: Math.max(size[0] - 100, MIN_WIDTH),
    height: Math.max(size[1] - 100, MIN_HEIGHT),
    resizable: false,
    title: locale.messages.signalDesktopPreferences.message,
    autoHideMenuBar: true,
    backgroundColor: '#FFFFFF',
    show: false,
    modal: true,
    webPreferences: {
      nodeIntegration: false,
      nodeIntegrationInWorker: false,
      preload: path.join(__dirname, 'debug_log_preload.js'),
      // sandbox: true,
      nativeWindowOpen: true,
    },
    parent: mainWindow,
  };

  debugLogWindow = new BrowserWindow(options);

  captureClicks(debugLogWindow);

  debugLogWindow.loadURL(prepareURL([__dirname, 'debug_log.html'], { theme }));

  debugLogWindow.on('closed', () => {
    removeDarkOverlay();
    debugLogWindow = null;
  });

  debugLogWindow.once('ready-to-show', () => {
    addDarkOverlay();
    debugLogWindow.show();
  });
}

let permissionsPopupWindow;
async function showPermissionsPopupWindow() {
  if (permissionsPopupWindow) {
    permissionsPopupWindow.show();
    return;
  }
  if (!mainWindow) {
    return;
  }

  const theme = await pify(getDataFromMainWindow)('theme-setting');
  const size = mainWindow.getSize();
  const options = {
    width: Math.min(400, size[0]),
    height: Math.min(150, size[1]),
    resizable: false,
    title: locale.messages.signalDesktopPreferences.message,
    autoHideMenuBar: true,
    backgroundColor: '#FFFFFF',
    show: false,
    modal: true,
    webPreferences: {
      nodeIntegration: false,
      nodeIntegrationInWorker: false,
      preload: path.join(__dirname, 'permissions_popup_preload.js'),
      // sandbox: true,
      nativeWindowOpen: true,
    },
    parent: mainWindow,
  };

  permissionsPopupWindow = new BrowserWindow(options);

  captureClicks(permissionsPopupWindow);

  permissionsPopupWindow.loadURL(
    prepareURL([__dirname, 'permissions_popup.html'], { theme })
  );

  permissionsPopupWindow.on('closed', () => {
    removeDarkOverlay();
    permissionsPopupWindow = null;
  });

  permissionsPopupWindow.once('ready-to-show', () => {
    addDarkOverlay();
    permissionsPopupWindow.show();
  });
}

// This method will be called when Electron has finished
// initialization and is ready to create browser windows.
// Some APIs can only be used after this event occurs.
let ready = false;
app.on('ready', async () => {
  const userDataPath = await getRealPath(app.getPath('userData'));
  const installPath = await getRealPath(app.getAppPath());

  if (
    process.env.NODE_ENV !== 'test' &&
    process.env.NODE_ENV !== 'test-lib' &&
    process.env.NODE_ENV !== 'test-loki'
  ) {
    installFileHandler({
      protocol: electronProtocol,
      userDataPath,
      installPath,
      isWindows: process.platform === 'win32',
    });
  }

  installWebHandler({
    protocol: electronProtocol,
  });

  installPermissionsHandler({ session, userConfig });

  let loggingSetupError;
  try {
    await logging.initialize();
  } catch (error) {
    loggingSetupError = error;
  }

  if (loggingSetupError) {
    console.error('Problem setting up logging', loggingSetupError.stack);
  }

  logger = logging.getLogger();
  logger.info('app ready');

  if (!locale) {
    const appLocale = process.env.NODE_ENV === 'test' ? 'en' : app.getLocale();
    locale = loadLocale({ appLocale, logger });
  }

<<<<<<< HEAD
  const key = getDefaultSQLKey();

  // Try to show the main window with the default key
  // If that fails then show the password window
  try {
    await showMainWindow(key);
  } catch (e) {
    showPasswordWindow();
  }
});

function getDefaultSQLKey() {
=======
  GlobalErrors.updateLocale(locale.messages);

>>>>>>> 18b5b7c0
  let key = userConfig.get('key');
  if (!key) {
    console.log(
      'key/initialize: Generating new encryption key, since we did not find it on disk'
    );
    // https://www.zetetic.net/sqlcipher/sqlcipher-api/#key
    key = crypto.randomBytes(32).toString('hex');
    userConfig.set('key', key);
  }
<<<<<<< HEAD

  return key;
}

async function removeDB() {
  const userDir = await getRealPath(app.getPath('userData'));
  await sql.removeDB(userDir);

  try {
    userConfig.remove();
    ephemeralConfig.remove();
  } catch (e) {
    console.warn('Remove DB: Failed to remove configs.', e);
  }
}

async function showMainWindow(sqlKey) {
  const userDataPath = await getRealPath(app.getPath('userData'));

  await sql.initialize({ configDir: userDataPath, key: sqlKey });
=======
  const success = await sql.initialize({
    configDir: userDataPath,
    key,
    messages: locale.messages,
  });
  if (!success) {
    console.log('sql.initialize was unsuccessful; returning early');
    return;
  }
>>>>>>> 18b5b7c0
  await sqlChannels.initialize();

  try {
    const IDB_KEY = 'indexeddb-delete-needed';
    const item = await sql.getItemById(IDB_KEY);
    if (item && item.value) {
      await sql.removeIndexedDBFiles();
      await sql.removeItemById(IDB_KEY);
    }
  } catch (error) {
    console.log(
      '(ready event handler) error deleting IndexedDB:',
      error && error.stack ? error.stack : error
    );
  }

  async function cleanupOrphanedAttachments() {
    const allAttachments = await attachments.getAllAttachments(userDataPath);
    const orphanedAttachments = await sql.removeKnownAttachments(
      allAttachments
    );
    await attachments.deleteAll({
      userDataPath,
      attachments: orphanedAttachments,
    });
  }

  await attachmentChannel.initialize({
    configDir: userDataPath,
    cleanupOrphanedAttachments,
  });

  ready = true;

  // TODO: remove or restore when appropriate
  // autoUpdate.initialize(getMainWindow, locale.messages);

  createWindow();

  if (usingTrayIcon) {
    tray = createTrayIcon(getMainWindow, locale.messages);
  }

  setupMenu();
}

function setupMenu(options) {
  const { platform } = process;
  const menuOptions = Object.assign({}, options, {
    development,
    showDebugLog: showDebugLogWindow,
    showWindow,
    showAbout,
    showSettings: showSettingsWindow,
    openReleaseNotes,
    openNewBugForm,
    openSupportPage,
    platform,
    setupWithImport,
    setupAsNewDevice,
    setupAsStandalone,
  });
  const template = createTemplate(menuOptions, locale.messages);
  const menu = Menu.buildFromTemplate(template);
  Menu.setApplicationMenu(menu);
}

async function requestShutdown() {
  if (!mainWindow || !mainWindow.webContents) {
    return;
  }

  console.log('requestShutdown: Requesting close of mainWindow...');
  const request = new Promise((resolve, reject) => {
    ipc.once('now-ready-for-shutdown', (_event, error) => {
      console.log('requestShutdown: Response received');

      if (error) {
        return reject(error);
      }

      return resolve();
    });
    mainWindow.webContents.send('get-ready-for-shutdown');

    // We'll wait two minutes, then force the app to go down. This can happen if someone
    //   exits the app before we've set everything up in preload() (so the browser isn't
    //   yet listening for these events), or if there are a whole lot of stacked-up tasks.
    // Note: two minutes is also our timeout for SQL tasks in data.js in the browser.
    setTimeout(() => {
      console.log(
        'requestShutdown: Response never received; forcing shutdown.'
      );
      resolve();
    }, 2 * 60 * 1000);
  });

  try {
    await request;
  } catch (error) {
    console.log(
      'requestShutdown error:',
      error && error.stack ? error.stack : error
    );
  }
}

app.on('before-quit', () => {
  console.log('before-quit event', {
    readyForShutdown: mainWindow ? mainWindow.readyForShutdown : null,
    shouldQuit: windowState.shouldQuit(),
  });

  windowState.markShouldQuit();
});

// Quit when all windows are closed.
app.on('window-all-closed', () => {
  // On OS X it is common for applications and their menu bar
  // to stay active until the user quits explicitly with Cmd + Q
  if (
    process.platform !== 'darwin' ||
    config.environment === 'test' ||
    config.environment === 'test-lib' ||
    config.environment === 'test-loki'
  ) {
    app.quit();
  }
});

app.on('activate', () => {
  if (!ready) {
    return;
  }

  // On OS X it's common to re-create a window in the app when the
  // dock icon is clicked and there are no other windows open.
  if (mainWindow) {
    mainWindow.show();
  } else {
    createWindow();
  }
});

// Defense in depth. We never intend to open webviews or windows. Prevent it completely.
app.on('web-contents-created', (createEvent, contents) => {
  contents.on('will-attach-webview', attachEvent => {
    attachEvent.preventDefault();
  });
  contents.on('new-window', newEvent => {
    newEvent.preventDefault();
  });
});

// Ingested in preload.js via a sendSync call
ipc.on('locale-data', event => {
  // eslint-disable-next-line no-param-reassign
  event.returnValue = locale.messages;
});

ipc.on('set-badge-count', (event, count) => {
  app.setBadgeCount(count);
});

ipc.on('remove-setup-menu-items', () => {
  setupMenu();
});

ipc.on('add-setup-menu-items', () => {
  setupMenu({
    includeSetup: false,
  });
});

ipc.on('draw-attention', () => {
  if (process.platform === 'darwin') {
    app.dock.bounce();
  } else if (process.platform === 'win32') {
    mainWindow.flashFrame(true);
  } else if (process.platform === 'linux') {
    mainWindow.flashFrame(true);
  }
});

ipc.on('restart', () => {
  app.relaunch();
  app.quit();
});

ipc.on('resetDatabase', async () => {
  await removeDB();
  app.relaunch();
  app.quit();
});

ipc.on('set-auto-hide-menu-bar', (event, autoHide) => {
  if (mainWindow) {
    mainWindow.setAutoHideMenuBar(autoHide);
  }
});

ipc.on('set-menu-bar-visibility', (event, visibility) => {
  if (mainWindow) {
    mainWindow.setMenuBarVisibility(visibility);
  }
});

ipc.on('close-about', () => {
  if (aboutWindow) {
    aboutWindow.close();
  }
});

ipc.on('update-tray-icon', (event, unreadCount) => {
  if (tray) {
    tray.updateIcon(unreadCount);
  }
});

// Password screen related IPC calls
ipc.on('password-window-login', async (event, passPhrase) => {
  const sendResponse = e =>
    event.sender.send('password-window-login-response', e);

  try {
    await showMainWindow(passPhrase);
    sendResponse();
    if (passwordWindow) {
      passwordWindow.close();
      passwordWindow = null;
    }
  } catch (e) {
    const localisedError = locale.messages.invalidPassword.message;
    sendResponse(localisedError || 'Invalid password');
  }
});

ipc.on('set-password', async (event, passPhrase, oldPhrase) => {
  const sendResponse = e => event.sender.send('set-password-response', e);

  try {
    // Check if the hash we have stored matches the hash of the old passphrase.
    const hash = await sql.getPasswordHash();
    const hashMatches = oldPhrase && passwordUtil.matchesHash(oldPhrase, hash);
    if (hash && !hashMatches) {
      const incorrectOldPassword = locale.messages.invalidOldPassword.message;
      sendResponse(
        incorrectOldPassword ||
          'Failed to set password: Old password provided is invalid'
      );
      return;
    }

    if (_.isEmpty(passPhrase)) {
      const defaultKey = getDefaultSQLKey();
      await sql.setSQLPassword(defaultKey);
      await sql.removePasswordHash();
    } else {
      await sql.setSQLPassword(passPhrase);
      const newHash = passwordUtil.generateHash(passPhrase);
      await sql.savePasswordHash(newHash);
    }

    sendResponse();
  } catch (e) {
    const localisedError = locale.messages.setPasswordFail.message;
    sendResponse(localisedError || 'Failed to set password');
  }
});

// Debug Log-related IPC calls

ipc.on('show-debug-log', showDebugLogWindow);
ipc.on('close-debug-log', () => {
  if (debugLogWindow) {
    debugLogWindow.close();
  }
});

// Permissions Popup-related IPC calls

ipc.on('show-permissions-popup', showPermissionsPopupWindow);
ipc.on('close-permissions-popup', () => {
  if (permissionsPopupWindow) {
    permissionsPopupWindow.close();
  }
});

// Settings-related IPC calls

function addDarkOverlay() {
  if (mainWindow && mainWindow.webContents) {
    mainWindow.webContents.send('add-dark-overlay');
  }
}
function removeDarkOverlay() {
  if (mainWindow && mainWindow.webContents) {
    mainWindow.webContents.send('remove-dark-overlay');
  }
}

ipc.on('show-settings', showSettingsWindow);
ipc.on('close-settings', () => {
  if (settingsWindow) {
    settingsWindow.close();
  }
});

installSettingsGetter('device-name');

installSettingsGetter('theme-setting');
installSettingsSetter('theme-setting');
installSettingsGetter('hide-menu-bar');
installSettingsSetter('hide-menu-bar');

installSettingsGetter('message-ttl');
installSettingsSetter('message-ttl');

installSettingsGetter('read-receipt-setting');
installSettingsSetter('read-receipt-setting');
installSettingsGetter('notification-setting');
installSettingsSetter('notification-setting');
installSettingsGetter('audio-notification');
installSettingsSetter('audio-notification');

installSettingsGetter('link-preview-setting');
installSettingsSetter('link-preview-setting');

installSettingsGetter('spell-check');
installSettingsSetter('spell-check');

// This one is different because its single source of truth is userConfig, not IndexedDB
ipc.on('get-media-permissions', event => {
  event.sender.send(
    'get-success-media-permissions',
    null,
    userConfig.get('mediaPermissions') || false
  );
});
ipc.on('set-media-permissions', (event, value) => {
  userConfig.set('mediaPermissions', value);

  // We reinstall permissions handler to ensure that a revoked permission takes effect
  installPermissionsHandler({ session, userConfig });

  event.sender.send('set-success-media-permissions', null);
});

ipc.on('on-unblock-number', (event, number) => {
  if (mainWindow && mainWindow.webContents) {
    mainWindow.webContents.send('on-unblock-number', number);
  }
});

installSettingsGetter('is-primary');
installSettingsGetter('sync-request');
installSettingsGetter('sync-time');
installSettingsSetter('sync-time');

ipc.on('delete-all-data', () => {
  if (mainWindow && mainWindow.webContents) {
    mainWindow.webContents.send('delete-all-data');
  }
});

function getDataFromMainWindow(name, callback) {
  ipc.once(`get-success-${name}`, (_event, error, value) =>
    callback(error, value)
  );
  mainWindow.webContents.send(`get-${name}`);
}

function installSettingsGetter(name) {
  ipc.on(`get-${name}`, event => {
    if (mainWindow && mainWindow.webContents) {
      getDataFromMainWindow(name, (error, value) => {
        const contents = event.sender;
        if (contents.isDestroyed()) {
          return;
        }

        contents.send(`get-success-${name}`, error, value);
      });
    }
  });
}

function installSettingsSetter(name) {
  ipc.on(`set-${name}`, (event, value) => {
    if (mainWindow && mainWindow.webContents) {
      ipc.once(`set-success-${name}`, (_event, error) => {
        const contents = event.sender;
        if (contents.isDestroyed()) {
          return;
        }

        contents.send(`set-success-${name}`, error);
      });
      mainWindow.webContents.send(`set-${name}`, value);
    }
  });
}<|MERGE_RESOLUTION|>--- conflicted
+++ resolved
@@ -726,7 +726,6 @@
     locale = loadLocale({ appLocale, logger });
   }
 
-<<<<<<< HEAD
   const key = getDefaultSQLKey();
 
   // Try to show the main window with the default key
@@ -739,10 +738,6 @@
 });
 
 function getDefaultSQLKey() {
-=======
-  GlobalErrors.updateLocale(locale.messages);
-
->>>>>>> 18b5b7c0
   let key = userConfig.get('key');
   if (!key) {
     console.log(
@@ -752,7 +747,6 @@
     key = crypto.randomBytes(32).toString('hex');
     userConfig.set('key', key);
   }
-<<<<<<< HEAD
 
   return key;
 }
@@ -772,18 +766,11 @@
 async function showMainWindow(sqlKey) {
   const userDataPath = await getRealPath(app.getPath('userData'));
 
-  await sql.initialize({ configDir: userDataPath, key: sqlKey });
-=======
-  const success = await sql.initialize({
+  await sql.initialize({
     configDir: userDataPath,
-    key,
+    key: sqlKey,
     messages: locale.messages,
   });
-  if (!success) {
-    console.log('sql.initialize was unsuccessful; returning early');
-    return;
-  }
->>>>>>> 18b5b7c0
   await sqlChannels.initialize();
 
   try {
